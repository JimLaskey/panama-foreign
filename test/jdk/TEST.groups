--- conflicted
+++ resolved
@@ -102,8 +102,7 @@
     jdk/internal/ref \
     jdk/internal/jimage \
     jdk/internal/math \
-    jdk/modules \
-    :jdk_foreign
+    jdk/modules
 
 # All of the java.util package
 jdk_util = \
@@ -335,12 +334,8 @@
     :svc_tools
 
 jdk_foreign = \
-<<<<<<< HEAD
     java/foreign \
     com/sun/tools/jextract
-=======
-    java/foreign
->>>>>>> 010ac540
 
 #############################
 
