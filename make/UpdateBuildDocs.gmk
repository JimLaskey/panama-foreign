#
# Copyright (c) 2017, Oracle and/or its affiliates. All rights reserved.
# DO NOT ALTER OR REMOVE COPYRIGHT NOTICES OR THIS FILE HEADER.
#
# This code is free software; you can redistribute it and/or modify it
# under the terms of the GNU General Public License version 2 only, as
# published by the Free Software Foundation.  Oracle designates this
# particular file as subject to the "Classpath" exception as provided
# by Oracle in the LICENSE file that accompanied this code.
#
# This code is distributed in the hope that it will be useful, but WITHOUT
# ANY WARRANTY; without even the implied warranty of MERCHANTABILITY or
# FITNESS FOR A PARTICULAR PURPOSE.  See the GNU General Public License
# version 2 for more details (a copy is included in the LICENSE file that
# accompanied this code).
#
# You should have received a copy of the GNU General Public License version
# 2 along with this work; if not, write to the Free Software Foundation,
# Inc., 51 Franklin St, Fifth Floor, Boston, MA 02110-1301 USA.
#
# Please contact Oracle, 500 Oracle Parkway, Redwood Shores, CA 94065 USA
# or visit www.oracle.com if you need additional information or have any
# questions.
#

default: all

include $(SPEC)
include MakeBase.gmk
include ProcessMarkdown.gmk

################################################################################
# This makefile updates the generated build html documentation.
#
################################################################################

ifeq ($(ENABLE_PANDOC), false)
  $(info No pandoc executable was detected by configure)
  $(error Cannot continue)
endif

GLOBAL_SPECS_DEFAULT_CSS_FILE := $(TOPDIR)/make/data/docs-resources/resources/jdk-default.css

################################################################################

DOCS_DIR := $(TOPDIR)/doc

$(eval $(call SetupProcessMarkdown, building, \
  FILES := $(DOCS_DIR)/building.md, \
  DEST := $(DOCS_DIR), \
  CSS := $(GLOBAL_SPECS_DEFAULT_CSS_FILE), \
  OPTIONS := --toc, \
))
TARGETS += $(building)

$(eval $(call SetupProcessMarkdown, testing, \
  FILES := $(DOCS_DIR)/testing.md, \
  DEST := $(DOCS_DIR), \
  CSS := $(GLOBAL_SPECS_DEFAULT_CSS_FILE), \
  OPTIONS := --toc, \
))
TARGETS += $(testing)

<<<<<<< HEAD
$(eval $(call SetupProcessMarkdown, panama_foreign, \
  FILES := $(DOCS_DIR)/panama_foreign.md, \
=======
$(eval $(call SetupProcessMarkdown, ide, \
  FILES := $(DOCS_DIR)/ide.md, \
>>>>>>> a7a94701
  DEST := $(DOCS_DIR), \
  CSS := $(GLOBAL_SPECS_DEFAULT_CSS_FILE), \
  OPTIONS := --toc, \
))
<<<<<<< HEAD
TARGETS += $(panama_foreign)
=======
TARGETS += $(ide)
>>>>>>> a7a94701

################################################################################

$(eval $(call IncludeCustomExtension, UpdateBuildDocs.gmk))

################################################################################

all: $(TARGETS)

.PHONY: all default<|MERGE_RESOLUTION|>--- conflicted
+++ resolved
@@ -61,22 +61,21 @@
 ))
 TARGETS += $(testing)
 
-<<<<<<< HEAD
-$(eval $(call SetupProcessMarkdown, panama_foreign, \
-  FILES := $(DOCS_DIR)/panama_foreign.md, \
-=======
 $(eval $(call SetupProcessMarkdown, ide, \
   FILES := $(DOCS_DIR)/ide.md, \
->>>>>>> a7a94701
   DEST := $(DOCS_DIR), \
   CSS := $(GLOBAL_SPECS_DEFAULT_CSS_FILE), \
   OPTIONS := --toc, \
 ))
-<<<<<<< HEAD
+TARGETS += $(ide)
+
+$(eval $(call SetupProcessMarkdown, panama_foreign, \
+  FILES := $(DOCS_DIR)/panama_foreign.md, \
+  DEST := $(DOCS_DIR), \
+  CSS := $(GLOBAL_SPECS_DEFAULT_CSS_FILE), \
+  OPTIONS := --toc, \
+))
 TARGETS += $(panama_foreign)
-=======
-TARGETS += $(ide)
->>>>>>> a7a94701
 
 ################################################################################
 
