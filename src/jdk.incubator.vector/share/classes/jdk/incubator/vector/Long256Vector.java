/*
 * Copyright (c) 2017, 2019, Oracle and/or its affiliates. All rights reserved.
 * DO NOT ALTER OR REMOVE COPYRIGHT NOTICES OR THIS FILE HEADER.
 *
 * This code is free software; you can redistribute it and/or modify it
 * under the terms of the GNU General Public License version 2 only, as
 * published by the Free Software Foundation.  Oracle designates this
 * particular file as subject to the "Classpath" exception as provided
 * by Oracle in the LICENSE file that accompanied this code.
 *
 * This code is distributed in the hope that it will be useful, but WITHOUT
 * ANY WARRANTY; without even the implied warranty of MERCHANTABILITY or
 * FITNESS FOR A PARTICULAR PURPOSE.  See the GNU General Public License
 * version 2 for more details (a copy is included in the LICENSE file that
 * accompanied this code).
 *
 * You should have received a copy of the GNU General Public License version
 * 2 along with this work; if not, write to the Free Software Foundation,
 * Inc., 51 Franklin St, Fifth Floor, Boston, MA 02110-1301 USA.
 *
 * Please contact Oracle, 500 Oracle Parkway, Redwood Shores, CA 94065 USA
 * or visit www.oracle.com if you need additional information or have
 * questions.
 */
package jdk.incubator.vector;

import java.nio.ByteBuffer;
import java.nio.ByteOrder;
import java.nio.LongBuffer;
import java.nio.ReadOnlyBufferException;
import java.util.Arrays;
import java.util.Objects;
import java.util.function.IntUnaryOperator;

import jdk.internal.misc.Unsafe;
import jdk.internal.vm.annotation.ForceInline;
import jdk.internal.vm.annotation.Stable;

import static jdk.incubator.vector.VectorIntrinsics.*;
import static jdk.incubator.vector.VectorOperators.*;

// -- This file was mechanically generated: Do not edit! -- //

@SuppressWarnings("cast")  // warning: redundant cast
final class Long256Vector extends LongVector {
    static final LongSpecies VSPECIES =
        (LongSpecies) LongVector.SPECIES_256;

    static final VectorShape VSHAPE =
        VSPECIES.vectorShape();

    static final Class<Long256Vector> VCLASS = Long256Vector.class;

    static final int VSIZE = VSPECIES.vectorBitSize();

    static final int VLENGTH = VSPECIES.laneCount();

    static final Class<Long> ETYPE = long.class;

    // The JVM expects to find the state here.
    private final long[] vec; // Don't access directly, use getElements() instead.

    Long256Vector(long[] v) {
        vec = v;
    }

    // For compatibility as Long256Vector::new,
    // stored into species.vectorFactory.
    Long256Vector(Object v) {
        this((long[]) v);
    }

    static final Long256Vector ZERO = new Long256Vector(new long[VLENGTH]);
    static final Long256Vector IOTA = new Long256Vector(VSPECIES.iotaArray());

    static {
        // Warm up a few species caches.
        // If we do this too much we will
        // get NPEs from bootstrap circularity.
        VSPECIES.dummyVector();
        VSPECIES.withLanes(LaneType.BYTE);
    }

    // Specialized extractors

    @ForceInline
    final @Override
    public LongSpecies vspecies() {
        // ISSUE:  This should probably be a @Stable
        // field inside AbstractVector, rather than
        // a megamorphic method.
        return VSPECIES;
    }


    /*package-private*/
    @ForceInline
    final @Override
    long[] getElements() {
        return VectorIntrinsics.maybeRebox(this).vec;
    }

    // Virtualized constructors

    @Override
    @ForceInline
    public final Long256Vector broadcast(long e) {
        return (Long256Vector) super.broadcastTemplate(e);  // specialize
    }


    @Override
    @ForceInline
    Long256Mask maskFromArray(boolean[] bits) {
        return new Long256Mask(bits);
    }

    @Override
    @ForceInline
    Long256Shuffle iotaShuffle() { return Long256Shuffle.IOTA; }

    @Override
    @ForceInline
    Long256Shuffle shuffleFromBytes(byte[] reorder) { return new Long256Shuffle(reorder); }

    @Override
    @ForceInline
    Long256Shuffle shuffleFromArray(int[] indexes, int i) { return new Long256Shuffle(indexes, i); }

    @Override
    @ForceInline
    Long256Shuffle shuffleFromOp(IntUnaryOperator fn) { return new Long256Shuffle(fn); }

    // Make a vector of the same species but the given elements:
    @ForceInline
    final @Override
    Long256Vector vectorFactory(long[] vec) {
        return new Long256Vector(vec);
    }

    @ForceInline
    final @Override
    Byte256Vector asByteVectorRaw() {
        return (Byte256Vector) super.asByteVectorRawTemplate();  // specialize
    }

    @ForceInline
    final @Override
    AbstractVector<?> asVectorRaw(LaneType laneType) {
        return super.asVectorRawTemplate(laneType);  // specialize
    }

    // Unary operator

    final @Override
    Long256Vector uOp(FUnOp f) {
        return (Long256Vector) super.uOp(f);  // specialize
    }

    @ForceInline
    final @Override
    Long256Vector uOp(VectorMask<Long> m, FUnOp f) {
        return (Long256Vector) super.uOp((Long256Mask)m, f);  // specialize
    }

    // Binary operator

    @ForceInline
    final @Override
    Long256Vector bOp(Vector<Long> v, FBinOp f) {
        return (Long256Vector) super.bOp((Long256Vector)v, f);  // specialize
    }

    @ForceInline
    final @Override
    Long256Vector bOp(Vector<Long> v,
                     VectorMask<Long> m, FBinOp f) {
        return (Long256Vector) super.bOp((Long256Vector)v, (Long256Mask)m,
                                        f);  // specialize
    }

    // Ternary operator

    @ForceInline
    final @Override
    Long256Vector tOp(Vector<Long> v1, Vector<Long> v2, FTriOp f) {
        return (Long256Vector) super.tOp((Long256Vector)v1, (Long256Vector)v2,
                                        f);  // specialize
    }

    @ForceInline
    final @Override
    Long256Vector tOp(Vector<Long> v1, Vector<Long> v2,
                     VectorMask<Long> m, FTriOp f) {
        return (Long256Vector) super.tOp((Long256Vector)v1, (Long256Vector)v2,
                                        (Long256Mask)m, f);  // specialize
    }

    @ForceInline
    final @Override
    long rOp(long v, FBinOp f) {
        return super.rOp(v, f);  // specialize
    }

    @Override
    @ForceInline
    public final <F>
    Vector<F> convertShape(VectorOperators.Conversion<Long,F> conv,
                           VectorSpecies<F> rsp, int part) {
        return super.convertShapeTemplate(conv, rsp, part);  // specialize
    }

    @Override
    @ForceInline
    public final <F>
    Vector<F> reinterpretShape(VectorSpecies<F> toSpecies, int part) {
        return super.reinterpretShapeTemplate(toSpecies, part);  // specialize
    }

    // Specialized algebraic operations:

    // The following definition forces a specialized version of this
    // crucial method into the v-table of this class.  A call to add()
    // will inline to a call to lanewise(ADD,), at which point the JIT
    // intrinsic will have the opcode of ADD, plus all the metadata
    // for this particular class, enabling it to generate precise
    // code.
    //
    // There is probably no benefit to the JIT to specialize the
    // masked or broadcast versions of the lanewise method.

    @Override
    @ForceInline
    public Long256Vector lanewise(Unary op) {
        return (Long256Vector) super.lanewiseTemplate(op);  // specialize
    }

    @Override
    @ForceInline
    public Long256Vector lanewise(Binary op, Vector<Long> v) {
        return (Long256Vector) super.lanewiseTemplate(op, v);  // specialize
    }

    /*package-private*/
    @Override
    @ForceInline Long256Vector
    lanewiseShift(VectorOperators.Binary op, int e) {
        return (Long256Vector) super.lanewiseShiftTemplate(op, e);  // specialize
    }

    /*package-private*/
    @Override
    @ForceInline
    public final
    Long256Vector
    lanewise(VectorOperators.Ternary op, Vector<Long> v1, Vector<Long> v2) {
        return (Long256Vector) super.lanewiseTemplate(op, v1, v2);  // specialize
    }

    @Override
    @ForceInline
    public final
    Long256Vector addIndex(int scale) {
        return (Long256Vector) super.addIndexTemplate(scale);  // specialize
    }

    // Type specific horizontal reductions

    @Override
    @ForceInline
    public final long reduceLanes(VectorOperators.Associative op) {
        return super.reduceLanesTemplate(op);  // specialized
    }

    @Override
    @ForceInline
    public final long reduceLanes(VectorOperators.Associative op,
                                    VectorMask<Long> m) {
        return super.reduceLanesTemplate(op, m);  // specialized
    }

    @Override
    @ForceInline
    public final long reduceLanesToLong(VectorOperators.Associative op) {
        return (long) super.reduceLanesTemplate(op);  // specialized
    }

    @Override
    @ForceInline
    public final long reduceLanesToLong(VectorOperators.Associative op,
                                        VectorMask<Long> m) {
        return (long) super.reduceLanesTemplate(op, m);  // specialized
    }

    @Override
    @ForceInline
    public VectorShuffle<Long> toShuffle() {
        long[] a = toArray();
        int[] sa = new int[a.length];
        for (int i = 0; i < a.length; i++) {
            sa[i] = (int) a[i];
        }
        return VectorShuffle.fromArray(VSPECIES, sa, 0);
    }

    // Specialized comparisons

    @Override
    @ForceInline
    public final Long256Mask compare(Comparison op, Vector<Long> v) {
        return super.compareTemplate(Long256Mask.class, op, v);  // specialize
    }

    @Override
    @ForceInline
    public final Long256Mask compare(Comparison op, long s) {
        return super.compareTemplate(Long256Mask.class, op, s);  // specialize
    }


    @Override
    @ForceInline
    public Long256Vector blend(Vector<Long> v, VectorMask<Long> m) {
        return (Long256Vector)
            super.blendTemplate(Long256Mask.class,
                                (Long256Vector) v,
                                (Long256Mask) m);  // specialize
    }

    @Override
    @ForceInline
    public Long256Vector slice(int origin, Vector<Long> v) {
        return (Long256Vector) super.sliceTemplate(origin, v);  // specialize
    }

    @Override
    @ForceInline
    public Long256Vector unslice(int origin, Vector<Long> w, int part) {
        return (Long256Vector) super.unsliceTemplate(origin, w, part);  // specialize
    }

    @Override
    @ForceInline
    public Long256Vector unslice(int origin, Vector<Long> w, int part, VectorMask<Long> m) {
        return (Long256Vector)
            super.unsliceTemplate(Long256Mask.class,
                                  origin, w, part,
                                  (Long256Mask) m);  // specialize
    }

    @Override
    @ForceInline
    public Long256Vector rearrange(VectorShuffle<Long> s) {
        return (Long256Vector)
            super.rearrangeTemplate(Long256Shuffle.class,
                                    (Long256Shuffle) s);  // specialize
    }

    @Override
    @ForceInline
<<<<<<< HEAD
    public Long256Vector rearrange(VectorShuffle<Long> shuffle,
                                  VectorMask<Long> m) {
        return (Long256Vector)
            super.rearrangeTemplate(Long256Shuffle.class,
                                    (Long256Shuffle) shuffle,
                                    (Long256Mask) m);  // specialize
=======
    public Long256Mask greaterThanEq(Vector<Long> o) {
        Objects.requireNonNull(o);
        Long256Vector v = (Long256Vector)o;

        return VectorIntrinsics.compare(
            BT_ge, Long256Vector.class, Long256Mask.class, long.class, LENGTH,
            this, v,
            (v1, v2) -> v1.bTest(v2, (i, a, b) -> a >= b));
    }

    // Foreach

    @Override
    void forEach(FUnCon f) {
        long[] vec = getElements();
        for (int i = 0; i < length(); i++) {
            f.apply(i, vec[i]);
        }
    }

    @Override
    void forEach(VectorMask<Long> o, FUnCon f) {
        boolean[] mbits = ((Long256Mask)o).getBits();
        forEach((i, a) -> {
            if (mbits[i]) { f.apply(i, a); }
        });
    }


    Double256Vector toFP() {
        long[] vec = getElements();
        double[] res = new double[this.species().length()];
        for(int i = 0; i < this.species().length(); i++){
            res[i] = Double.longBitsToDouble(vec[i]);
        }
        return new Double256Vector(res);
    }

    @Override
    @ForceInline
    public Long256Vector rotateLanesLeft(int j) {
      int L = length();
      if (j < 0) {
         throw new IllegalArgumentException("Index " + j + " must be zero or positive");
      } else {
        j = j & (L-1);
        VectorShuffle<Long> PermMask  = VectorShuffle.shuffleIota(SPECIES, L - j);
        return this.rearrange(PermMask);
      }
    }

    @Override
    @ForceInline
    public Long256Vector rotateLanesRight(int j) {
      int L = length();
      if (j < 0) {
         throw new IllegalArgumentException("Index " + j + " must be zero or positive");
      } else {
        j = j & (L-1);
        VectorShuffle<Long> PermMask = VectorShuffle.shuffleIota(SPECIES, j);
        return this.rearrange(PermMask);
      }
    }

    @Override
    @ForceInline
    @SuppressWarnings("unchecked")
    public Long256Vector shiftLanesLeft(int j) {
       int L = length();
       if (j < 0) {
         throw new IllegalArgumentException("Index " + j + " must be zero or positive");
       } else if ( j >= L ) {
         return ZERO;
       } else {
         Long256Shuffle     Iota    = (Long256Shuffle)(VectorShuffle.shuffleIota(SPECIES, L-j));
         VectorMask<Long> BlendMask = Iota.toVector().lessThan(Long256Vector.broadcast(SPECIES, (long)(L-j)));
         Iota    = (Long256Shuffle)(VectorShuffle.shuffleIota(SPECIES, L -j));
         return ZERO.blend(this.rearrange(Iota),BlendMask);
       }
    }

    @Override
    @ForceInline
    @SuppressWarnings("unchecked")
    public Long256Vector shiftLanesRight(int j) {
       int L = length();
       if (j < 0) {
         throw new IllegalArgumentException("Index " + j + " must be zero or positive");
       } else if ( j >= L ) {
         return ZERO;
       } else {
         Long256Shuffle     Iota    = (Long256Shuffle)(VectorShuffle.shuffleIota(SPECIES, j));
         VectorMask<Long> BlendMask = Iota.toVector().greaterThanEq(Long256Vector.broadcast(SPECIES, (long)(j)));
         Iota    = (Long256Shuffle)(VectorShuffle.shuffleIota(SPECIES, j));
         return ZERO.blend(this.rearrange(Iota),BlendMask);
       }
>>>>>>> c3aabcdb
    }

    @Override
    @ForceInline
    public Long256Vector rearrange(VectorShuffle<Long> s,
                                  Vector<Long> v) {
        return (Long256Vector)
            super.rearrangeTemplate(Long256Shuffle.class,
                                    (Long256Shuffle) s,
                                    (Long256Vector) v);  // specialize
    }

    @Override
    @ForceInline
    public Long256Vector selectFrom(Vector<Long> v) {
        return (Long256Vector)
            super.selectFromTemplate((Long256Vector) v);  // specialize
    }

    @Override
    @ForceInline
    public Long256Vector selectFrom(Vector<Long> v,
                                   VectorMask<Long> m) {
        return (Long256Vector)
            super.selectFromTemplate((Long256Vector) v,
                                     (Long256Mask) m);  // specialize
    }


    @Override
    public long lane(int i) {
        if (i < 0 || i >= VLENGTH) {
            throw new IllegalArgumentException("Index " + i + " must be zero or positive, and less than " + VLENGTH);
        }
        return (long) VectorIntrinsics.extract(
                                VCLASS, ETYPE, VLENGTH,
                                this, i,
                                (vec, ix) -> {
                                    long[] vecarr = vec.getElements();
                                    return (long)vecarr[ix];
                                });
    }

    @Override
    public Long256Vector withLane(int i, long e) {
        if (i < 0 || i >= VLENGTH) {
            throw new IllegalArgumentException("Index " + i + " must be zero or positive, and less than " + VLENGTH);
        }
        return VectorIntrinsics.insert(
                                VCLASS, ETYPE, VLENGTH,
                                this, i, (long)e,
                                (v, ix, bits) -> {
                                    long[] res = v.getElements().clone();
                                    res[ix] = (long)bits;
                                    return v.vectorFactory(res);
                                });
    }

    // Mask

    static final class Long256Mask extends AbstractMask<Long> {

        private final boolean[] bits; // Don't access directly, use getBits() instead.

        public Long256Mask(boolean[] bits) {
            this(bits, 0);
        }

        public Long256Mask(boolean[] bits, int offset) {
            boolean[] a = new boolean[vspecies().laneCount()];
            for (int i = 0; i < a.length; i++) {
                a[i] = bits[offset + i];
            }
            this.bits = a;
        }

        public Long256Mask(boolean val) {
            boolean[] bits = new boolean[vspecies().laneCount()];
            Arrays.fill(bits, val);
            this.bits = bits;
        }

        @ForceInline
        final @Override
        public LongSpecies vspecies() {
            // ISSUE:  This should probably be a @Stable
            // field inside AbstractMask, rather than
            // a megamorphic method.
            return VSPECIES;
        }

        boolean[] getBits() {
            return VectorIntrinsics.maybeRebox(this).bits;
        }

        @Override
        Long256Mask uOp(MUnOp f) {
            boolean[] res = new boolean[vspecies().laneCount()];
            boolean[] bits = getBits();
            for (int i = 0; i < res.length; i++) {
                res[i] = f.apply(i, bits[i]);
            }
            return new Long256Mask(res);
        }

        @Override
        Long256Mask bOp(VectorMask<Long> m, MBinOp f) {
            boolean[] res = new boolean[vspecies().laneCount()];
            boolean[] bits = getBits();
            boolean[] mbits = ((Long256Mask)m).getBits();
            for (int i = 0; i < res.length; i++) {
                res[i] = f.apply(i, bits[i], mbits[i]);
            }
            return new Long256Mask(res);
        }

        @ForceInline
        @Override
        public final
        Long256Vector toVector() {
            return (Long256Vector) super.toVectorTemplate();  // specialize
        }

        @Override
        @ForceInline
        public <E> VectorMask<E> cast(VectorSpecies<E> s) {
            AbstractSpecies<E> species = (AbstractSpecies<E>) s;
            if (length() != species.laneCount())
                throw new IllegalArgumentException("VectorMask length and species length differ");
            boolean[] maskArray = toArray();
            // enum-switches don't optimize properly JDK-8161245
            switch (species.laneType.switchKey) {
            case LaneType.SK_BYTE:
                return new Byte256Vector.Byte256Mask(maskArray).check(species);
            case LaneType.SK_SHORT:
                return new Short256Vector.Short256Mask(maskArray).check(species);
            case LaneType.SK_INT:
                return new Int256Vector.Int256Mask(maskArray).check(species);
            case LaneType.SK_LONG:
                return new Long256Vector.Long256Mask(maskArray).check(species);
            case LaneType.SK_FLOAT:
                return new Float256Vector.Float256Mask(maskArray).check(species);
            case LaneType.SK_DOUBLE:
                return new Double256Vector.Double256Mask(maskArray).check(species);
            }

            // Should not reach here.
            throw new AssertionError(species);
        }

        // Unary operations

        @Override
        @ForceInline
        public Long256Mask not() {
            return (Long256Mask) VectorIntrinsics.unaryOp(
                                             VECTOR_OP_NOT, Long256Mask.class, long.class, VLENGTH,
                                             this,
                                             (m1) -> m1.uOp((i, a) -> !a));
        }

        // Binary operations

        @Override
        @ForceInline
        public Long256Mask and(VectorMask<Long> mask) {
            Objects.requireNonNull(mask);
            Long256Mask m = (Long256Mask)mask;
            return VectorIntrinsics.binaryOp(VECTOR_OP_AND, Long256Mask.class, long.class, VLENGTH,
                                             this, m,
                                             (m1, m2) -> m1.bOp(m2, (i, a, b) -> a & b));
        }

        @Override
        @ForceInline
        public Long256Mask or(VectorMask<Long> mask) {
            Objects.requireNonNull(mask);
            Long256Mask m = (Long256Mask)mask;
            return VectorIntrinsics.binaryOp(VECTOR_OP_OR, Long256Mask.class, long.class, VLENGTH,
                                             this, m,
                                             (m1, m2) -> m1.bOp(m2, (i, a, b) -> a | b));
        }

        // Reductions

        @Override
        @ForceInline
        public boolean anyTrue() {
            return VectorIntrinsics.test(BT_ne, Long256Mask.class, long.class, VLENGTH,
                                         this, this,
                                         (m, __) -> anyTrueHelper(((Long256Mask)m).getBits()));
        }

        @Override
        @ForceInline
        public boolean allTrue() {
            return VectorIntrinsics.test(BT_overflow, Long256Mask.class, long.class, VLENGTH,
                                         this, vspecies().maskAll(true),
                                         (m, __) -> allTrueHelper(((Long256Mask)m).getBits()));
        }

        /*package-private*/
        static Long256Mask maskAll(boolean bit) {
            return bit ? TRUE_MASK : FALSE_MASK;
        }
        static final Long256Mask TRUE_MASK = new Long256Mask(true);
        static final Long256Mask FALSE_MASK = new Long256Mask(false);
    }

    // Shuffle

    static final class Long256Shuffle extends AbstractShuffle<Long> {
        Long256Shuffle(byte[] reorder) {
            super(reorder);
        }

        public Long256Shuffle(int[] reorder) {
            super(reorder);
        }

        public Long256Shuffle(int[] reorder, int i) {
            super(reorder, i);
        }

        public Long256Shuffle(IntUnaryOperator fn) {
            super(fn);
        }

        @Override
        public LongSpecies vspecies() {
            return VSPECIES;
        }

        static {
            // There must be enough bits in the shuffle lanes to encode
            // VLENGTH valid indexes and VLENGTH exceptional ones.
            assert(VLENGTH < Byte.MAX_VALUE);
            assert(Byte.MIN_VALUE <= -VLENGTH);
        }
        static final Long256Shuffle IOTA = new Long256Shuffle(IDENTITY);

<<<<<<< HEAD
        @Override
        public Long256Vector toVector() {
            return (Long256Vector) super.toVectorTemplate();  // specialize
=======
        private LongVector toVector_helper() {
            long[] va = new long[SPECIES.length()];
            for (int i = 0; i < va.length; i++) {
              va[i] = (long) lane(i);
            }
            return LongVector.fromArray(SPECIES, va, 0);
>>>>>>> c3aabcdb
        }

        @Override
        @ForceInline
<<<<<<< HEAD
        public <F> VectorShuffle<F> cast(VectorSpecies<F> s) {
            AbstractSpecies<F> species = (AbstractSpecies<F>) s;
            if (length() != species.laneCount())
                throw new AssertionError("NYI: Shuffle length and species length differ");
            int[] shuffleArray = toArray();
            // enum-switches don't optimize properly JDK-8161245
            switch (species.laneType.switchKey) {
            case LaneType.SK_BYTE:
                return new Byte256Vector.Byte256Shuffle(shuffleArray).check(species);
            case LaneType.SK_SHORT:
                return new Short256Vector.Short256Shuffle(shuffleArray).check(species);
            case LaneType.SK_INT:
                return new Int256Vector.Int256Shuffle(shuffleArray).check(species);
            case LaneType.SK_LONG:
                return new Long256Vector.Long256Shuffle(shuffleArray).check(species);
            case LaneType.SK_FLOAT:
                return new Float256Vector.Float256Shuffle(shuffleArray).check(species);
            case LaneType.SK_DOUBLE:
                return new Double256Vector.Double256Shuffle(shuffleArray).check(species);
=======
        public LongVector toVector() {
            return VectorIntrinsics.shuffleToVector(Long256Vector.class, long.class, Long256Shuffle.class, this,
                                                    SPECIES.length(), 
                                                    (s) -> (((Long256Shuffle)(s)).toVector_helper()));
        }

        @Override
        @ForceInline
        @SuppressWarnings("unchecked")
        public <F> VectorShuffle<F> cast(VectorSpecies<F> species) {
            if (length() != species.length())
                throw new IllegalArgumentException("Shuffle length and species length differ");
            Class<?> stype = species.elementType();
            int [] shuffleArray = toArray();
            if (stype == byte.class) {
                return (VectorShuffle<F>) new Byte256Vector.Byte256Shuffle(shuffleArray);
            } else if (stype == short.class) {
                return (VectorShuffle<F>) new Short256Vector.Short256Shuffle(shuffleArray);
            } else if (stype == int.class) {
                return (VectorShuffle<F>) new Int256Vector.Int256Shuffle(shuffleArray);
            } else if (stype == long.class) {
                return (VectorShuffle<F>) new Long256Vector.Long256Shuffle(shuffleArray);
            } else if (stype == float.class) {
                return (VectorShuffle<F>) new Float256Vector.Float256Shuffle(shuffleArray);
            } else if (stype == double.class) {
                return (VectorShuffle<F>) new Double256Vector.Double256Shuffle(shuffleArray);
            } else {
                throw new UnsupportedOperationException("Bad lane type for casting.");
>>>>>>> c3aabcdb
            }

            // Should not reach here.
            throw new AssertionError(species);
        }


        @Override
        public Long256Shuffle rearrange(VectorShuffle<Long> shuffle) {
            Long256Shuffle s = (Long256Shuffle) shuffle;
            byte[] r = new byte[reorder.length];
            for (int i = 0; i < reorder.length; i++) {
                int ssi = s.reorder[i];
                r[i] = this.reorder[ssi];  // throws on exceptional index
            }
            return new Long256Shuffle(r);
        }
    }

    // ================================================

    // Specialized low-level memory operations.

    @ForceInline
    @Override
    final
    LongVector fromArray0(long[] a, int offset) {
        return super.fromArray0(a, offset);  // specialize
    }

    @ForceInline
    @Override
    final
    LongVector fromByteArray0(byte[] a, int offset) {
        return super.fromByteArray0(a, offset);  // specialize
    }

    @ForceInline
    @Override
    final
    LongVector fromByteBuffer0(ByteBuffer bb, int offset) {
        return super.fromByteBuffer0(bb, offset);  // specialize
    }

    @ForceInline
    @Override
    final
    void intoArray0(long[] a, int offset) {
        super.intoArray0(a, offset);  // specialize
    }

    @ForceInline
    @Override
    final
    void intoByteArray0(byte[] a, int offset) {
        super.intoByteArray0(a, offset);  // specialize
    }

    // End of specialized low-level memory operations.

    // ================================================

}<|MERGE_RESOLUTION|>--- conflicted
+++ resolved
@@ -119,6 +119,11 @@
     @ForceInline
     Long256Shuffle iotaShuffle() { return Long256Shuffle.IOTA; }
 
+    @ForceInline
+    Long256Shuffle iotaShuffle(int start) { 
+        return (Long256Shuffle)VectorIntrinsics.shuffleIota(ETYPE, Long256Shuffle.class, VSPECIES, VLENGTH, start, (val, l) -> new Long256Shuffle(i -> ((i + val) & (l-1))));
+    }
+
     @Override
     @ForceInline
     Long256Shuffle shuffleFromBytes(byte[] reorder) { return new Long256Shuffle(reorder); }
@@ -358,111 +363,12 @@
 
     @Override
     @ForceInline
-<<<<<<< HEAD
     public Long256Vector rearrange(VectorShuffle<Long> shuffle,
                                   VectorMask<Long> m) {
         return (Long256Vector)
             super.rearrangeTemplate(Long256Shuffle.class,
                                     (Long256Shuffle) shuffle,
                                     (Long256Mask) m);  // specialize
-=======
-    public Long256Mask greaterThanEq(Vector<Long> o) {
-        Objects.requireNonNull(o);
-        Long256Vector v = (Long256Vector)o;
-
-        return VectorIntrinsics.compare(
-            BT_ge, Long256Vector.class, Long256Mask.class, long.class, LENGTH,
-            this, v,
-            (v1, v2) -> v1.bTest(v2, (i, a, b) -> a >= b));
-    }
-
-    // Foreach
-
-    @Override
-    void forEach(FUnCon f) {
-        long[] vec = getElements();
-        for (int i = 0; i < length(); i++) {
-            f.apply(i, vec[i]);
-        }
-    }
-
-    @Override
-    void forEach(VectorMask<Long> o, FUnCon f) {
-        boolean[] mbits = ((Long256Mask)o).getBits();
-        forEach((i, a) -> {
-            if (mbits[i]) { f.apply(i, a); }
-        });
-    }
-
-
-    Double256Vector toFP() {
-        long[] vec = getElements();
-        double[] res = new double[this.species().length()];
-        for(int i = 0; i < this.species().length(); i++){
-            res[i] = Double.longBitsToDouble(vec[i]);
-        }
-        return new Double256Vector(res);
-    }
-
-    @Override
-    @ForceInline
-    public Long256Vector rotateLanesLeft(int j) {
-      int L = length();
-      if (j < 0) {
-         throw new IllegalArgumentException("Index " + j + " must be zero or positive");
-      } else {
-        j = j & (L-1);
-        VectorShuffle<Long> PermMask  = VectorShuffle.shuffleIota(SPECIES, L - j);
-        return this.rearrange(PermMask);
-      }
-    }
-
-    @Override
-    @ForceInline
-    public Long256Vector rotateLanesRight(int j) {
-      int L = length();
-      if (j < 0) {
-         throw new IllegalArgumentException("Index " + j + " must be zero or positive");
-      } else {
-        j = j & (L-1);
-        VectorShuffle<Long> PermMask = VectorShuffle.shuffleIota(SPECIES, j);
-        return this.rearrange(PermMask);
-      }
-    }
-
-    @Override
-    @ForceInline
-    @SuppressWarnings("unchecked")
-    public Long256Vector shiftLanesLeft(int j) {
-       int L = length();
-       if (j < 0) {
-         throw new IllegalArgumentException("Index " + j + " must be zero or positive");
-       } else if ( j >= L ) {
-         return ZERO;
-       } else {
-         Long256Shuffle     Iota    = (Long256Shuffle)(VectorShuffle.shuffleIota(SPECIES, L-j));
-         VectorMask<Long> BlendMask = Iota.toVector().lessThan(Long256Vector.broadcast(SPECIES, (long)(L-j)));
-         Iota    = (Long256Shuffle)(VectorShuffle.shuffleIota(SPECIES, L -j));
-         return ZERO.blend(this.rearrange(Iota),BlendMask);
-       }
-    }
-
-    @Override
-    @ForceInline
-    @SuppressWarnings("unchecked")
-    public Long256Vector shiftLanesRight(int j) {
-       int L = length();
-       if (j < 0) {
-         throw new IllegalArgumentException("Index " + j + " must be zero or positive");
-       } else if ( j >= L ) {
-         return ZERO;
-       } else {
-         Long256Shuffle     Iota    = (Long256Shuffle)(VectorShuffle.shuffleIota(SPECIES, j));
-         VectorMask<Long> BlendMask = Iota.toVector().greaterThanEq(Long256Vector.broadcast(SPECIES, (long)(j)));
-         Iota    = (Long256Shuffle)(VectorShuffle.shuffleIota(SPECIES, j));
-         return ZERO.blend(this.rearrange(Iota),BlendMask);
-       }
->>>>>>> c3aabcdb
     }
 
     @Override
@@ -704,23 +610,19 @@
         }
         static final Long256Shuffle IOTA = new Long256Shuffle(IDENTITY);
 
-<<<<<<< HEAD
-        @Override
+        private Long256Vector toVector_helper() {
+            return (Long256Vector) super.toVectorTemplate();  // specialize
+        }
+
+        @Override
+        @ForceInline
         public Long256Vector toVector() {
-            return (Long256Vector) super.toVectorTemplate();  // specialize
-=======
-        private LongVector toVector_helper() {
-            long[] va = new long[SPECIES.length()];
-            for (int i = 0; i < va.length; i++) {
-              va[i] = (long) lane(i);
-            }
-            return LongVector.fromArray(SPECIES, va, 0);
->>>>>>> c3aabcdb
-        }
-
-        @Override
-        @ForceInline
-<<<<<<< HEAD
+            return VectorIntrinsics.shuffleToVector(VCLASS, ETYPE, Long256Shuffle.class, this, VLENGTH,
+                                                    (s) -> (s.toVector_helper()));
+        }
+
+        @Override
+        @ForceInline
         public <F> VectorShuffle<F> cast(VectorSpecies<F> s) {
             AbstractSpecies<F> species = (AbstractSpecies<F>) s;
             if (length() != species.laneCount())
@@ -740,42 +642,11 @@
                 return new Float256Vector.Float256Shuffle(shuffleArray).check(species);
             case LaneType.SK_DOUBLE:
                 return new Double256Vector.Double256Shuffle(shuffleArray).check(species);
-=======
-        public LongVector toVector() {
-            return VectorIntrinsics.shuffleToVector(Long256Vector.class, long.class, Long256Shuffle.class, this,
-                                                    SPECIES.length(), 
-                                                    (s) -> (((Long256Shuffle)(s)).toVector_helper()));
-        }
-
-        @Override
-        @ForceInline
-        @SuppressWarnings("unchecked")
-        public <F> VectorShuffle<F> cast(VectorSpecies<F> species) {
-            if (length() != species.length())
-                throw new IllegalArgumentException("Shuffle length and species length differ");
-            Class<?> stype = species.elementType();
-            int [] shuffleArray = toArray();
-            if (stype == byte.class) {
-                return (VectorShuffle<F>) new Byte256Vector.Byte256Shuffle(shuffleArray);
-            } else if (stype == short.class) {
-                return (VectorShuffle<F>) new Short256Vector.Short256Shuffle(shuffleArray);
-            } else if (stype == int.class) {
-                return (VectorShuffle<F>) new Int256Vector.Int256Shuffle(shuffleArray);
-            } else if (stype == long.class) {
-                return (VectorShuffle<F>) new Long256Vector.Long256Shuffle(shuffleArray);
-            } else if (stype == float.class) {
-                return (VectorShuffle<F>) new Float256Vector.Float256Shuffle(shuffleArray);
-            } else if (stype == double.class) {
-                return (VectorShuffle<F>) new Double256Vector.Double256Shuffle(shuffleArray);
-            } else {
-                throw new UnsupportedOperationException("Bad lane type for casting.");
->>>>>>> c3aabcdb
             }
 
             // Should not reach here.
             throw new AssertionError(species);
         }
-
 
         @Override
         public Long256Shuffle rearrange(VectorShuffle<Long> shuffle) {
