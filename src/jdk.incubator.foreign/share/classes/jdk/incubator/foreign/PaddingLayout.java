/*
 *  Copyright (c) 2019, Oracle and/or its affiliates. All rights reserved.
 *  DO NOT ALTER OR REMOVE COPYRIGHT NOTICES OR THIS FILE HEADER.
 *
 *  This code is free software; you can redistribute it and/or modify it
 *  under the terms of the GNU General Public License version 2 only, as
 *  published by the Free Software Foundation.  Oracle designates this
 *  particular file as subject to the "Classpath" exception as provided
 *  by Oracle in the LICENSE file that accompanied this code.
 *
 *  This code is distributed in the hope that it will be useful, but WITHOUT
 *  ANY WARRANTY; without even the implied warranty of MERCHANTABILITY or
 *  FITNESS FOR A PARTICULAR PURPOSE.  See the GNU General Public License
 *  version 2 for more details (a copy is included in the LICENSE file that
 *  accompanied this code).
 *
 *  You should have received a copy of the GNU General Public License version
 *  2 along with this work; if not, write to the Free Software Foundation,
 *  Inc., 51 Franklin St, Fifth Floor, Boston, MA 02110-1301 USA.
 *
 *   Please contact Oracle, 500 Oracle Parkway, Redwood Shores, CA 94065 USA
 *  or visit www.oracle.com if you need additional information or have any
 *  questions.
 *
 */
package jdk.incubator.foreign;

import java.lang.constant.Constable;
import java.lang.constant.ConstantDescs;
import java.lang.constant.DynamicConstantDesc;
import java.util.Map;
import java.util.Optional;
import java.util.OptionalLong;

/**
 * A padding layout. A padding layout specifies the size of extra space which is typically not accessed by applications,
 * and is typically used for aligning member layouts around word boundaries.
 * <p>
 * This is a <a href="{@docRoot}/java.base/java/lang/doc-files/ValueBased.html">value-based</a>
 * class; use of identity-sensitive operations (including reference equality
 * ({@code ==}), identity hash code, or synchronization) on instances of
 * {@code PaddingLayout} may have unpredictable results and should be avoided.
 * The {@code equals} method should be used for comparisons.
 *
 * @implSpec
 * This class is immutable and thread-safe.
 */
/* package-private */ final class PaddingLayout extends AbstractLayout implements MemoryLayout {

    PaddingLayout(long size) {
        this(size, size, Map.of());
    }

<<<<<<< HEAD
    PaddingLayout(long size, long alignment, Map<String, Constable> annotations) {
        super(size, alignment, annotations);
    }

    @Override
    public long bitSize() {
        return size;
=======
    PaddingLayout(long size, long alignment, Optional<String> name) {
        super(OptionalLong.of(size), alignment, name);
>>>>>>> 0937eeb8
    }

    @Override
    public String toString() {
        return decorateLayoutString("x" + bitSize());
    }

    @Override
    public boolean equals(Object other) {
        if (this == other) {
            return true;
        }
        if (!super.equals(other)) {
            return false;
        }
        if (!(other instanceof PaddingLayout)) {
            return false;
        }
        PaddingLayout p = (PaddingLayout)other;
        return bitSize() == p.bitSize();
    }

    @Override
    public int hashCode() {
        return super.hashCode() ^ Long.hashCode(bitSize());
    }

    @Override
<<<<<<< HEAD
    PaddingLayout dup(long alignment, Map<String, Constable> annotations) {
        return new PaddingLayout(size, alignment, annotations);
=======
    PaddingLayout dup(long alignment, Optional<String> name) {
        return new PaddingLayout(bitSize(), alignment, name);
>>>>>>> 0937eeb8
    }

    @Override
    public Optional<DynamicConstantDesc<MemoryLayout>> describeConstable() {
        return Optional.of(DynamicConstantDesc.ofNamed(ConstantDescs.BSM_INVOKE, "padding",
                CD_LAYOUT, MH_PADDING, bitSize()));
    }

    //hack: the declarations below are to make javadoc happy; we could have used generics in AbstractLayout
    //but that causes issues with javadoc, see JDK-8224052

    /**
     * {@inheritDoc}
     */
    @Override
    public PaddingLayout withName(String name) {
        return (PaddingLayout)super.withName(name);
    }

    /**
     * {@inheritDoc}
     */
    @Override
    public PaddingLayout withBitAlignment(long alignmentBits) {
        return (PaddingLayout)super.withBitAlignment(alignmentBits);
    }
}<|MERGE_RESOLUTION|>--- conflicted
+++ resolved
@@ -51,18 +51,8 @@
         this(size, size, Map.of());
     }
 
-<<<<<<< HEAD
     PaddingLayout(long size, long alignment, Map<String, Constable> annotations) {
-        super(size, alignment, annotations);
-    }
-
-    @Override
-    public long bitSize() {
-        return size;
-=======
-    PaddingLayout(long size, long alignment, Optional<String> name) {
-        super(OptionalLong.of(size), alignment, name);
->>>>>>> 0937eeb8
+        super(OptionalLong.of(size), alignment, annotations);
     }
 
     @Override
@@ -91,13 +81,8 @@
     }
 
     @Override
-<<<<<<< HEAD
     PaddingLayout dup(long alignment, Map<String, Constable> annotations) {
-        return new PaddingLayout(size, alignment, annotations);
-=======
-    PaddingLayout dup(long alignment, Optional<String> name) {
-        return new PaddingLayout(bitSize(), alignment, name);
->>>>>>> 0937eeb8
+        return new PaddingLayout(bitSize(), alignment, annotations);
     }
 
     @Override
