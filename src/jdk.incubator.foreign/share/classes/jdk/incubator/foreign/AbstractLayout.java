--- conflicted
+++ resolved
@@ -46,11 +46,7 @@
     final long alignment;
     protected final Map<String, Constable> annotations;
 
-<<<<<<< HEAD
-    public AbstractLayout(long size, long alignment, Map<String, Constable> annotations) {
-=======
-    public AbstractLayout(OptionalLong size, long alignment, Optional<String> name) {
->>>>>>> 0937eeb8
+    public AbstractLayout(OptionalLong size, long alignment, Map<String, Constable> annotations) {
         this.size = size;
         this.alignment = alignment;
         this.annotations = Collections.unmodifiableMap(annotations);
