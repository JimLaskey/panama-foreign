/*
 *  Copyright (c) 2019, Oracle and/or its affiliates. All rights reserved.
 *  DO NOT ALTER OR REMOVE COPYRIGHT NOTICES OR THIS FILE HEADER.
 *
 *  This code is free software; you can redistribute it and/or modify it
 *  under the terms of the GNU General Public License version 2 only, as
 *  published by the Free Software Foundation.  Oracle designates this
 *  particular file as subject to the "Classpath" exception as provided
 *  by Oracle in the LICENSE file that accompanied this code.
 *
 *  This code is distributed in the hope that it will be useful, but WITHOUT
 *  ANY WARRANTY; without even the implied warranty of MERCHANTABILITY or
 *  FITNESS FOR A PARTICULAR PURPOSE.  See the GNU General Public License
 *  version 2 for more details (a copy is included in the LICENSE file that
 *  accompanied this code).
 *
 *  You should have received a copy of the GNU General Public License version
 *  2 along with this work; if not, write to the Free Software Foundation,
 *  Inc., 51 Franklin St, Fifth Floor, Boston, MA 02110-1301 USA.
 *
 *   Please contact Oracle, 500 Oracle Parkway, Redwood Shores, CA 94065 USA
 *  or visit www.oracle.com if you need additional information or have any
 *  questions.
 *
 */

package jdk.incubator.foreign;

import java.nio.ByteBuffer;

import jdk.internal.foreign.AbstractMemorySegmentImpl;
import jdk.internal.foreign.HeapMemorySegmentImpl;
import jdk.internal.foreign.MappedMemorySegmentImpl;
import jdk.internal.foreign.NativeMemorySegmentImpl;
import jdk.internal.foreign.Utils;

import java.io.IOException;
import java.nio.channels.FileChannel;
import java.nio.file.Path;
import java.util.Objects;
import java.util.Spliterator;
import java.util.function.Consumer;

/**
 * A memory segment models a contiguous region of memory. A memory segment is associated with both spatial
 * and temporal bounds. Spatial bounds ensure that memory access operations on a memory segment cannot affect a memory location
 * which falls <em>outside</em> the boundaries of the memory segment being accessed. Temporal bounds ensure that memory access
 * operations on a segment cannot occur after a memory segment has been closed (see {@link MemorySegment#close()}).
 * <p>
 * All implementations of this interface must be <a href="{@docRoot}/java.base/java/lang/doc-files/ValueBased.html">value-based</a>;
 * use of identity-sensitive operations (including reference equality ({@code ==}), identity hash code, or synchronization) on
 * instances of {@code MemorySegment} may have unpredictable results and should be avoided. The {@code equals} method should
 * be used for comparisons.
 * <p>
 * Non-platform classes should not implement {@linkplain MemorySegment} directly.
 *
 * <h2>Constructing memory segments from different sources</h2>
 *
 * There are multiple ways to obtain a memory segment. First, memory segments backed by off-heap memory can
 * be allocated using one of the many factory methods provided (see {@link MemorySegment#allocateNative(MemoryLayout)},
 * {@link MemorySegment#allocateNative(long)} and {@link MemorySegment#allocateNative(long, long)}). Memory segments obtained
 * in this way are called <em>native memory segments</em>.
 * <p>
 * It is also possible to obtain a memory segment backed by an existing heap-allocated Java array,
 * using one of the provided factory methods (e.g. {@link MemorySegment#ofArray(int[])}). Memory segments obtained
 * in this way are called <em>array memory segments</em>.
 * <p>
 * It is possible to obtain a memory segment backed by an existing Java byte buffer (see {@link ByteBuffer}),
 * using the factory method {@link MemorySegment#ofByteBuffer(ByteBuffer)}.
 * Memory segments obtained in this way are called <em>buffer memory segments</em>. Note that buffer memory segments might
 * be backed by native memory (as in the case of native memory segments) or heap memory (as in the case of array memory segments),
 * depending on the characteristics of the byte buffer instance the segment is associated with. For instance, a buffer memory
 * segment obtained from a byte buffer created with the {@link ByteBuffer#allocateDirect(int)} method will be backed
 * by native memory.
 * <p>
 * Finally, it is also possible to obtain a memory segment backed by a memory-mapped file using the factory method
 * {@link MemorySegment#mapFromPath(Path, long, long, FileChannel.MapMode)}. Such memory segments are called <em>mapped memory segments</em>
 * (see {@link MappedMemorySegment}).
 * <p>
 * Array and buffer segments are effectively <em>views</em> over existing memory regions which might outlive the
 * lifecycle of the segments derived from them, and can even be manipulated directly (e.g. via array access, or direct use
 * of the {@link ByteBuffer} API) by other clients. As a result, while sharing array or buffer segments is possible,
 * it is strongly advised that clients wishing to do so take extra precautions to make sure that the underlying memory sources
 * associated with such segments remain inaccessible, and that said memory sources are never aliased by more than one segment
 * at a time - e.g. so as to prevent concurrent modifications of the contents of an array, or buffer segment.
 *
 * <h2>Closing a memory segment</h2>
 *
 * Memory segments are closed explicitly (see {@link MemorySegment#close()}). When a segment is closed, it is no longer
 * <em>alive</em> (see {@link #isAlive()}, and subsequent operation on the segment (or on any {@link MemoryAddress} instance
 * derived from it) will fail with {@link IllegalStateException}.
 * <p>
 * Closing a segment might trigger the releasing of the underlying memory resources associated with said segment, depending on
 * the kind of memory segment being considered:
 * <ul>
 *     <li>closing a native memory segment results in <em>freeing</em> the native memory associated with it</li>
 *     <li>closing a mapped memory segment results in the backing memory-mapped file to be unmapped</li>
 *     <li>closing a buffer, or a heap segment does not have any side-effect, other than marking the segment
 *     as <em>not alive</em> (see {@link MemorySegment#isAlive()}). Also, since the buffer and heap segments might keep
 *     strong references to the original buffer or array instance, it is the responsibility of clients to ensure that
 *     these segments are discarded in a timely manner, so as not to prevent garbage collection to reclaim the underlying
 *     objects.</li>
 * </ul>
 *
 * <h2><a id = "access-modes">Access modes</a></h2>
 *
 * Memory segments supports zero or more <em>access modes</em>. Supported access modes are {@link #READ},
 * {@link #WRITE}, {@link #CLOSE}, {@link #ACQUIRE} and {@link #HANDOFF}. The set of access modes supported by a segment alters the
 * set of operations that are supported by that segment. For instance, attempting to call {@link #close()} on
 * a segment which does not support the {@link #CLOSE} access mode will result in an exception.
 * <p>
 * The set of supported access modes can only be made stricter (by supporting <em>fewer</em> access modes). This means
 * that restricting the set of access modes supported by a segment before sharing it with other clients
 * is generally a good practice if the creator of the segment wants to retain some control over how the segment
 * is going to be accessed.
 *
 * <h2>Memory segment views</h2>
 *
 * Memory segments support <em>views</em>. For instance, it is possible to alter the set of supported access modes,
 * by creating an <em>immutable</em> view of a memory segment, as follows:
 * <blockquote><pre>{@code
MemorySegment segment = ...
MemorySegment roSegment = segment.withAccessModes(segment.accessModes() & ~WRITE);
 * }</pre></blockquote>
 * It is also possible to create views whose spatial bounds are stricter than the ones of the original segment
 * (see {@link MemorySegment#asSlice(long, long)}).
 * <p>
 * Temporal bounds of the original segment are inherited by the view; that is, closing a segment view, such as a sliced
 * view, will cause the original segment to be closed; as such special care must be taken when sharing views
 * between multiple clients. If a client want to protect itself against early closure of a segment by
 * another actor, it is the responsibility of that client to take protective measures, such as removing {@link #CLOSE}
 * from the set of supported access modes, before sharing the view with another client.
 * <p>
 * To allow for interoperability with existing code, a byte buffer view can be obtained from a memory segment
 * (see {@link #asByteBuffer()}). This can be useful, for instance, for those clients that want to keep using the
 * {@link ByteBuffer} API, but need to operate on large memory segments. Byte buffers obtained in such a way support
 * the same spatial and temporal access restrictions associated to the memory segment from which they originated.
 *
 * <h2><a id = "thread-confinement">Thread confinement</a></h2>
 *
 * Memory segments support strong thread-confinement guarantees. Upon creation, they are assigned an <em>owner thread</em>,
 * typically the thread which initiated the creation operation. After creation, only the owner thread will be allowed
 * to directly manipulate the memory segment (e.g. close the memory segment) or access the underlying memory associated with
 * the segment using a memory access var handle. Any attempt to perform such operations from a thread other than the
 * owner thread will result in a runtime failure.
 * <p>
 * Memory segments support <em>serial thread confinement</em>; that is, ownership of a memory segment can change (see
 * {@link #withOwnerThread(Thread)}). This allows, for instance, for two threads {@code A} and {@code B} to share
 * a segment in a controlled, cooperative and race-free fashion.
 * <p>
 * In some cases, it might be useful for multiple threads to process the contents of the same memory segment concurrently
 * (e.g. in the case of parallel processing); while memory segments provide strong confinement guarantees, it is possible
 * to obtain a {@link Spliterator} from a segment, which can be used to slice the segment and allow multiple thread to
 * work in parallel on disjoint segment slices (this assumes that the access mode {@link #ACQUIRE} is set).
 * For instance, the following code can be used to sum all int values in a memory segment in parallel:
 * <blockquote><pre>{@code
MemorySegment segment = ...
SequenceLayout SEQUENCE_LAYOUT = MemoryLayout.ofSequence(1024, MemoryLayouts.JAVA_INT);
VarHandle VH_int = SEQUENCE_LAYOUT.elementLayout().varHandle(int.class);
int sum = StreamSupport.stream(MemorySegment.spliterator(segment, SEQUENCE_LAYOUT), true)
<<<<<<< HEAD
.mapToInt(s -> (int)VH_int.get(s.baseAddress()))
.sum();
=======
                       .mapToInt(s -> (int)VH_int.get(s.baseAddress()))
                       .sum();
>>>>>>> 321f216f
 * }</pre></blockquote>
 *
 * @apiNote In the future, if the Java language permits, {@link MemorySegment}
 * may become a {@code sealed} interface, which would prohibit subclassing except by
 * {@link MappedMemorySegment} and other explicitly permitted subtypes.
 *
 * @implSpec
 * Implementations of this interface are immutable, thread-safe and <a href="{@docRoot}/java.base/java/lang/doc-files/ValueBased.html">value-based</a>.
 */
public interface MemorySegment extends AutoCloseable {

    /**
     * The base memory address associated with this memory segment. The returned address is
     * a <em>checked</em> memory address and can therefore be used in derefrence operations
     * (see {@link MemoryAddress}).
     * @return The base memory address.
     */
    MemoryAddress baseAddress();

    /**
     * Returns a spliterator for the given memory segment. The returned spliterator reports {@link Spliterator#SIZED},
     * {@link Spliterator#SUBSIZED}, {@link Spliterator#IMMUTABLE}, {@link Spliterator#NONNULL} and {@link Spliterator#ORDERED}
     * characteristics.
     * <p>
     * The returned spliterator splits the segment according to the specified sequence layout; that is,
     * if the supplied layout is a sequence layout whose element count is {@code N}, then calling {@link Spliterator#trySplit()}
     * will result in a spliterator serving approximatively {@code N/2} elements (depending on whether N is even or not).
     * As such, splitting is possible as long as {@code N >= 2}. The spliterator returns segments that feature the same
     * <a href="#access-modes">access modes</a> as the given segment less the {@link #CLOSE} access mode.
     * <p>
     * The returned spliterator effectively allows to slice a segment into disjoint sub-segments, which can then
     * be processed in parallel by multiple threads (if the access mode {@link #ACQUIRE} is set).
     * While closing the segment (see {@link #close()}) during pending concurrent execution will generally
     * fail with an exception, it is possible to close a segment when a spliterator has been obtained but no thread
     * is actively working on it using {@link Spliterator#tryAdvance(Consumer)}; in such cases, any subsequent call
     * to {@link Spliterator#tryAdvance(Consumer)} will fail with an exception.
     * @param segment the segment to be used for splitting.
     * @param layout the layout to be used for splitting.
     * @param <S> the memory segment type
     * @return the element spliterator for this segment
     * @throws IllegalStateException if the segment is not <em>alive</em>, or if access occurs from a thread other than the
     * thread owning this segment
     */
    static <S extends MemorySegment> Spliterator<S> spliterator(S segment, SequenceLayout layout) {
        return AbstractMemorySegmentImpl.spliterator(segment, layout);
    }

    /**
     * The thread owning this segment.
     * @return the thread owning this segment.
     */
    Thread ownerThread();

    /**
     * Obtains a new memory segment backed by the same underlying memory region as this segment,
     * but with different owner thread. As a side-effect, this segment will be marked as <em>not alive</em>,
     * and subsequent operations on this segment will result in runtime errors.
     * <p>
     * Write accesses to the segment's content <a href="../../../java/util/concurrent/package-summary.html#MemoryVisibility"><i>happens-before</i></a>
     * hand-over from the current owner thread to the new owner thread, which in turn <i>happens before</i> read accesses to the segment's contents on
     * the new owner thread.
     *
     * @param newOwner the new owner thread.
     * @return a new memory segment backed by the same underlying memory region as this segment,
     *      owned by {@code newOwner}.
     * @throws IllegalStateException if this segment is not <em>alive</em>, or if access occurs from a thread other than the
     * thread owning this segment, or if the segment cannot be closed because it is being operated upon by a different
     * thread (see {@link #spliterator(MemorySegment, SequenceLayout)}).
     * @throws NullPointerException if {@code newOwner == null}
     * @throws IllegalArgumentException if the segment is already a confined segment owner by {@code newOnwer}.
     * @throws UnsupportedOperationException if this segment does not support the {@link #HANDOFF} access mode.
     */
    MemorySegment withOwnerThread(Thread newOwner);

    /**
     * The size (in bytes) of this memory segment.
     * @return The size (in bytes) of this memory segment.
     */
    long byteSize();

    /**
     * Obtains a segment view with specific <a href="#access-modes">access modes</a>. Supported access modes are {@link #READ}, {@link #WRITE},
     * {@link #CLOSE}, {@link #ACQUIRE} and {@link #HANDOFF}. It is generally not possible to go from a segment with stricter access modes
     * to one with less strict access modes. For instance, attempting to add {@link #WRITE} access mode to a read-only segment
     * will be met with an exception.
     * @param accessModes an ORed mask of zero or more access modes.
     * @return a segment view with specific access modes.
     * @throws IllegalArgumentException when {@code mask} is an access mask which is less strict than the one supported by this
     * segment, or when {@code mask} contains bits not associated with any of the supported access modes.
     */
    MemorySegment withAccessModes(int accessModes);

    /**
     * Does this segment support a given set of access modes?
     * @param accessModes an ORed mask of zero or more access modes.
     * @return true, if the access modes in {@code accessModes} are stricter than the ones supported by this segment.
     * @throws IllegalArgumentException when {@code mask} contains bits not associated with any of the supported access modes.
     */
    boolean hasAccessModes(int accessModes);

    /**
     * Returns the <a href="#access-modes">access modes</a> associated with this segment; the result is represented as ORed values from
     * {@link #READ}, {@link #WRITE}, {@link #CLOSE}, {@link #ACQUIRE} and {@link #HANDOFF}.
     * @return the access modes associated with this segment.
     */
    int accessModes();

    /**
     * Obtains a new memory segment view whose base address is the same as the base address of this segment plus a given offset,
     * and whose new size is specified by the given argument.
     * @param offset The new segment base offset (relative to the current segment base address), specified in bytes.
     * @param newSize The new segment size, specified in bytes.
     * @return a new memory segment view with updated base/limit addresses.
     * @throws IndexOutOfBoundsException if {@code offset < 0}, {@code offset > byteSize()}, {@code newSize < 0}, or {@code newSize > byteSize() - offset}
     */
    MemorySegment asSlice(long offset, long newSize);

    /**
     * Is this segment alive?
     * @return true, if the segment is alive.
     * @see MemorySegment#close()
     */
    boolean isAlive();

    /**
     * Closes this memory segment. Once a memory segment has been closed, any attempt to use the memory segment,
     * or to access any {@link MemoryAddress} instance associated with it will fail with {@link IllegalStateException}.
     * Depending on the kind of memory segment being closed, calling this method further triggers deallocation of all the resources
     * associated with the memory segment.
     * @throws IllegalStateException if this segment is not <em>alive</em>, or if access occurs from a thread other than the
     * thread owning this segment, or if the segment cannot be closed because it is being operated upon by a different
     * thread (see {@link #spliterator(MemorySegment, SequenceLayout)}).
     * @throws UnsupportedOperationException if this segment does not support the {@link #CLOSE} access mode.
     */
    void close();

    /**
     * Fills a value into this memory segment.
     * <p>
     * More specifically, the given value is filled into each address of this
     * segment. Equivalent to (but likely more efficient than) the following code:
     *
     * <pre>{@code
byteHandle = MemoryLayout.ofSequence(MemoryLayouts.JAVA_BYTE)
         .varHandle(byte.class, MemoryLayout.PathElement.sequenceElement());
for (long l = 0; l < segment.byteSize(); l++) {
     byteHandle.set(segment.baseAddress(), l, value);
}
     * }</pre>
     *
     * without any regard or guarantees on the ordering of particular memory
     * elements being set.
     * <p>
     * Fill can be useful to initialize or reset the memory of a segment.
     *
     * @param value the value to fill into this segment
     * @return this memory segment
     * @throws IllegalStateException if this segment is not <em>alive</em>, or if access occurs from a thread other than the
     * thread owning this segment
     * @throws UnsupportedOperationException if this segment does not support the {@link #WRITE} access mode
     */
    MemorySegment fill(byte value);

    /**
     * Performs a bulk copy from given source segment to this segment. More specifically, the bytes at
     * offset {@code 0} through {@code src.byteSize() - 1} in the source segment are copied into this segment
     * at offset {@code 0} through {@code src.byteSize() - 1}.
     * If the source segment overlaps with this segment, then the copying is performed as if the bytes at
     * offset {@code 0} through {@code src.byteSize() - 1} in the source segment were first copied into a
     * temporary segment with size {@code bytes}, and then the contents of the temporary segment were copied into
     * this segment at offset {@code 0} through {@code src.byteSize() - 1}.
     * <p>
     * The result of a bulk copy is unspecified if, in the uncommon case, the source segment and this segment
     * do not overlap, but refer to overlapping regions of the same backing storage using different addresses.
     * For example, this may occur if the same file is {@link MemorySegment#mapFromPath mapped} to two segments.
     *
     * @param src the source segment.
     * @throws IndexOutOfBoundsException if {@code src.byteSize() > this.byteSize()}.
     * @throws IllegalStateException if either the source segment or this segment have been already closed,
     * or if access occurs from a thread other than the thread owning either segment.
     * @throws UnsupportedOperationException if either the source segment or this segment do not feature required access modes;
     * more specifically, {@code src} should feature at least the {@link MemorySegment#READ} access mode,
     * while this segment should feature at least the {@link MemorySegment#WRITE} access mode.
     */
    void copyFrom(MemorySegment src);

    /**
     * Finds and returns the offset, in bytes, of the first mismatch between
     * this segment and a given other segment. The offset is relative to the
     * {@link #baseAddress() base address} of each segment and will be in the
     * range of 0 (inclusive) up to the {@link #byteSize() size} (in bytes) of
     * the smaller memory segment (exclusive).
     * <p>
     * If the two segments share a common prefix then the returned offset is
     * the length of the common prefix and it follows that there is a mismatch
     * between the two segments at that offset within the respective segments.
     * If one segment is a proper prefix of the other then the returned offset is
     * the smaller of the segment sizes, and it follows that the offset is only
     * valid for the larger segment. Otherwise, there is no mismatch and {@code
     * -1} is returned.
     *
     * @param other the segment to be tested for a mismatch with this segment
     * @return the relative offset, in bytes, of the first mismatch between this
     * and the given other segment, otherwise -1 if no mismatch
     * @throws IllegalStateException if either this segment of the other segment
     * have been already closed, or if access occurs from a thread other than the
     * thread owning either segment
     * @throws UnsupportedOperationException if either this segment or the other
     * segment does not feature at least the {@link MemorySegment#READ} access mode
     */
    long mismatch(MemorySegment other);

    /**
     * Wraps this segment in a {@link ByteBuffer}. Some of the properties of the returned buffer are linked to
     * the properties of this segment. For instance, if this segment is <em>immutable</em>
     * (e.g. the segment has access mode {@link #READ} but not {@link #WRITE}), then the resulting buffer is <em>read-only</em>
     * (see {@link ByteBuffer#isReadOnly()}. Additionally, if this is a native memory segment, the resulting buffer is
     * <em>direct</em> (see {@link ByteBuffer#isDirect()}).
     * <p>
     * The life-cycle of the returned buffer will be tied to that of this segment. That means that if the this segment
     * is closed (see {@link MemorySegment#close()}, accessing the returned
     * buffer will throw an {@link IllegalStateException}.
     * <p>
     * The resulting buffer's byte order is {@link java.nio.ByteOrder#BIG_ENDIAN}; this can be changed using
     * {@link ByteBuffer#order(java.nio.ByteOrder)}.
     *
     * @return a {@link ByteBuffer} view of this memory segment.
     * @throws UnsupportedOperationException if this segment cannot be mapped onto a {@link ByteBuffer} instance,
     * e.g. because it models an heap-based segment that is not based on a {@code byte[]}), or if its size is greater
     * than {@link Integer#MAX_VALUE}, or if the segment does not support the {@link #READ} access mode.
     */
    ByteBuffer asByteBuffer();

    /**
     * Copy the contents of this memory segment into a fresh byte array.
     * @return a fresh byte array copy of this memory segment.
     * @throws UnsupportedOperationException if this segment does not feature the {@link #READ} access mode, or if this
     * segment's contents cannot be copied into a {@link byte[]} instance, e.g. its size is greater than {@link Integer#MAX_VALUE},
     * @throws IllegalStateException if this segment has been closed, or if access occurs from a thread other than the
     * thread owning this segment.
     */
    byte[] toByteArray();

    /**
     * Creates a new buffer memory segment that models the memory associated with the given byte
     * buffer. The segment starts relative to the buffer's position (inclusive)
     * and ends relative to the buffer's limit (exclusive).
     * <p>
     * The segment will feature all <a href="#access-modes">access modes</a> (see {@link #ALL_ACCESS}),
     * unless the given buffer is {@linkplain ByteBuffer#isReadOnly() read-only} in which case the segment will
     * not feature the {@link #WRITE} access mode.
     * <p>
     * The resulting memory segment keeps a reference to the backing buffer, to ensure it remains <em>reachable</em>
     * for the life-time of the segment.
     *
     * @param bb the byte buffer backing the buffer memory segment.
     * @return a new buffer memory segment.
     */
    static MemorySegment ofByteBuffer(ByteBuffer bb) {
        return AbstractMemorySegmentImpl.ofBuffer(bb);
    }

    /**
     * Creates a new array memory segment that models the memory associated with a given heap-allocated byte array.
     * <p>
     * The resulting memory segment keeps a reference to the backing array, to ensure it remains <em>reachable</em>
     * for the life-time of the segment. The segment will feature all <a href="#access-modes">access modes</a>
     * (see {@link #ALL_ACCESS}).
     *
     * @param arr the primitive array backing the array memory segment.
     * @return a new array memory segment.
     */
    static MemorySegment ofArray(byte[] arr) {
        return HeapMemorySegmentImpl.makeArraySegment(arr);
    }

    /**
     * Creates a new array memory segment that models the memory associated with a given heap-allocated char array.
     * <p>
     * The resulting memory segment keeps a reference to the backing array, to ensure it remains <em>reachable</em>
     * for the life-time of the segment. The segment will feature all <a href="#access-modes">access modes</a>
     * (see {@link #ALL_ACCESS}).
     *
     * @param arr the primitive array backing the array memory segment.
     * @return a new array memory segment.
     */
    static MemorySegment ofArray(char[] arr) {
        return HeapMemorySegmentImpl.makeArraySegment(arr);
    }

    /**
     * Creates a new array memory segment that models the memory associated with a given heap-allocated short array.
     * <p>
     * The resulting memory segment keeps a reference to the backing array, to ensure it remains <em>reachable</em>
     * for the life-time of the segment. The segment will feature all <a href="#access-modes">access modes</a>
     * (see {@link #ALL_ACCESS}).
     *
     * @param arr the primitive array backing the array memory segment.
     * @return a new array memory segment.
     */
    static MemorySegment ofArray(short[] arr) {
        return HeapMemorySegmentImpl.makeArraySegment(arr);
    }

    /**
     * Creates a new array memory segment that models the memory associated with a given heap-allocated int array.
     * <p>
     * The resulting memory segment keeps a reference to the backing array, to ensure it remains <em>reachable</em>
     * for the life-time of the segment. The segment will feature all <a href="#access-modes">access modes</a>.
     *
     * @param arr the primitive array backing the array memory segment.
     * @return a new array memory segment.
     */
    static MemorySegment ofArray(int[] arr) {
        return HeapMemorySegmentImpl.makeArraySegment(arr);
    }

    /**
     * Creates a new array memory segment that models the memory associated with a given heap-allocated float array.
     * <p>
     * The resulting memory segment keeps a reference to the backing array, to ensure it remains <em>reachable</em>
     * for the life-time of the segment. The segment will feature all <a href="#access-modes">access modes</a>
     * (see {@link #ALL_ACCESS}).
     *
     * @param arr the primitive array backing the array memory segment.
     * @return a new array memory segment.
     */
    static MemorySegment ofArray(float[] arr) {
        return HeapMemorySegmentImpl.makeArraySegment(arr);
    }

    /**
     * Creates a new array memory segment that models the memory associated with a given heap-allocated long array.
     * <p>
     * The resulting memory segment keeps a reference to the backing array, to ensure it remains <em>reachable</em>
     * for the life-time of the segment. The segment will feature all <a href="#access-modes">access modes</a>
     * (see {@link #ALL_ACCESS}).
     *
     * @param arr the primitive array backing the array memory segment.
     * @return a new array memory segment.
     */
    static MemorySegment ofArray(long[] arr) {
        return HeapMemorySegmentImpl.makeArraySegment(arr);
    }

    /**
     * Creates a new array memory segment that models the memory associated with a given heap-allocated double array.
     * <p>
     * The resulting memory segment keeps a reference to the backing array, to ensure it remains <em>reachable</em>
     * for the life-time of the segment. The segment will feature all <a href="#access-modes">access modes</a>
     * (see {@link #ALL_ACCESS}).
     *
     * @param arr the primitive array backing the array memory segment.
     * @return a new array memory segment.
     */
    static MemorySegment ofArray(double[] arr) {
        return HeapMemorySegmentImpl.makeArraySegment(arr);
    }

    /**
     * Creates a new native memory segment that models a newly allocated block of off-heap memory with given layout.
     * <p>
     * This is equivalent to the following code:
     * <blockquote><pre>{@code
    allocateNative(layout.bytesSize(), layout.bytesAlignment());
     * }</pre></blockquote>
     *
     * @implNote The block of off-heap memory associated with the returned native memory segment is initialized to zero.
     * Moreover, a client is responsible to call the {@link MemorySegment#close()} on a native memory segment,
     * to make sure the backing off-heap memory block is deallocated accordingly. Failure to do so will result in off-heap memory leaks.
     *
     * @param layout the layout of the off-heap memory block backing the native memory segment.
     * @return a new native memory segment.
     * @throws IllegalArgumentException if the specified layout has illegal size or alignment constraint.
     */
    static MemorySegment allocateNative(MemoryLayout layout) {
        return allocateNative(layout.byteSize(), layout.byteAlignment());
    }

    /**
     * Creates a new native memory segment that models a newly allocated block of off-heap memory with given size (in bytes).
     * <p>
     * This is equivalent to the following code:
     * <blockquote><pre>{@code
allocateNative(bytesSize, 1);
     * }</pre></blockquote>
     *
     * @implNote The block of off-heap memory associated with the returned native memory segment is initialized to zero.
     * Moreover, a client is responsible to call the {@link MemorySegment#close()} on a native memory segment,
     * to make sure the backing off-heap memory block is deallocated accordingly. Failure to do so will result in off-heap memory leaks.
     *
     * @param bytesSize the size (in bytes) of the off-heap memory block backing the native memory segment.
     * @return a new native memory segment.
     * @throws IllegalArgumentException if {@code bytesSize < 0}.
     */
    static MemorySegment allocateNative(long bytesSize) {
        return allocateNative(bytesSize, 1);
    }

    /**
     * Creates a new mapped memory segment that models a memory-mapped region of a file from a given path.
     * <p>
     * The segment will feature all <a href="#access-modes">access modes</a> (see {@link #ALL_ACCESS}),
     * unless the given mapping mode is {@linkplain FileChannel.MapMode#READ_ONLY READ_ONLY}, in which case
     * the segment will not feature the {@link #WRITE} access mode.
     *
     * @implNote When obtaining a mapped segment from a newly created file, the initialization state of the contents of the block
     * of mapped memory associated with the returned mapped memory segment is unspecified and should not be relied upon.
     *
     * @param path the path to the file to memory map.
     * @param bytesOffset the offset (expressed in bytes) within the file at which the mapped segment is to start.
     * @param bytesSize the size (in bytes) of the mapped memory backing the memory segment.
     * @param mapMode a file mapping mode, see {@link FileChannel#map(FileChannel.MapMode, long, long)}; the chosen mapping mode
     *                might affect the behavior of the returned memory mapped segment (see {@link MappedMemorySegment#force()}).
     * @return a new mapped memory segment.
     * @throws IllegalArgumentException if {@code bytesOffset < 0}.
     * @throws IllegalArgumentException if {@code bytesSize < 0}.
     * @throws UnsupportedOperationException if an unsupported map mode is specified.
     * @throws IOException if the specified path does not point to an existing file, or if some other I/O error occurs.
     */
    static MappedMemorySegment mapFromPath(Path path, long bytesOffset, long bytesSize, FileChannel.MapMode mapMode) throws IOException {
        return MappedMemorySegmentImpl.makeMappedSegment(path, bytesOffset, bytesSize, mapMode);
    }

    /**
     * Creates a new native memory segment that models a newly allocated block of off-heap memory with given size and
     * alignment constraint (in bytes). The segment will feature all <a href="#access-modes">access modes</a>
     * (see {@link #ALL_ACCESS}).
     *
     * @implNote The block of off-heap memory associated with the returned native memory segment is initialized to zero.
     * Moreover, a client is responsible to call the {@link MemorySegment#close()} on a native memory segment,
     * to make sure the backing off-heap memory block is deallocated accordingly. Failure to do so will result in off-heap memory leaks.
     *
     * @param bytesSize the size (in bytes) of the off-heap memory block backing the native memory segment.
     * @param alignmentBytes the alignment constraint (in bytes) of the off-heap memory block backing the native memory segment.
     * @return a new native memory segment.
     * @throws IllegalArgumentException if {@code bytesSize < 0}, {@code alignmentBytes < 0}, or if {@code alignmentBytes}
     * is not a power of 2.
     */
    static MemorySegment allocateNative(long bytesSize, long alignmentBytes) {
        if (bytesSize <= 0) {
            throw new IllegalArgumentException("Invalid allocation size : " + bytesSize);
        }

        if (alignmentBytes < 0 ||
                ((alignmentBytes & (alignmentBytes - 1)) != 0L)) {
            throw new IllegalArgumentException("Invalid alignment constraint : " + alignmentBytes);
        }

        return NativeMemorySegmentImpl.makeNativeSegment(bytesSize, alignmentBytes);
    }

    /**
     * Returns a new native memory segment with given base address and size; the returned segment has its own temporal
     * bounds, and can therefore be closed; closing such a segment can optionally result in calling an user-provided cleanup
     * action. This method can be very useful when interacting with custom native memory sources (e.g. custom allocators,
     * GPU memory, etc.), where an address to some underlying memory region is typically obtained from native code
     * (often as a plain {@code long} value). The segment will feature all <a href="#access-modes">access modes</a>
     * (see {@link #ALL_ACCESS}).
     * <p>
<<<<<<< HEAD
     * This method is <em>restricted</em>. Restricted method are unsafe, and, if used incorrectly, their use might crash
=======
     * This method is <em>restricted</em>. Restricted methods are unsafe, and, if used incorrectly, their use might crash
>>>>>>> 321f216f
     * the JVM or, worse, silently result in memory corruption. Thus, clients should refrain from depending on
     * restricted methods, and use safe and supported functionalities, where possible.
     *
     * @param addr the desired base address
     * @param bytesSize the desired size.
     * @param owner the desired owner thread. If {@code owner == null}, the returned segment is <em>not</em> confined.
     * @param cleanup a cleanup action to be executed when the {@link MemorySegment#close()} method is called on the
     *                returned segment. If {@code cleanup == null}, no cleanup action is executed.
     * @param attachment an object that must be kept alive by the returned segment; this can be useful when
     *                   the returned segment depends on memory which could be released if a certain object
     *                   is determined to be unreacheable. In most cases this will be set to {@code null}.
     * @return a new native memory segment with given base address, size, owner, cleanup action and object attachment.
     * @throws IllegalArgumentException if {@code bytesSize <= 0}.
     * @throws UnsupportedOperationException if {@code addr} is associated with an heap segment.
     * @throws IllegalAccessError if the runtime property {@code foreign.restricted} is not set to either
     * {@code permit}, {@code warn} or {@code debug} (the default value is set to {@code deny}).
     * @throws NullPointerException if {@code addr == null}.
     */
    static MemorySegment ofNativeRestricted(MemoryAddress addr, long bytesSize, Thread owner, Runnable cleanup, Object attachment) {
        Objects.requireNonNull(addr);
        if (bytesSize <= 0) {
            throw new IllegalArgumentException("Invalid size : " + bytesSize);
        }
        Utils.checkRestrictedAccess("MemorySegment.ofNativeRestricted");
        return NativeMemorySegmentImpl.makeNativeSegmentUnchecked(addr, bytesSize, owner, cleanup, attachment);
    }

    // access mode masks

    /**
     * Read access mode; read operations are supported by a segment which supports this access mode.
     * @see MemorySegment#accessModes()
     * @see MemorySegment#withAccessModes(int)
     */
    int READ = 1;

    /**
     * Write access mode; write operations are supported by a segment which supports this access mode.
     * @see MemorySegment#accessModes()
     * @see MemorySegment#withAccessModes(int)
     */
    int WRITE = READ << 1;

    /**
     * Close access mode; calling {@link #close()} is supported by a segment which supports this access mode.
     * @see MemorySegment#accessModes()
     * @see MemorySegment#withAccessModes(int)
     */
    int CLOSE = WRITE << 1;

    /**
     * Acquire access mode; this segment support sharing with threads other than the owner thread, via spliterator
     * (see {@link #spliterator(MemorySegment, SequenceLayout)}).
     * @see MemorySegment#accessModes()
     * @see MemorySegment#withAccessModes(int)
     */
    int ACQUIRE = CLOSE << 1;

    /**
     * Handoff access mode; this segment support serial thread-confinement via thread ownership changes
     * (see {@link #withOwnerThread(Thread)}).
     * @see MemorySegment#accessModes()
     * @see MemorySegment#withAccessModes(int)
     */
    int HANDOFF = ACQUIRE << 1;

    /**
     * Default access mode; this is a union of all the access modes supported by memory segments.
     * @see MemorySegment#accessModes()
     * @see MemorySegment#withAccessModes(int)
     */
    int ALL_ACCESS = READ | WRITE | CLOSE | ACQUIRE | HANDOFF;
}<|MERGE_RESOLUTION|>--- conflicted
+++ resolved
@@ -158,13 +158,8 @@
 SequenceLayout SEQUENCE_LAYOUT = MemoryLayout.ofSequence(1024, MemoryLayouts.JAVA_INT);
 VarHandle VH_int = SEQUENCE_LAYOUT.elementLayout().varHandle(int.class);
 int sum = StreamSupport.stream(MemorySegment.spliterator(segment, SEQUENCE_LAYOUT), true)
-<<<<<<< HEAD
-.mapToInt(s -> (int)VH_int.get(s.baseAddress()))
-.sum();
-=======
                        .mapToInt(s -> (int)VH_int.get(s.baseAddress()))
                        .sum();
->>>>>>> 321f216f
  * }</pre></blockquote>
  *
  * @apiNote In the future, if the Java language permits, {@link MemorySegment}
@@ -625,11 +620,7 @@
      * (often as a plain {@code long} value). The segment will feature all <a href="#access-modes">access modes</a>
      * (see {@link #ALL_ACCESS}).
      * <p>
-<<<<<<< HEAD
-     * This method is <em>restricted</em>. Restricted method are unsafe, and, if used incorrectly, their use might crash
-=======
      * This method is <em>restricted</em>. Restricted methods are unsafe, and, if used incorrectly, their use might crash
->>>>>>> 321f216f
      * the JVM or, worse, silently result in memory corruption. Thus, clients should refrain from depending on
      * restricted methods, and use safe and supported functionalities, where possible.
      *
