/*
 *  Copyright (c) 2019, Oracle and/or its affiliates. All rights reserved.
 *  DO NOT ALTER OR REMOVE COPYRIGHT NOTICES OR THIS FILE HEADER.
 *
 *  This code is free software; you can redistribute it and/or modify it
 *  under the terms of the GNU General Public License version 2 only, as
 *  published by the Free Software Foundation.  Oracle designates this
 *  particular file as subject to the "Classpath" exception as provided
 *  by Oracle in the LICENSE file that accompanied this code.
 *
 *  This code is distributed in the hope that it will be useful, but WITHOUT
 *  ANY WARRANTY; without even the implied warranty of MERCHANTABILITY or
 *  FITNESS FOR A PARTICULAR PURPOSE.  See the GNU General Public License
 *  version 2 for more details (a copy is included in the LICENSE file that
 *  accompanied this code).
 *
 *  You should have received a copy of the GNU General Public License version
 *  2 along with this work; if not, write to the Free Software Foundation,
 *  Inc., 51 Franklin St, Fifth Floor, Boston, MA 02110-1301 USA.
 *
 *   Please contact Oracle, 500 Oracle Parkway, Redwood Shores, CA 94065 USA
 *  or visit www.oracle.com if you need additional information or have any
 *  questions.
 *
 */
package jdk.internal.foreign;

import jdk.incubator.foreign.MemoryLayout;
import jdk.internal.access.JavaLangInvokeAccess;
import jdk.internal.access.SharedSecrets;

import jdk.incubator.foreign.GroupLayout;
import jdk.incubator.foreign.SequenceLayout;
import jdk.incubator.foreign.ValueLayout;
import java.lang.invoke.VarHandle;
import java.util.ArrayList;
import java.util.List;
import java.util.function.ToLongFunction;
import java.util.function.UnaryOperator;
import java.util.stream.LongStream;

/**
 * This class provide support for constructing layout paths; that is, starting from a root path (see {@link #rootPath(MemoryLayout, ToLongFunction)},
 * a path can be constructed by selecting layout elements using the selector methods provided by this class
 * (see {@link #sequenceElement()}, {@link #sequenceElement(long)}, {@link #sequenceElement(long, long)}, {@link #groupElement(String)}).
 * Once a path has been fully constructed, clients can ask for the offset associated with the layout element selected
 * by the path (see {@link #offset}), or obtain a memory access var handle to access the selected layout element
 * given an address pointing to a segment associated with the root layout (see {@link #dereferenceHandle(Class)}).
 */
public class LayoutPath {

    private static final JavaLangInvokeAccess JLI = SharedSecrets.getJavaLangInvokeAccess();

    private final MemoryLayout layout;
    private final long offset;
    private final LayoutPath enclosing;
    private final long[] strides;
    private final long elementIndex;
    private final ToLongFunction<MemoryLayout> sizeFunc;

    private LayoutPath(MemoryLayout layout, long offset, long[] strides, long elementIndex, LayoutPath enclosing, ToLongFunction<MemoryLayout> sizeFunc) {
        this.layout = layout;
        this.offset = offset;
        this.strides = strides;
        this.enclosing = enclosing;
        this.elementIndex = elementIndex;
        this.sizeFunc = sizeFunc;
    }

    // Layout path selector methods

    public LayoutPath sequenceElement() {
        check(SequenceLayout.class, "attempting to select a sequence element from a non-sequence layout");
        SequenceLayout seq = (SequenceLayout)layout;
        MemoryLayout elem = seq.elementLayout();
        return LayoutPath.nestedPath(elem, offset, addStride(sizeFunc.applyAsLong(elem)), -1, this);
    }

    public LayoutPath sequenceElement(long start, long step) {
        check(SequenceLayout.class, "attempting to select a sequence element from a non-sequence layout");
        SequenceLayout seq = (SequenceLayout)layout;
        checkSequenceBounds(seq, start);
        MemoryLayout elem = seq.elementLayout();
        long elemSize = sizeFunc.applyAsLong(elem);
        return LayoutPath.nestedPath(elem, offset + (start * elemSize), addStride(elemSize * step), -1, this);
    }

    public LayoutPath sequenceElement(long index) {
        check(SequenceLayout.class, "attempting to select a sequence element from a non-sequence layout");
        SequenceLayout seq = (SequenceLayout)layout;
        checkSequenceBounds(seq, index);
        long elemOffset = 0;
        if (index > 0) {
            //if index == 0, we do not depend on sequence element size, so skip
            long elemSize = sizeFunc.applyAsLong(seq.elementLayout());
            elemOffset = elemSize * index;
        }
        return LayoutPath.nestedPath(seq.elementLayout(), offset + elemOffset, strides, index, this);
    }

    public LayoutPath groupElement(String name) {
        check(GroupLayout.class, "attempting to select a group element from a non-group layout");
        GroupLayout g = (GroupLayout)layout;
        long offset = 0;
        MemoryLayout elem = null;
        int index = -1;
        for (int i = 0; i < g.memberLayouts().size(); i++) {
            MemoryLayout l = g.memberLayouts().get(i);
            if (l.name().isPresent() &&
                l.name().get().equals(name)) {
                elem = l;
                index = i;
                break;
            } else if (g.isStruct()) {
                offset += sizeFunc.applyAsLong(l);
            }
        }
        if (elem == null) {
            throw badLayoutPath("cannot resolve '" + name + "' in layout " + layout);
        }
        return LayoutPath.nestedPath(elem, this.offset + offset, strides, index, this);
    }

    // Layout path projections

    public long offset() {
        return offset;
    }

    public VarHandle dereferenceHandle(Class<?> carrier) {
        if (!(layout instanceof ValueLayout)) {
            throw badLayoutPath("layout path does not select a value layout");
        }

        Utils.checkCarrier(carrier);

        long size = Utils.carrierSize(carrier);

        if ((size * 8) != layout.bitSize()) { // carrier has the right size?
            throw new IllegalArgumentException("Invalid carrier: " + carrier + ", for layout " + layout);
        }

        checkAlignment(this);

<<<<<<< HEAD
        return Utils.fixUpVarHandle(JLI.memoryAddressViewVarHandle(
                Utils.adjustCarrier(carrier),
                size,
=======
        return Utils.fixUpVarHandle(JLI.memoryAccessVarHandle(
                carrier,
>>>>>>> aa24d19a
                layout.byteAlignment() - 1, //mask
                ((ValueLayout) layout).order(),
                Utils.bitsToBytesOrThrow(offset, IllegalStateException::new),
                LongStream.of(strides).map(s -> Utils.bitsToBytesOrThrow(s, IllegalStateException::new)).toArray()));
    }

    public MemoryLayout layout() {
        return layout;
    }

    public MemoryLayout map(UnaryOperator<MemoryLayout> op) {
        MemoryLayout newLayout = op.apply(layout);
        if (enclosing == null) {
            return newLayout;
        } else if (enclosing.layout instanceof SequenceLayout) {
            SequenceLayout seq = (SequenceLayout)enclosing.layout;
            if (seq.elementCount().isPresent()) {
                return enclosing.map(l -> dup(l, MemoryLayout.ofSequence(seq.elementCount().getAsLong(), newLayout)));
            } else {
                return enclosing.map(l -> dup(l, MemoryLayout.ofSequence(newLayout)));
            }
        } else if (enclosing.layout instanceof GroupLayout) {
            GroupLayout g = (GroupLayout)enclosing.layout;
            List<MemoryLayout> newElements = new ArrayList<>(g.memberLayouts());
            //if we selected a layout in a group we must have a valid index
            newElements.set((int)elementIndex, newLayout);
            if (g.isUnion()) {
                return enclosing.map(l -> dup(l, MemoryLayout.ofUnion(newElements.toArray(new MemoryLayout[0]))));
            } else {
                return enclosing.map(l -> dup(l, MemoryLayout.ofStruct(newElements.toArray(new MemoryLayout[0]))));
            }
        } else {
            return newLayout;
        }
    }

    private MemoryLayout dup(MemoryLayout oldLayout, MemoryLayout newLayout) {
        newLayout = newLayout.withBitAlignment(oldLayout.bitAlignment());
        if (oldLayout.name().isPresent()) {
            newLayout.withName(oldLayout.name().get());
        }
        return newLayout;
    }

    // Layout path construction

    public static LayoutPath rootPath(MemoryLayout layout, ToLongFunction<MemoryLayout> sizeFunc) {
        return new LayoutPath(layout, 0L, EMPTY_STRIDES, -1, null, sizeFunc);
    }

    private static LayoutPath nestedPath(MemoryLayout layout, long offset, long[] strides, long elementIndex, LayoutPath encl) {
        return new LayoutPath(layout, offset, strides, elementIndex, encl, encl.sizeFunc);
    }

    // Helper methods

    private void check(Class<?> layoutClass, String msg) {
        if (!layoutClass.isAssignableFrom(layout.getClass())) {
            throw badLayoutPath(msg);
        }
    }

    private void checkSequenceBounds(SequenceLayout seq, long index) {
        if (seq.elementCount().isPresent() && index >= seq.elementCount().getAsLong()) {
            throw badLayoutPath(String.format("Sequence index out of bound; found: %d, size: %d", index, seq.elementCount().getAsLong()));
        }
    }

    private static IllegalArgumentException badLayoutPath(String cause) {
        return new IllegalArgumentException("Bad layout path: " + cause);
    }

    private static void checkAlignment(LayoutPath path) {
        MemoryLayout layout = path.layout;
        long alignment = layout.bitAlignment();
        if (path.offset % alignment != 0) {
            throw new UnsupportedOperationException("Invalid alignment requirements for layout " + layout);
        }
        for (long stride : path.strides) {
            if (stride % alignment != 0) {
                throw new UnsupportedOperationException("Alignment requirements for layout " + layout + " do not match stride " + stride);
            }
        }
        LayoutPath encl = path.enclosing;
        if (encl != null) {
            if (encl.layout.bitAlignment() < alignment) {
                throw new UnsupportedOperationException("Alignment requirements for layout " + layout + " do not match those for enclosing layout " + encl.layout);
            }
            checkAlignment(encl);
        }
    }

    private long[] addStride(long stride) {
        long[] newStrides = new long[strides.length + 1];
        System.arraycopy(strides, 0, newStrides, 0, strides.length);
        newStrides[strides.length] = stride;
        return newStrides;
    }

    private static final long[] EMPTY_STRIDES = new long[0];

    /**
     * This class provides an immutable implementation for the {@code PathElement} interface. A path element implementation
     * is simply a pointer to one of the selector methods provided by the {@code LayoutPath} class.
     */
    public static class PathElementImpl implements MemoryLayout.PathElement, UnaryOperator<LayoutPath> {

        public enum PathKind {
            SEQUENCE_ELEMENT("unbound sequence element"),
            SEQUENCE_ELEMENT_INDEX("bound sequence element"),
            SEQUENCE_RANGE("sequence range"),
            GROUP_ELEMENT("group element");

            final String description;

            PathKind(String description) {
                this.description = description;
            }

            public String description() {
                return description;
            }
        }

        final PathKind kind;
        final UnaryOperator<LayoutPath> pathOp;

        public PathElementImpl(PathKind kind, UnaryOperator<LayoutPath> pathOp) {
            this.kind = kind;
            this.pathOp = pathOp;
        }

        @Override
        public LayoutPath apply(LayoutPath layoutPath) {
            return pathOp.apply(layoutPath);
        }

        public PathKind kind() {
            return kind;
        }
    }
}<|MERGE_RESOLUTION|>--- conflicted
+++ resolved
@@ -28,10 +28,12 @@
 import jdk.incubator.foreign.MemoryLayout;
 import jdk.internal.access.JavaLangInvokeAccess;
 import jdk.internal.access.SharedSecrets;
+import sun.invoke.util.Wrapper;
 
 import jdk.incubator.foreign.GroupLayout;
 import jdk.incubator.foreign.SequenceLayout;
 import jdk.incubator.foreign.ValueLayout;
+
 import java.lang.invoke.VarHandle;
 import java.util.ArrayList;
 import java.util.List;
@@ -132,24 +134,15 @@
             throw badLayoutPath("layout path does not select a value layout");
         }
 
-        Utils.checkCarrier(carrier);
-
-        long size = Utils.carrierSize(carrier);
-
-        if ((size * 8) != layout.bitSize()) { // carrier has the right size?
+        if (!carrier.isPrimitive() || carrier == void.class || carrier == boolean.class // illegal carrier?
+                || Wrapper.forPrimitiveType(carrier).bitWidth() != layout.bitSize()) { // carrier has the right size?
             throw new IllegalArgumentException("Invalid carrier: " + carrier + ", for layout " + layout);
         }
 
         checkAlignment(this);
 
-<<<<<<< HEAD
-        return Utils.fixUpVarHandle(JLI.memoryAddressViewVarHandle(
-                Utils.adjustCarrier(carrier),
-                size,
-=======
         return Utils.fixUpVarHandle(JLI.memoryAccessVarHandle(
                 carrier,
->>>>>>> aa24d19a
                 layout.byteAlignment() - 1, //mask
                 ((ValueLayout) layout).order(),
                 Utils.bitsToBytesOrThrow(offset, IllegalStateException::new),
