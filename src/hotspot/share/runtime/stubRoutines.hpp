/*
 * Copyright (c) 1997, 2019, Oracle and/or its affiliates. All rights reserved.
 * DO NOT ALTER OR REMOVE COPYRIGHT NOTICES OR THIS FILE HEADER.
 *
 * This code is free software; you can redistribute it and/or modify it
 * under the terms of the GNU General Public License version 2 only, as
 * published by the Free Software Foundation.
 *
 * This code is distributed in the hope that it will be useful, but WITHOUT
 * ANY WARRANTY; without even the implied warranty of MERCHANTABILITY or
 * FITNESS FOR A PARTICULAR PURPOSE.  See the GNU General Public License
 * version 2 for more details (a copy is included in the LICENSE file that
 * accompanied this code).
 *
 * You should have received a copy of the GNU General Public License version
 * 2 along with this work; if not, write to the Free Software Foundation,
 * Inc., 51 Franklin St, Fifth Floor, Boston, MA 02110-1301 USA.
 *
 * Please contact Oracle, 500 Oracle Parkway, Redwood Shores, CA 94065 USA
 * or visit www.oracle.com if you need additional information or have any
 * questions.
 *
 */

#ifndef SHARE_RUNTIME_STUBROUTINES_HPP
#define SHARE_RUNTIME_STUBROUTINES_HPP

#include "code/codeBlob.hpp"
#include "memory/allocation.hpp"
#include "runtime/frame.hpp"
#include "runtime/mutexLocker.hpp"
#include "runtime/stubCodeGenerator.hpp"
#include "utilities/macros.hpp"

// StubRoutines provides entry points to assembly routines used by
// compiled code and the run-time system. Platform-specific entry
// points are defined in the platform-specific inner class.
//
// Class scheme:
//
//    platform-independent               platform-dependent
//
//    stubRoutines.hpp  <-- included --  stubRoutines_<arch>.hpp
//           ^                                  ^
//           |                                  |
//       implements                         implements
//           |                                  |
//           |                                  |
//    stubRoutines.cpp                   stubRoutines_<arch>.cpp
//    stubRoutines_<os_family>.cpp       stubGenerator_<arch>.cpp
//    stubRoutines_<os_arch>.cpp
//
// Note 1: The important thing is a clean decoupling between stub
//         entry points (interfacing to the whole vm; i.e., 1-to-n
//         relationship) and stub generators (interfacing only to
//         the entry points implementation; i.e., 1-to-1 relationship).
//         This significantly simplifies changes in the generator
//         structure since the rest of the vm is not affected.
//
// Note 2: stubGenerator_<arch>.cpp contains a minimal portion of
//         machine-independent code; namely the generator calls of
//         the generator functions that are used platform-independently.
//         However, it comes with the advantage of having a 1-file
//         implementation of the generator. It should be fairly easy
//         to change, should it become a problem later.
//
// Scheme for adding a new entry point:
//
// 1. determine if it's a platform-dependent or independent entry point
//    a) if platform independent: make subsequent changes in the independent files
//    b) if platform   dependent: make subsequent changes in the   dependent files
// 2. add a private instance variable holding the entry point address
// 3. add a public accessor function to the instance variable
// 4. implement the corresponding generator function in the platform-dependent
//    stubGenerator_<arch>.cpp file and call the function in generate_all() of that file


class StubRoutines: AllStatic {

 public:
  // Dependencies
  friend class StubGenerator;

#include CPU_HEADER(stubRoutines)

  static jint    _verify_oop_count;
  static address _verify_oop_subroutine_entry;

  static address _call_stub_return_address;                // the return PC, when returning to a call stub
  static address _call_stub_entry;
  static address _forward_exception_entry;
  static address _catch_exception_entry;
  static address _throw_AbstractMethodError_entry;
  static address _throw_IncompatibleClassChangeError_entry;
  static address _throw_NullPointerException_at_call_entry;
  static address _throw_StackOverflowError_entry;
  static address _throw_delayed_StackOverflowError_entry;

  static address _atomic_xchg_entry;
  static address _atomic_xchg_long_entry;
  static address _atomic_store_entry;
  static address _atomic_cmpxchg_entry;
  static address _atomic_cmpxchg_byte_entry;
  static address _atomic_cmpxchg_long_entry;
  static address _atomic_add_entry;
  static address _atomic_add_long_entry;
  static address _fence_entry;
  static address _d2i_wrapper;
  static address _d2l_wrapper;

  static jint    _fpu_cntrl_wrd_std;
  static jint    _fpu_cntrl_wrd_24;
  static jint    _fpu_cntrl_wrd_trunc;
  static jint    _mxcsr_std;
  static jint    _fpu_subnormal_bias1[3];
  static jint    _fpu_subnormal_bias2[3];

  static BufferBlob* _code1;                               // code buffer for initial routines
  static BufferBlob* _code2;                               // code buffer for all other routines

  // Leaf routines which implement arraycopy and their addresses
  // arraycopy operands aligned on element type boundary
  static address _jbyte_arraycopy;
  static address _jshort_arraycopy;
  static address _jint_arraycopy;
  static address _jlong_arraycopy;
  static address _oop_arraycopy, _oop_arraycopy_uninit;
  static address _jbyte_disjoint_arraycopy;
  static address _jshort_disjoint_arraycopy;
  static address _jint_disjoint_arraycopy;
  static address _jlong_disjoint_arraycopy;
  static address _oop_disjoint_arraycopy, _oop_disjoint_arraycopy_uninit;

  // arraycopy operands aligned on zero'th element boundary
  // These are identical to the ones aligned aligned on an
  // element type boundary, except that they assume that both
  // source and destination are HeapWord aligned.
  static address _arrayof_jbyte_arraycopy;
  static address _arrayof_jshort_arraycopy;
  static address _arrayof_jint_arraycopy;
  static address _arrayof_jlong_arraycopy;
  static address _arrayof_oop_arraycopy, _arrayof_oop_arraycopy_uninit;
  static address _arrayof_jbyte_disjoint_arraycopy;
  static address _arrayof_jshort_disjoint_arraycopy;
  static address _arrayof_jint_disjoint_arraycopy;
  static address _arrayof_jlong_disjoint_arraycopy;
  static address _arrayof_oop_disjoint_arraycopy, _arrayof_oop_disjoint_arraycopy_uninit;

  // these are recommended but optional:
  static address _checkcast_arraycopy, _checkcast_arraycopy_uninit;
  static address _unsafe_arraycopy;
  static address _generic_arraycopy;

  static address _jbyte_fill;
  static address _jshort_fill;
  static address _jint_fill;
  static address _arrayof_jbyte_fill;
  static address _arrayof_jshort_fill;
  static address _arrayof_jint_fill;

  // zero heap space aligned to jlong (8 bytes)
  static address _zero_aligned_words;

  static address _aescrypt_encryptBlock;
  static address _aescrypt_decryptBlock;
  static address _cipherBlockChaining_encryptAESCrypt;
  static address _cipherBlockChaining_decryptAESCrypt;
  static address _counterMode_AESCrypt;
  static address _ghash_processBlocks;
  static address _base64_encodeBlock;

  static address _sha1_implCompress;
  static address _sha1_implCompressMB;
  static address _sha256_implCompress;
  static address _sha256_implCompressMB;
  static address _sha512_implCompress;
  static address _sha512_implCompressMB;

  static address _updateBytesCRC32;
  static address _crc_table_adr;

  static address _crc32c_table_addr;
  static address _updateBytesCRC32C;
  static address _updateBytesAdler32;

  static address _multiplyToLen;
  static address _squareToLen;
  static address _mulAdd;
  static address _montgomeryMultiply;
  static address _montgomerySquare;

  static address _vectorizedMismatch;

  static address _dexp;
  static address _dlog;
  static address _dlog10;
  static address _dpow;
  static address _dsin;
  static address _dcos;
  static address _dlibm_sin_cos_huge;
  static address _dlibm_reduce_pi04l;
  static address _dlibm_tan_cot_huge;
  static address _dtan;

  // Safefetch stubs.
  static address _safefetch32_entry;
  static address _safefetch32_fault_pc;
  static address _safefetch32_continuation_pc;
  static address _safefetchN_entry;
  static address _safefetchN_fault_pc;
  static address _safefetchN_continuation_pc;

  static address _thread_state_transition_java_to_native;
  static address _thread_state_transition_native_to_java;

 public:
  // Initialization/Testing
  static void    initialize1();                            // must happen before universe::genesis
  static void    initialize2();                            // must happen after  universe::genesis

  static bool is_stub_code(address addr)                   { return contains(addr); }

  static bool contains(address addr) {
    return
      (_code1 != NULL && _code1->blob_contains(addr)) ||
      (_code2 != NULL && _code2->blob_contains(addr)) ;
  }

  static RuntimeBlob* code1() { return _code1; }
  static RuntimeBlob* code2() { return _code2; }

  // Debugging
  static jint    verify_oop_count()                        { return _verify_oop_count; }
  static jint*   verify_oop_count_addr()                   { return &_verify_oop_count; }
  // a subroutine for debugging the GC
  static address verify_oop_subroutine_entry_address()     { return (address)&_verify_oop_subroutine_entry; }

  static address catch_exception_entry()                   { return _catch_exception_entry; }

  // Calls to Java
  typedef void (*CallStub)(
    address   link,
    intptr_t* result,
    BasicType result_type,
    Method* method,
    address   entry_point,
    intptr_t* parameters,
    int       size_of_parameters,
    TRAPS
  );

  static CallStub call_stub()                              { return CAST_TO_FN_PTR(CallStub, _call_stub_entry); }

  // Exceptions
  static address forward_exception_entry()                 { return _forward_exception_entry; }
  // Implicit exceptions
  static address throw_AbstractMethodError_entry()         { return _throw_AbstractMethodError_entry; }
  static address throw_IncompatibleClassChangeError_entry(){ return _throw_IncompatibleClassChangeError_entry; }
  static address throw_NullPointerException_at_call_entry(){ return _throw_NullPointerException_at_call_entry; }
  static address throw_StackOverflowError_entry()          { return _throw_StackOverflowError_entry; }
  static address throw_delayed_StackOverflowError_entry()  { return _throw_delayed_StackOverflowError_entry; }

  static address atomic_xchg_entry()                       { return _atomic_xchg_entry; }
  static address atomic_xchg_long_entry()                  { return _atomic_xchg_long_entry; }
  static address atomic_store_entry()                      { return _atomic_store_entry; }
  static address atomic_cmpxchg_entry()                    { return _atomic_cmpxchg_entry; }
  static address atomic_cmpxchg_byte_entry()               { return _atomic_cmpxchg_byte_entry; }
  static address atomic_cmpxchg_long_entry()               { return _atomic_cmpxchg_long_entry; }
  static address atomic_add_entry()                        { return _atomic_add_entry; }
  static address atomic_add_long_entry()                   { return _atomic_add_long_entry; }
  static address fence_entry()                             { return _fence_entry; }

  static address d2i_wrapper()                             { return _d2i_wrapper; }
  static address d2l_wrapper()                             { return _d2l_wrapper; }
  static jint    fpu_cntrl_wrd_std()                       { return _fpu_cntrl_wrd_std;   }
  static address addr_fpu_cntrl_wrd_std()                  { return (address)&_fpu_cntrl_wrd_std;   }
  static address addr_fpu_cntrl_wrd_24()                   { return (address)&_fpu_cntrl_wrd_24;   }
  static address addr_fpu_cntrl_wrd_trunc()                { return (address)&_fpu_cntrl_wrd_trunc; }
  static address addr_mxcsr_std()                          { return (address)&_mxcsr_std; }
  static address addr_fpu_subnormal_bias1()                { return (address)&_fpu_subnormal_bias1; }
  static address addr_fpu_subnormal_bias2()                { return (address)&_fpu_subnormal_bias2; }


  static address select_arraycopy_function(BasicType t, bool aligned, bool disjoint, const char* &name, bool dest_uninitialized);

  static address jbyte_arraycopy()  { return _jbyte_arraycopy; }
  static address jshort_arraycopy() { return _jshort_arraycopy; }
  static address jint_arraycopy()   { return _jint_arraycopy; }
  static address jlong_arraycopy()  { return _jlong_arraycopy; }
  static address oop_arraycopy(bool dest_uninitialized = false) {
    return dest_uninitialized ? _oop_arraycopy_uninit : _oop_arraycopy;
  }
  static address jbyte_disjoint_arraycopy()  { return _jbyte_disjoint_arraycopy; }
  static address jshort_disjoint_arraycopy() { return _jshort_disjoint_arraycopy; }
  static address jint_disjoint_arraycopy()   { return _jint_disjoint_arraycopy; }
  static address jlong_disjoint_arraycopy()  { return _jlong_disjoint_arraycopy; }
  static address oop_disjoint_arraycopy(bool dest_uninitialized = false) {
    return dest_uninitialized ?  _oop_disjoint_arraycopy_uninit : _oop_disjoint_arraycopy;
  }

  static address arrayof_jbyte_arraycopy()  { return _arrayof_jbyte_arraycopy; }
  static address arrayof_jshort_arraycopy() { return _arrayof_jshort_arraycopy; }
  static address arrayof_jint_arraycopy()   { return _arrayof_jint_arraycopy; }
  static address arrayof_jlong_arraycopy()  { return _arrayof_jlong_arraycopy; }
  static address arrayof_oop_arraycopy(bool dest_uninitialized = false) {
    return dest_uninitialized ? _arrayof_oop_arraycopy_uninit : _arrayof_oop_arraycopy;
  }

  static address arrayof_jbyte_disjoint_arraycopy()  { return _arrayof_jbyte_disjoint_arraycopy; }
  static address arrayof_jshort_disjoint_arraycopy() { return _arrayof_jshort_disjoint_arraycopy; }
  static address arrayof_jint_disjoint_arraycopy()   { return _arrayof_jint_disjoint_arraycopy; }
  static address arrayof_jlong_disjoint_arraycopy()  { return _arrayof_jlong_disjoint_arraycopy; }
  static address arrayof_oop_disjoint_arraycopy(bool dest_uninitialized = false) {
    return dest_uninitialized ? _arrayof_oop_disjoint_arraycopy_uninit : _arrayof_oop_disjoint_arraycopy;
  }

  static address checkcast_arraycopy(bool dest_uninitialized = false) {
    return dest_uninitialized ? _checkcast_arraycopy_uninit : _checkcast_arraycopy;
  }
  static address unsafe_arraycopy()    { return _unsafe_arraycopy; }
  static address generic_arraycopy()   { return _generic_arraycopy; }

  static address jbyte_fill()          { return _jbyte_fill; }
  static address jshort_fill()         { return _jshort_fill; }
  static address jint_fill()           { return _jint_fill; }
  static address arrayof_jbyte_fill()  { return _arrayof_jbyte_fill; }
  static address arrayof_jshort_fill() { return _arrayof_jshort_fill; }
  static address arrayof_jint_fill()   { return _arrayof_jint_fill; }

  static address aescrypt_encryptBlock()                { return _aescrypt_encryptBlock; }
  static address aescrypt_decryptBlock()                { return _aescrypt_decryptBlock; }
  static address cipherBlockChaining_encryptAESCrypt()  { return _cipherBlockChaining_encryptAESCrypt; }
  static address cipherBlockChaining_decryptAESCrypt()  { return _cipherBlockChaining_decryptAESCrypt; }
  static address counterMode_AESCrypt()  { return _counterMode_AESCrypt; }
  static address ghash_processBlocks()   { return _ghash_processBlocks; }
  static address base64_encodeBlock()    { return _base64_encodeBlock; }
  static address sha1_implCompress()     { return _sha1_implCompress; }
  static address sha1_implCompressMB()   { return _sha1_implCompressMB; }
  static address sha256_implCompress()   { return _sha256_implCompress; }
  static address sha256_implCompressMB() { return _sha256_implCompressMB; }
  static address sha512_implCompress()   { return _sha512_implCompress; }
  static address sha512_implCompressMB() { return _sha512_implCompressMB; }

  static address updateBytesCRC32()    { return _updateBytesCRC32; }
  static address crc_table_addr()      { return _crc_table_adr; }

  static address crc32c_table_addr()   { return _crc32c_table_addr; }
  static address updateBytesCRC32C()   { return _updateBytesCRC32C; }
  static address updateBytesAdler32()  { return _updateBytesAdler32; }

  static address multiplyToLen()       { return _multiplyToLen; }
  static address squareToLen()         { return _squareToLen; }
  static address mulAdd()              { return _mulAdd; }
  static address montgomeryMultiply()  { return _montgomeryMultiply; }
  static address montgomerySquare()    { return _montgomerySquare; }

  static address vectorizedMismatch()  { return _vectorizedMismatch; }

  static address dexp()                { return _dexp; }
  static address dlog()                { return _dlog; }
  static address dlog10()              { return _dlog10; }
  static address dpow()                { return _dpow; }
  static address dsin()                { return _dsin; }
  static address dcos()                { return _dcos; }
  static address dlibm_reduce_pi04l()  { return _dlibm_reduce_pi04l; }
  static address dlibm_sin_cos_huge()  { return _dlibm_sin_cos_huge; }
  static address dlibm_tan_cot_huge()  { return _dlibm_tan_cot_huge; }
  static address dtan()                { return _dtan; }

  static address select_fill_function(BasicType t, bool aligned, const char* &name);

  static address zero_aligned_words()  { return _zero_aligned_words; }

<<<<<<< HEAD
  static address thread_state_transition_java_to_native() { return _thread_state_transition_java_to_native; }
  static address thread_state_transition_native_to_java() { return _thread_state_transition_native_to_java; }

  static double  intrinsic_log10(double d) {
    assert(_intrinsic_log10 != NULL, "must be defined");
    return _intrinsic_log10(d);
  }
  static double  intrinsic_pow(double d, double d2) {
    assert(_intrinsic_pow != NULL, "must be defined");
    return _intrinsic_pow(d, d2);
  }
  static double  intrinsic_sin(double d) {
    assert(_intrinsic_sin != NULL, "must be defined");
    return _intrinsic_sin(d);
  }
  static double  intrinsic_cos(double d) {
    assert(_intrinsic_cos != NULL, "must be defined");
    return _intrinsic_cos(d);
  }
  static double  intrinsic_tan(double d) {
    assert(_intrinsic_tan != NULL, "must be defined");
    return _intrinsic_tan(d);
  }

=======
>>>>>>> 5c30b489
  //
  // Safefetch stub support
  //

  typedef int      (*SafeFetch32Stub)(int*      adr, int      errValue);
  typedef intptr_t (*SafeFetchNStub) (intptr_t* adr, intptr_t errValue);

  static SafeFetch32Stub SafeFetch32_stub() { return CAST_TO_FN_PTR(SafeFetch32Stub, _safefetch32_entry); }
  static SafeFetchNStub  SafeFetchN_stub()  { return CAST_TO_FN_PTR(SafeFetchNStub,  _safefetchN_entry); }

  static bool is_safefetch_fault(address pc) {
    return pc != NULL &&
          (pc == _safefetch32_fault_pc ||
           pc == _safefetchN_fault_pc);
  }

  static address continuation_for_safefetch_fault(address pc) {
    assert(_safefetch32_continuation_pc != NULL &&
           _safefetchN_continuation_pc  != NULL,
           "not initialized");

    if (pc == _safefetch32_fault_pc) return _safefetch32_continuation_pc;
    if (pc == _safefetchN_fault_pc)  return _safefetchN_continuation_pc;

    ShouldNotReachHere();
    return NULL;
  }

  //
  // Default versions of the above arraycopy functions for platforms which do
  // not have specialized versions
  //
  static void jbyte_copy     (jbyte*  src, jbyte*  dest, size_t count);
  static void jshort_copy    (jshort* src, jshort* dest, size_t count);
  static void jint_copy      (jint*   src, jint*   dest, size_t count);
  static void jlong_copy     (jlong*  src, jlong*  dest, size_t count);
  static void oop_copy       (oop*    src, oop*    dest, size_t count);
  static void oop_copy_uninit(oop*    src, oop*    dest, size_t count);

  static void arrayof_jbyte_copy     (HeapWord* src, HeapWord* dest, size_t count);
  static void arrayof_jshort_copy    (HeapWord* src, HeapWord* dest, size_t count);
  static void arrayof_jint_copy      (HeapWord* src, HeapWord* dest, size_t count);
  static void arrayof_jlong_copy     (HeapWord* src, HeapWord* dest, size_t count);
  static void arrayof_oop_copy       (HeapWord* src, HeapWord* dest, size_t count);
  static void arrayof_oop_copy_uninit(HeapWord* src, HeapWord* dest, size_t count);
};

// Safefetch allows to load a value from a location that's not known
// to be valid. If the load causes a fault, the error value is returned.
inline int SafeFetch32(int* adr, int errValue) {
  assert(StubRoutines::SafeFetch32_stub(), "stub not yet generated");
  return StubRoutines::SafeFetch32_stub()(adr, errValue);
}
inline intptr_t SafeFetchN(intptr_t* adr, intptr_t errValue) {
  assert(StubRoutines::SafeFetchN_stub(), "stub not yet generated");
  return StubRoutines::SafeFetchN_stub()(adr, errValue);
}


// returns true if SafeFetch32 and SafeFetchN can be used safely (stubroutines are already generated)
inline bool CanUseSafeFetch32() {
  return StubRoutines::SafeFetch32_stub() ? true : false;
}

inline bool CanUseSafeFetchN() {
  return StubRoutines::SafeFetchN_stub() ? true : false;
}
#endif // SHARE_RUNTIME_STUBROUTINES_HPP<|MERGE_RESOLUTION|>--- conflicted
+++ resolved
@@ -371,33 +371,9 @@
 
   static address zero_aligned_words()  { return _zero_aligned_words; }
 
-<<<<<<< HEAD
   static address thread_state_transition_java_to_native() { return _thread_state_transition_java_to_native; }
   static address thread_state_transition_native_to_java() { return _thread_state_transition_native_to_java; }
 
-  static double  intrinsic_log10(double d) {
-    assert(_intrinsic_log10 != NULL, "must be defined");
-    return _intrinsic_log10(d);
-  }
-  static double  intrinsic_pow(double d, double d2) {
-    assert(_intrinsic_pow != NULL, "must be defined");
-    return _intrinsic_pow(d, d2);
-  }
-  static double  intrinsic_sin(double d) {
-    assert(_intrinsic_sin != NULL, "must be defined");
-    return _intrinsic_sin(d);
-  }
-  static double  intrinsic_cos(double d) {
-    assert(_intrinsic_cos != NULL, "must be defined");
-    return _intrinsic_cos(d);
-  }
-  static double  intrinsic_tan(double d) {
-    assert(_intrinsic_tan != NULL, "must be defined");
-    return _intrinsic_tan(d);
-  }
-
-=======
->>>>>>> 5c30b489
   //
   // Safefetch stub support
   //
