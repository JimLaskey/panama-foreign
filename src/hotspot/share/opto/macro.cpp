--- conflicted
+++ resolved
@@ -2673,11 +2673,9 @@
         break;
       case Node::Class_ArrayCopy:
         break;
-<<<<<<< HEAD
       case Node::Class_VBox:
-=======
+        break;
       case Node::Class_OuterStripMinedLoop:
->>>>>>> 92ee8dfe
         break;
       default:
         assert(n->Opcode() == Op_LoopLimit ||
@@ -2871,7 +2869,7 @@
     int adr_idx = C->get_alias_index(adr_type);
     Node* vec_store = transform_later(StoreVectorNode::make(/*NU*/-1, ctrl, mem, adr, adr_type, val, /*NU*/vlen));
 
-    int max_vlen = MAX2(C->max_vector_size(), (int)vbox->type()->length_in_bytes()); // FIXME
+    uint max_vlen = MAX2(C->max_vector_size(), vbox->type()->length_in_bytes()); // FIXME
     C->set_max_vector_size(max_vlen);
 
     Node* new_mem = transform_later(MergeMemNode::make(mem));
