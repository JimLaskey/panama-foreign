/*
 * Copyright (c) 1997, 2019, Oracle and/or its affiliates. All rights reserved.
 * DO NOT ALTER OR REMOVE COPYRIGHT NOTICES OR THIS FILE HEADER.
 *
 * This code is free software; you can redistribute it and/or modify it
 * under the terms of the GNU General Public License version 2 only, as
 * published by the Free Software Foundation.
 *
 * This code is distributed in the hope that it will be useful, but WITHOUT
 * ANY WARRANTY; without even the implied warranty of MERCHANTABILITY or
 * FITNESS FOR A PARTICULAR PURPOSE.  See the GNU General Public License
 * version 2 for more details (a copy is included in the LICENSE file that
 * accompanied this code).
 *
 * You should have received a copy of the GNU General Public License version
 * 2 along with this work; if not, write to the Free Software Foundation,
 * Inc., 51 Franklin St, Fifth Floor, Boston, MA 02110-1301 USA.
 *
 * Please contact Oracle, 500 Oracle Parkway, Redwood Shores, CA 94065 USA
 * or visit www.oracle.com if you need additional information or have any
 * questions.
 *
 */

#ifndef SHARE_OPTO_NODE_HPP
#define SHARE_OPTO_NODE_HPP

#include "libadt/vectset.hpp"
#include "opto/compile.hpp"
#include "opto/type.hpp"

// Portions of code courtesy of Clifford Click

// Optimization - Graph Style


class AbstractLockNode;
class AddNode;
class AddPNode;
class AliasInfo;
class AllocateArrayNode;
class AllocateNode;
class ArrayCopyNode;
class Block;
class BoolNode;
class BoxLockNode;
class CMoveNode;
class CallDynamicJavaNode;
class CallJavaNode;
class CallLeafNode;
class CallNode;
class CallRuntimeNode;
class CallStaticJavaNode;
class CastIINode;
class CatchNode;
class CatchProjNode;
class CheckCastPPNode;
class ClearArrayNode;
class CmpNode;
class CodeBuffer;
class ConstraintCastNode;
class ConNode;
class CompareAndSwapNode;
class CompareAndExchangeNode;
class CountedLoopNode;
class CountedLoopEndNode;
class DecodeNarrowPtrNode;
class DecodeNNode;
class DecodeNKlassNode;
class EncodeNarrowPtrNode;
class EncodePNode;
class EncodePKlassNode;
class FastLockNode;
class FastUnlockNode;
class IfNode;
class IfProjNode;
class IfFalseNode;
class IfTrueNode;
class InitializeNode;
class JVMState;
class JumpNode;
class JumpProjNode;
class LoadNode;
class LoadBarrierNode;
class LoadBarrierSlowRegNode;
class LoadStoreNode;
class LoadStoreConditionalNode;
class LockNode;
class LoopNode;
class MachBranchNode;
class MachCallDynamicJavaNode;
class MachCallJavaNode;
class MachCallLeafNode;
class MachCallNode;
class MachCallRuntimeNode;
class MachCallStaticJavaNode;
class MachConstantBaseNode;
class MachConstantNode;
class MachGotoNode;
class MachIfNode;
class MachJumpNode;
class MachNode;
class MachNullCheckNode;
class MachProjNode;
class MachReturnNode;
class MachSafePointNode;
class MachSpillCopyNode;
class MachTempNode;
class MachMergeNode;
class MachMemBarNode;
class Matcher;
class MemBarNode;
class MemBarStoreStoreNode;
class MemNode;
class MergeMemNode;
class MulNode;
class MultiNode;
class MultiBranchNode;
class NeverBranchNode;
class OuterStripMinedLoopNode;
class OuterStripMinedLoopEndNode;
class Node;
class Node_Array;
class Node_List;
class Node_Stack;
class NullCheckNode;
class OopMap;
class ParmNode;
class PCTableNode;
class PhaseCCP;
class PhaseGVN;
class PhaseIterGVN;
class PhaseRegAlloc;
class PhaseTransform;
class PhaseValues;
class PhiNode;
class Pipeline;
class ProjNode;
class RangeCheckNode;
class RegMask;
class RegionNode;
class RootNode;
class SafePointNode;
class SafePointScalarObjectNode;
class StartNode;
class State;
class StoreNode;
class SubNode;
class Type;
class TypeNode;
class UnlockNode;
class VectorNode;
class LoadVectorNode;
class LoadVectorGatherNode;
class StoreVectorNode;
class StoreVectorScatterNode;
class VectorBoxNode;
class VectorMaskCmpNode;
class VectorSet;
typedef void (*NFunc)(Node&,void*);
extern "C" {
  typedef int (*C_sort_func_t)(const void *, const void *);
}

// The type of all node counts and indexes.
// It must hold at least 16 bits, but must also be fast to load and store.
// This type, if less than 32 bits, could limit the number of possible nodes.
// (To make this type platform-specific, move to globalDefinitions_xxx.hpp.)
typedef unsigned int node_idx_t;


#ifndef OPTO_DU_ITERATOR_ASSERT
#ifdef ASSERT
#define OPTO_DU_ITERATOR_ASSERT 1
#else
#define OPTO_DU_ITERATOR_ASSERT 0
#endif
#endif //OPTO_DU_ITERATOR_ASSERT

#if OPTO_DU_ITERATOR_ASSERT
class DUIterator;
class DUIterator_Fast;
class DUIterator_Last;
#else
typedef uint   DUIterator;
typedef Node** DUIterator_Fast;
typedef Node** DUIterator_Last;
#endif

// Node Sentinel
#define NodeSentinel (Node*)-1

// Unknown count frequency
#define COUNT_UNKNOWN (-1.0f)

//------------------------------Node-------------------------------------------
// Nodes define actions in the program.  They create values, which have types.
// They are both vertices in a directed graph and program primitives.  Nodes
// are labeled; the label is the "opcode", the primitive function in the lambda
// calculus sense that gives meaning to the Node.  Node inputs are ordered (so
// that "a-b" is different from "b-a").  The inputs to a Node are the inputs to
// the Node's function.  These inputs also define a Type equation for the Node.
// Solving these Type equations amounts to doing dataflow analysis.
// Control and data are uniformly represented in the graph.  Finally, Nodes
// have a unique dense integer index which is used to index into side arrays
// whenever I have phase-specific information.

class Node {
  friend class VMStructs;

  // Lots of restrictions on cloning Nodes
  Node(const Node&);            // not defined; linker error to use these
  Node &operator=(const Node &rhs);

public:
  friend class Compile;
  #if OPTO_DU_ITERATOR_ASSERT
  friend class DUIterator_Common;
  friend class DUIterator;
  friend class DUIterator_Fast;
  friend class DUIterator_Last;
  #endif

  // Because Nodes come and go, I define an Arena of Node structures to pull
  // from.  This should allow fast access to node creation & deletion.  This
  // field is a local cache of a value defined in some "program fragment" for
  // which these Nodes are just a part of.

  inline void* operator new(size_t x) throw() {
    Compile* C = Compile::current();
    Node* n = (Node*)C->node_arena()->Amalloc_D(x);
    return (void*)n;
  }

  // Delete is a NOP
  void operator delete( void *ptr ) {}
  // Fancy destructor; eagerly attempt to reclaim Node numberings and storage
  void destruct();

  // Create a new Node.  Required is the number is of inputs required for
  // semantic correctness.
  Node( uint required );

  // Create a new Node with given input edges.
  // This version requires use of the "edge-count" new.
  // E.g.  new (C,3) FooNode( C, NULL, left, right );
  Node( Node *n0 );
  Node( Node *n0, Node *n1 );
  Node( Node *n0, Node *n1, Node *n2 );
  Node( Node *n0, Node *n1, Node *n2, Node *n3 );
  Node( Node *n0, Node *n1, Node *n2, Node *n3, Node *n4 );
  Node( Node *n0, Node *n1, Node *n2, Node *n3, Node *n4, Node *n5 );
  Node( Node *n0, Node *n1, Node *n2, Node *n3,
            Node *n4, Node *n5, Node *n6 );

  // Clone an inherited Node given only the base Node type.
  Node* clone() const;

  // Clone a Node, immediately supplying one or two new edges.
  // The first and second arguments, if non-null, replace in(1) and in(2),
  // respectively.
  Node* clone_with_data_edge(Node* in1, Node* in2 = NULL) const {
    Node* nn = clone();
    if (in1 != NULL)  nn->set_req(1, in1);
    if (in2 != NULL)  nn->set_req(2, in2);
    return nn;
  }

private:
  // Shared setup for the above constructors.
  // Handles all interactions with Compile::current.
  // Puts initial values in all Node fields except _idx.
  // Returns the initial value for _idx, which cannot
  // be initialized by assignment.
  inline int Init(int req);

//----------------- input edge handling
protected:
  friend class PhaseCFG;        // Access to address of _in array elements
  Node **_in;                   // Array of use-def references to Nodes
  Node **_out;                  // Array of def-use references to Nodes

  // Input edges are split into two categories.  Required edges are required
  // for semantic correctness; order is important and NULLs are allowed.
  // Precedence edges are used to help determine execution order and are
  // added, e.g., for scheduling purposes.  They are unordered and not
  // duplicated; they have no embedded NULLs.  Edges from 0 to _cnt-1
  // are required, from _cnt to _max-1 are precedence edges.
  node_idx_t _cnt;              // Total number of required Node inputs.

  node_idx_t _max;              // Actual length of input array.

  // Output edges are an unordered list of def-use edges which exactly
  // correspond to required input edges which point from other nodes
  // to this one.  Thus the count of the output edges is the number of
  // users of this node.
  node_idx_t _outcnt;           // Total number of Node outputs.

  node_idx_t _outmax;           // Actual length of output array.

  // Grow the actual input array to the next larger power-of-2 bigger than len.
  void grow( uint len );
  // Grow the output array to the next larger power-of-2 bigger than len.
  void out_grow( uint len );

 public:
  // Each Node is assigned a unique small/dense number.  This number is used
  // to index into auxiliary arrays of data and bit vectors.
  // The field _idx is declared constant to defend against inadvertent assignments,
  // since it is used by clients as a naked field. However, the field's value can be
  // changed using the set_idx() method.
  //
  // The PhaseRenumberLive phase renumbers nodes based on liveness information.
  // Therefore, it updates the value of the _idx field. The parse-time _idx is
  // preserved in _parse_idx.
  const node_idx_t _idx;
  DEBUG_ONLY(const node_idx_t _parse_idx;)

  // Get the (read-only) number of input edges
  uint req() const { return _cnt; }
  uint len() const { return _max; }
  // Get the (read-only) number of output edges
  uint outcnt() const { return _outcnt; }

#if OPTO_DU_ITERATOR_ASSERT
  // Iterate over the out-edges of this node.  Deletions are illegal.
  inline DUIterator outs() const;
  // Use this when the out array might have changed to suppress asserts.
  inline DUIterator& refresh_out_pos(DUIterator& i) const;
  // Does the node have an out at this position?  (Used for iteration.)
  inline bool has_out(DUIterator& i) const;
  inline Node*    out(DUIterator& i) const;
  // Iterate over the out-edges of this node.  All changes are illegal.
  inline DUIterator_Fast fast_outs(DUIterator_Fast& max) const;
  inline Node*    fast_out(DUIterator_Fast& i) const;
  // Iterate over the out-edges of this node, deleting one at a time.
  inline DUIterator_Last last_outs(DUIterator_Last& min) const;
  inline Node*    last_out(DUIterator_Last& i) const;
  // The inline bodies of all these methods are after the iterator definitions.
#else
  // Iterate over the out-edges of this node.  Deletions are illegal.
  // This iteration uses integral indexes, to decouple from array reallocations.
  DUIterator outs() const  { return 0; }
  // Use this when the out array might have changed to suppress asserts.
  DUIterator refresh_out_pos(DUIterator i) const { return i; }

  // Reference to the i'th output Node.  Error if out of bounds.
  Node*    out(DUIterator i) const { assert(i < _outcnt, "oob"); return _out[i]; }
  // Does the node have an out at this position?  (Used for iteration.)
  bool has_out(DUIterator i) const { return i < _outcnt; }

  // Iterate over the out-edges of this node.  All changes are illegal.
  // This iteration uses a pointer internal to the out array.
  DUIterator_Fast fast_outs(DUIterator_Fast& max) const {
    Node** out = _out;
    // Assign a limit pointer to the reference argument:
    max = out + (ptrdiff_t)_outcnt;
    // Return the base pointer:
    return out;
  }
  Node*    fast_out(DUIterator_Fast i) const  { return *i; }
  // Iterate over the out-edges of this node, deleting one at a time.
  // This iteration uses a pointer internal to the out array.
  DUIterator_Last last_outs(DUIterator_Last& min) const {
    Node** out = _out;
    // Assign a limit pointer to the reference argument:
    min = out;
    // Return the pointer to the start of the iteration:
    return out + (ptrdiff_t)_outcnt - 1;
  }
  Node*    last_out(DUIterator_Last i) const  { return *i; }
#endif

  // Reference to the i'th input Node.  Error if out of bounds.
  Node* in(uint i) const { assert(i < _max, "oob: i=%d, _max=%d", i, _max); return _in[i]; }
  // Reference to the i'th input Node.  NULL if out of bounds.
  Node* lookup(uint i) const { return ((i < _max) ? _in[i] : NULL); }
  // Reference to the i'th output Node.  Error if out of bounds.
  // Use this accessor sparingly.  We are going trying to use iterators instead.
  Node* raw_out(uint i) const { assert(i < _outcnt,"oob"); return _out[i]; }
  // Return the unique out edge.
  Node* unique_out() const { assert(_outcnt==1,"not unique"); return _out[0]; }
  // Delete out edge at position 'i' by moving last out edge to position 'i'
  void  raw_del_out(uint i) {
    assert(i < _outcnt,"oob");
    assert(_outcnt > 0,"oob");
    #if OPTO_DU_ITERATOR_ASSERT
    // Record that a change happened here.
    debug_only(_last_del = _out[i]; ++_del_tick);
    #endif
    _out[i] = _out[--_outcnt];
    // Smash the old edge so it can't be used accidentally.
    debug_only(_out[_outcnt] = (Node *)(uintptr_t)0xdeadbeef);
  }

#ifdef ASSERT
  bool is_dead() const;
#define is_not_dead(n) ((n) == NULL || !VerifyIterativeGVN || !((n)->is_dead()))
#endif
  // Check whether node has become unreachable
  bool is_unreachable(PhaseIterGVN &igvn) const;

  // Set a required input edge, also updates corresponding output edge
  void add_req( Node *n ); // Append a NEW required input
  void add_req( Node *n0, Node *n1 ) {
    add_req(n0); add_req(n1); }
  void add_req( Node *n0, Node *n1, Node *n2 ) {
    add_req(n0); add_req(n1); add_req(n2); }
  void add_req_batch( Node* n, uint m ); // Append m NEW required inputs (all n).
  void del_req( uint idx ); // Delete required edge & compact
  void del_req_ordered( uint idx ); // Delete required edge & compact with preserved order
  void ins_req( uint i, Node *n ); // Insert a NEW required input
  void set_req( uint i, Node *n ) {
    assert( is_not_dead(n), "can not use dead node");
    assert( i < _cnt, "oob: i=%d, _cnt=%d", i, _cnt);
    assert( !VerifyHashTableKeys || _hash_lock == 0,
            "remove node from hash table before modifying it");
    Node** p = &_in[i];    // cache this._in, across the del_out call
    if (*p != NULL)  (*p)->del_out((Node *)this);
    (*p) = n;
    if (n != NULL)      n->add_out((Node *)this);
    Compile::current()->record_modified_node(this);
  }
  // Light version of set_req() to init inputs after node creation.
  void init_req( uint i, Node *n ) {
    assert( i == 0 && this == n ||
            is_not_dead(n), "can not use dead node");
    assert( i < _cnt, "oob");
    assert( !VerifyHashTableKeys || _hash_lock == 0,
            "remove node from hash table before modifying it");
    assert( _in[i] == NULL, "sanity");
    _in[i] = n;
    if (n != NULL)      n->add_out((Node *)this);
    Compile::current()->record_modified_node(this);
  }
  // Find first occurrence of n among my edges:
  int find_edge(Node* n);
  int find_prec_edge(Node* n) {
    for (uint i = req(); i < len(); i++) {
      if (_in[i] == n) return i;
      if (_in[i] == NULL) {
        DEBUG_ONLY( while ((++i) < len()) assert(_in[i] == NULL, "Gap in prec edges!"); )
        break;
      }
    }
    return -1;
  }
  int replace_edge(Node* old, Node* neww);
  int replace_edges_in_range(Node* old, Node* neww, int start, int end);
  // NULL out all inputs to eliminate incoming Def-Use edges.
  // Return the number of edges between 'n' and 'this'
  int  disconnect_inputs(Node *n, Compile *c);

  // Quickly, return true if and only if I am Compile::current()->top().
  bool is_top() const {
    assert((this == (Node*) Compile::current()->top()) == (_out == NULL), "");
    return (_out == NULL);
  }
  // Reaffirm invariants for is_top.  (Only from Compile::set_cached_top_node.)
  void setup_is_top();

  // Strip away casting.  (It is depth-limited.)
  Node* uncast(bool keep_deps = false) const;
  // Return whether two Nodes are equivalent, after stripping casting.
  bool eqv_uncast(const Node* n, bool keep_deps = false) const {
    return (this->uncast(keep_deps) == n->uncast(keep_deps));
  }

  // Find out of current node that matches opcode.
  Node* find_out_with(int opcode);
  // Return true if the current node has an out that matches opcode.
  bool has_out_with(int opcode);
  // Return true if the current node has an out that matches any of the opcodes.
  bool has_out_with(int opcode1, int opcode2, int opcode3, int opcode4);

private:
  static Node* uncast_helper(const Node* n, bool keep_deps);

  // Add an output edge to the end of the list
  void add_out( Node *n ) {
    if (is_top())  return;
    if( _outcnt == _outmax ) out_grow(_outcnt);
    _out[_outcnt++] = n;
  }
  // Delete an output edge
  void del_out( Node *n ) {
    if (is_top())  return;
    Node** outp = &_out[_outcnt];
    // Find and remove n
    do {
      assert(outp > _out, "Missing Def-Use edge");
    } while (*--outp != n);
    *outp = _out[--_outcnt];
    // Smash the old edge so it can't be used accidentally.
    debug_only(_out[_outcnt] = (Node *)(uintptr_t)0xdeadbeef);
    // Record that a change happened here.
    #if OPTO_DU_ITERATOR_ASSERT
    debug_only(_last_del = n; ++_del_tick);
    #endif
  }
  // Close gap after removing edge.
  void close_prec_gap_at(uint gap) {
    assert(_cnt <= gap && gap < _max, "no valid prec edge");
    uint i = gap;
    Node *last = NULL;
    for (; i < _max-1; ++i) {
      Node *next = _in[i+1];
      if (next == NULL) break;
      last = next;
    }
    _in[gap] = last; // Move last slot to empty one.
    _in[i] = NULL;   // NULL out last slot.
  }

public:
  // Globally replace this node by a given new node, updating all uses.
  void replace_by(Node* new_node);
  // Globally replace this node by a given new node, updating all uses
  // and cutting input edges of old node.
  void subsume_by(Node* new_node, Compile* c) {
    replace_by(new_node);
    disconnect_inputs(NULL, c);
  }
  void set_req_X( uint i, Node *n, PhaseIterGVN *igvn );
  // Find the one non-null required input.  RegionNode only
  Node *nonnull_req() const;
  // Add or remove precedence edges
  void add_prec( Node *n );
  void rm_prec( uint i );

  // Note: prec(i) will not necessarily point to n if edge already exists.
  void set_prec( uint i, Node *n ) {
    assert(i < _max, "oob: i=%d, _max=%d", i, _max);
    assert(is_not_dead(n), "can not use dead node");
    assert(i >= _cnt, "not a precedence edge");
    // Avoid spec violation: duplicated prec edge.
    if (_in[i] == n) return;
    if (n == NULL || find_prec_edge(n) != -1) {
      rm_prec(i);
      return;
    }
    if (_in[i] != NULL) _in[i]->del_out((Node *)this);
    _in[i] = n;
    if (n != NULL) n->add_out((Node *)this);
  }

  // Set this node's index, used by cisc_version to replace current node
  void set_idx(uint new_idx) {
    const node_idx_t* ref = &_idx;
    *(node_idx_t*)ref = new_idx;
  }
  // Swap input edge order.  (Edge indexes i1 and i2 are usually 1 and 2.)
  void swap_edges(uint i1, uint i2) {
    debug_only(uint check_hash = (VerifyHashTableKeys && _hash_lock) ? hash() : NO_HASH);
    // Def-Use info is unchanged
    Node* n1 = in(i1);
    Node* n2 = in(i2);
    _in[i1] = n2;
    _in[i2] = n1;
    // If this node is in the hash table, make sure it doesn't need a rehash.
    assert(check_hash == NO_HASH || check_hash == hash(), "edge swap must preserve hash code");
  }

  // Iterators over input Nodes for a Node X are written as:
  // for( i = 0; i < X.req(); i++ ) ... X[i] ...
  // NOTE: Required edges can contain embedded NULL pointers.

//----------------- Other Node Properties

  // Generate class IDs for (some) ideal nodes so that it is possible to determine
  // the type of a node using a non-virtual method call (the method is_<Node>() below).
  //
  // A class ID of an ideal node is a set of bits. In a class ID, a single bit determines
  // the type of the node the ID represents; another subset of an ID's bits are reserved
  // for the superclasses of the node represented by the ID.
  //
  // By design, if A is a supertype of B, A.is_B() returns true and B.is_A()
  // returns false. A.is_A() returns true.
  //
  // If two classes, A and B, have the same superclass, a different bit of A's class id
  // is reserved for A's type than for B's type. That bit is specified by the third
  // parameter in the macro DEFINE_CLASS_ID.
  //
  // By convention, classes with deeper hierarchy are declared first. Moreover,
  // classes with the same hierarchy depth are sorted by usage frequency.
  //
  // The query method masks the bits to cut off bits of subclasses and then compares
  // the result with the class id (see the macro DEFINE_CLASS_QUERY below).
  //
  //  Class_MachCall=30, ClassMask_MachCall=31
  // 12               8               4               0
  //  0   0   0   0   0   0   0   0   1   1   1   1   0
  //                                  |   |   |   |
  //                                  |   |   |   Bit_Mach=2
  //                                  |   |   Bit_MachReturn=4
  //                                  |   Bit_MachSafePoint=8
  //                                  Bit_MachCall=16
  //
  //  Class_CountedLoop=56, ClassMask_CountedLoop=63
  // 12               8               4               0
  //  0   0   0   0   0   0   0   1   1   1   0   0   0
  //                              |   |   |
  //                              |   |   Bit_Region=8
  //                              |   Bit_Loop=16
  //                              Bit_CountedLoop=32

  #define DEFINE_CLASS_ID(cl, supcl, subn) \
  Bit_##cl = (Class_##supcl == 0) ? 1 << subn : (Bit_##supcl) << (1 + subn) , \
  Class_##cl = Class_##supcl + Bit_##cl , \
  ClassMask_##cl = ((Bit_##cl << 1) - 1) ,

  // This enum is used only for C2 ideal and mach nodes with is_<node>() methods
  // so that it's values fits into 16 bits.
  enum NodeClasses {
    Bit_Node   = 0x0000,
    Class_Node = 0x0000,
    ClassMask_Node = 0xFFFF,

    DEFINE_CLASS_ID(Multi, Node, 0)
      DEFINE_CLASS_ID(SafePoint, Multi, 0)
        DEFINE_CLASS_ID(Call,      SafePoint, 0)
          DEFINE_CLASS_ID(CallJava,         Call, 0)
            DEFINE_CLASS_ID(CallStaticJava,   CallJava, 0)
            DEFINE_CLASS_ID(CallDynamicJava,  CallJava, 1)
          DEFINE_CLASS_ID(CallRuntime,      Call, 1)
            DEFINE_CLASS_ID(CallLeaf,         CallRuntime, 0)
          DEFINE_CLASS_ID(Allocate,         Call, 2)
            DEFINE_CLASS_ID(AllocateArray,    Allocate, 0)
          DEFINE_CLASS_ID(AbstractLock,     Call, 3)
            DEFINE_CLASS_ID(Lock,             AbstractLock, 0)
            DEFINE_CLASS_ID(Unlock,           AbstractLock, 1)
          DEFINE_CLASS_ID(ArrayCopy,        Call, 4)
      DEFINE_CLASS_ID(MultiBranch, Multi, 1)
        DEFINE_CLASS_ID(PCTable,     MultiBranch, 0)
          DEFINE_CLASS_ID(Catch,       PCTable, 0)
          DEFINE_CLASS_ID(Jump,        PCTable, 1)
        DEFINE_CLASS_ID(If,          MultiBranch, 1)
          DEFINE_CLASS_ID(CountedLoopEnd,         If, 0)
          DEFINE_CLASS_ID(RangeCheck,             If, 1)
          DEFINE_CLASS_ID(OuterStripMinedLoopEnd, If, 2)
        DEFINE_CLASS_ID(NeverBranch, MultiBranch, 2)
      DEFINE_CLASS_ID(Start,       Multi, 2)
      DEFINE_CLASS_ID(MemBar,      Multi, 3)
        DEFINE_CLASS_ID(Initialize,       MemBar, 0)
        DEFINE_CLASS_ID(MemBarStoreStore, MemBar, 1)
      DEFINE_CLASS_ID(LoadBarrier, Multi, 4)

    DEFINE_CLASS_ID(Mach,  Node, 1)
      DEFINE_CLASS_ID(MachReturn, Mach, 0)
        DEFINE_CLASS_ID(MachSafePoint, MachReturn, 0)
          DEFINE_CLASS_ID(MachCall, MachSafePoint, 0)
            DEFINE_CLASS_ID(MachCallJava,         MachCall, 0)
              DEFINE_CLASS_ID(MachCallStaticJava,   MachCallJava, 0)
              DEFINE_CLASS_ID(MachCallDynamicJava,  MachCallJava, 1)
            DEFINE_CLASS_ID(MachCallRuntime,      MachCall, 1)
              DEFINE_CLASS_ID(MachCallLeaf,         MachCallRuntime, 0)

      DEFINE_CLASS_ID(MachBranch, Mach, 1)
        DEFINE_CLASS_ID(MachIf,         MachBranch, 0)
        DEFINE_CLASS_ID(MachGoto,       MachBranch, 1)
        DEFINE_CLASS_ID(MachNullCheck,  MachBranch, 2)
      DEFINE_CLASS_ID(MachSpillCopy,    Mach, 2)
      DEFINE_CLASS_ID(MachTemp,         Mach, 3)
      DEFINE_CLASS_ID(MachConstantBase, Mach, 4)
      DEFINE_CLASS_ID(MachConstant,     Mach, 5)
        DEFINE_CLASS_ID(MachJump,       MachConstant, 0)
      DEFINE_CLASS_ID(MachMerge,        Mach, 6)
      DEFINE_CLASS_ID(MachMemBar,       Mach, 7)

    DEFINE_CLASS_ID(Type,  Node, 2)
      DEFINE_CLASS_ID(Phi,   Type, 0)
      DEFINE_CLASS_ID(ConstraintCast, Type, 1)
        DEFINE_CLASS_ID(CastII, ConstraintCast, 0)
        DEFINE_CLASS_ID(CheckCastPP, ConstraintCast, 1)
      DEFINE_CLASS_ID(CMove, Type, 3)
      DEFINE_CLASS_ID(SafePointScalarObject, Type, 4)
      DEFINE_CLASS_ID(DecodeNarrowPtr, Type, 5)
        DEFINE_CLASS_ID(DecodeN, DecodeNarrowPtr, 0)
        DEFINE_CLASS_ID(DecodeNKlass, DecodeNarrowPtr, 1)
      DEFINE_CLASS_ID(EncodeNarrowPtr, Type, 6)
        DEFINE_CLASS_ID(EncodeP, EncodeNarrowPtr, 0)
        DEFINE_CLASS_ID(EncodePKlass, EncodeNarrowPtr, 1)
      DEFINE_CLASS_ID(LoadBarrierSlowReg, Type, 7)

    DEFINE_CLASS_ID(Proj,  Node, 3)
      DEFINE_CLASS_ID(CatchProj, Proj, 0)
      DEFINE_CLASS_ID(JumpProj,  Proj, 1)
      DEFINE_CLASS_ID(IfProj,    Proj, 2)
        DEFINE_CLASS_ID(IfTrue,    IfProj, 0)
        DEFINE_CLASS_ID(IfFalse,   IfProj, 1)
      DEFINE_CLASS_ID(Parm,      Proj, 4)
      DEFINE_CLASS_ID(MachProj,  Proj, 5)

    DEFINE_CLASS_ID(Mem,   Node, 4)
      DEFINE_CLASS_ID(Load,  Mem, 0)
        DEFINE_CLASS_ID(LoadVector,  Load, 0)
<<<<<<< HEAD
          DEFINE_CLASS_ID(LoadVectorGather, LoadVector, 0)
          DEFINE_CLASS_ID(LoadBarrierSlowReg, Load, 1)
          DEFINE_CLASS_ID(LoadBarrierWeakSlowReg, Load, 2)
=======
>>>>>>> 221da207
      DEFINE_CLASS_ID(Store, Mem, 1)
        DEFINE_CLASS_ID(StoreVector, Store, 0)
          DEFINE_CLASS_ID(StoreVectorScatter, StoreVector, 0)
      DEFINE_CLASS_ID(LoadStore, Mem, 2)
        DEFINE_CLASS_ID(LoadStoreConditional, LoadStore, 0)
          DEFINE_CLASS_ID(CompareAndSwap, LoadStoreConditional, 0)
        DEFINE_CLASS_ID(CompareAndExchangeNode, LoadStore, 1)

    DEFINE_CLASS_ID(Region, Node, 5)
      DEFINE_CLASS_ID(Loop, Region, 0)
        DEFINE_CLASS_ID(Root,                Loop, 0)
        DEFINE_CLASS_ID(CountedLoop,         Loop, 1)
        DEFINE_CLASS_ID(OuterStripMinedLoop, Loop, 2)

    DEFINE_CLASS_ID(Sub,   Node, 6)
      DEFINE_CLASS_ID(Cmp,   Sub, 0)
        DEFINE_CLASS_ID(FastLock,   Cmp, 0)
        DEFINE_CLASS_ID(FastUnlock, Cmp, 1)

    DEFINE_CLASS_ID(MergeMem, Node, 7)
    DEFINE_CLASS_ID(Bool,     Node, 8)
    DEFINE_CLASS_ID(AddP,     Node, 9)
    DEFINE_CLASS_ID(BoxLock,  Node, 10)
    DEFINE_CLASS_ID(Add,      Node, 11)
    DEFINE_CLASS_ID(Mul,      Node, 12)
    DEFINE_CLASS_ID(Vector,   Node, 13)
      DEFINE_CLASS_ID(VectorMaskCmp, Vector, 0)
    DEFINE_CLASS_ID(ClearArray, Node, 14)


    _max_classes  = ClassMask_ClearArray
  };
  #undef DEFINE_CLASS_ID

  // Flags are sorted by usage frequency.
  enum NodeFlags {
    Flag_is_Copy                     = 0x01, // should be first bit to avoid shift
    Flag_rematerialize               = Flag_is_Copy << 1,
    Flag_needs_anti_dependence_check = Flag_rematerialize << 1,
    Flag_is_macro                    = Flag_needs_anti_dependence_check << 1,
    Flag_is_Con                      = Flag_is_macro << 1,
    Flag_is_cisc_alternate           = Flag_is_Con << 1,
    Flag_is_dead_loop_safe           = Flag_is_cisc_alternate << 1,
    Flag_may_be_short_branch         = Flag_is_dead_loop_safe << 1,
    Flag_avoid_back_to_back_before   = Flag_may_be_short_branch << 1,
    Flag_avoid_back_to_back_after    = Flag_avoid_back_to_back_before << 1,
    Flag_has_call                    = Flag_avoid_back_to_back_after << 1,
    Flag_is_reduction                = Flag_has_call << 1,
    Flag_is_scheduled                = Flag_is_reduction << 1,
    Flag_has_vector_mask_set         = Flag_is_scheduled << 1,
    Flag_is_expensive                = Flag_has_vector_mask_set << 1,
    _max_flags = (Flag_is_expensive << 1) - 1 // allow flags combination
  };

private:
  jushort _class_id;
  jushort _flags;

protected:
  // These methods should be called from constructors only.
  void init_class_id(jushort c) {
    assert(c <= _max_classes, "invalid node class");
    _class_id = c; // cast out const
  }
  void init_flags(jushort fl) {
    assert(fl <= _max_flags, "invalid node flag");
    _flags |= fl;
  }
  void clear_flag(jushort fl) {
    assert(fl <= _max_flags, "invalid node flag");
    _flags &= ~fl;
  }

public:
  const jushort class_id() const { return _class_id; }

  const jushort flags() const { return _flags; }

  void add_flag(jushort fl) { init_flags(fl); }

  void remove_flag(jushort fl) { clear_flag(fl); }

  // Return a dense integer opcode number
  virtual int Opcode() const;

  // Virtual inherited Node size
  virtual uint size_of() const;

  // Other interesting Node properties
  #define DEFINE_CLASS_QUERY(type)                           \
  bool is_##type() const {                                   \
    return ((_class_id & ClassMask_##type) == Class_##type); \
  }                                                          \
  type##Node *as_##type() const {                            \
    assert(is_##type(), "invalid node class");               \
    return (type##Node*)this;                                \
  }                                                          \
  type##Node* isa_##type() const {                           \
    return (is_##type()) ? as_##type() : NULL;               \
  }

  DEFINE_CLASS_QUERY(AbstractLock)
  DEFINE_CLASS_QUERY(Add)
  DEFINE_CLASS_QUERY(AddP)
  DEFINE_CLASS_QUERY(Allocate)
  DEFINE_CLASS_QUERY(AllocateArray)
  DEFINE_CLASS_QUERY(ArrayCopy)
  DEFINE_CLASS_QUERY(Bool)
  DEFINE_CLASS_QUERY(BoxLock)
  DEFINE_CLASS_QUERY(Call)
  DEFINE_CLASS_QUERY(CallDynamicJava)
  DEFINE_CLASS_QUERY(CallJava)
  DEFINE_CLASS_QUERY(CallLeaf)
  DEFINE_CLASS_QUERY(CallRuntime)
  DEFINE_CLASS_QUERY(CallStaticJava)
  DEFINE_CLASS_QUERY(Catch)
  DEFINE_CLASS_QUERY(CatchProj)
  DEFINE_CLASS_QUERY(CheckCastPP)
  DEFINE_CLASS_QUERY(CastII)
  DEFINE_CLASS_QUERY(ConstraintCast)
  DEFINE_CLASS_QUERY(ClearArray)
  DEFINE_CLASS_QUERY(CMove)
  DEFINE_CLASS_QUERY(Cmp)
  DEFINE_CLASS_QUERY(CountedLoop)
  DEFINE_CLASS_QUERY(CountedLoopEnd)
  DEFINE_CLASS_QUERY(DecodeNarrowPtr)
  DEFINE_CLASS_QUERY(DecodeN)
  DEFINE_CLASS_QUERY(DecodeNKlass)
  DEFINE_CLASS_QUERY(EncodeNarrowPtr)
  DEFINE_CLASS_QUERY(EncodeP)
  DEFINE_CLASS_QUERY(EncodePKlass)
  DEFINE_CLASS_QUERY(FastLock)
  DEFINE_CLASS_QUERY(FastUnlock)
  DEFINE_CLASS_QUERY(If)
  DEFINE_CLASS_QUERY(RangeCheck)
  DEFINE_CLASS_QUERY(IfProj)
  DEFINE_CLASS_QUERY(IfFalse)
  DEFINE_CLASS_QUERY(IfTrue)
  DEFINE_CLASS_QUERY(Initialize)
  DEFINE_CLASS_QUERY(Jump)
  DEFINE_CLASS_QUERY(JumpProj)
  DEFINE_CLASS_QUERY(Load)
  DEFINE_CLASS_QUERY(LoadStore)
  DEFINE_CLASS_QUERY(LoadStoreConditional)
  DEFINE_CLASS_QUERY(LoadBarrier)
  DEFINE_CLASS_QUERY(LoadBarrierSlowReg)
  DEFINE_CLASS_QUERY(Lock)
  DEFINE_CLASS_QUERY(Loop)
  DEFINE_CLASS_QUERY(Mach)
  DEFINE_CLASS_QUERY(MachBranch)
  DEFINE_CLASS_QUERY(MachCall)
  DEFINE_CLASS_QUERY(MachCallDynamicJava)
  DEFINE_CLASS_QUERY(MachCallJava)
  DEFINE_CLASS_QUERY(MachCallLeaf)
  DEFINE_CLASS_QUERY(MachCallRuntime)
  DEFINE_CLASS_QUERY(MachCallStaticJava)
  DEFINE_CLASS_QUERY(MachConstantBase)
  DEFINE_CLASS_QUERY(MachConstant)
  DEFINE_CLASS_QUERY(MachGoto)
  DEFINE_CLASS_QUERY(MachIf)
  DEFINE_CLASS_QUERY(MachJump)
  DEFINE_CLASS_QUERY(MachNullCheck)
  DEFINE_CLASS_QUERY(MachProj)
  DEFINE_CLASS_QUERY(MachReturn)
  DEFINE_CLASS_QUERY(MachSafePoint)
  DEFINE_CLASS_QUERY(MachSpillCopy)
  DEFINE_CLASS_QUERY(MachTemp)
  DEFINE_CLASS_QUERY(MachMemBar)
  DEFINE_CLASS_QUERY(MachMerge)
  DEFINE_CLASS_QUERY(Mem)
  DEFINE_CLASS_QUERY(MemBar)
  DEFINE_CLASS_QUERY(MemBarStoreStore)
  DEFINE_CLASS_QUERY(MergeMem)
  DEFINE_CLASS_QUERY(Mul)
  DEFINE_CLASS_QUERY(Multi)
  DEFINE_CLASS_QUERY(MultiBranch)
  DEFINE_CLASS_QUERY(OuterStripMinedLoop)
  DEFINE_CLASS_QUERY(OuterStripMinedLoopEnd)
  DEFINE_CLASS_QUERY(Parm)
  DEFINE_CLASS_QUERY(PCTable)
  DEFINE_CLASS_QUERY(Phi)
  DEFINE_CLASS_QUERY(Proj)
  DEFINE_CLASS_QUERY(Region)
  DEFINE_CLASS_QUERY(Root)
  DEFINE_CLASS_QUERY(SafePoint)
  DEFINE_CLASS_QUERY(SafePointScalarObject)
  DEFINE_CLASS_QUERY(Start)
  DEFINE_CLASS_QUERY(Store)
  DEFINE_CLASS_QUERY(Sub)
  DEFINE_CLASS_QUERY(Type)
  DEFINE_CLASS_QUERY(Vector)
  DEFINE_CLASS_QUERY(LoadVector)
  DEFINE_CLASS_QUERY(LoadVectorGather)
  DEFINE_CLASS_QUERY(StoreVector)
  DEFINE_CLASS_QUERY(StoreVectorScatter)
  DEFINE_CLASS_QUERY(VectorMaskCmp)
  DEFINE_CLASS_QUERY(Unlock)

  #undef DEFINE_CLASS_QUERY

  // duplicate of is_MachSpillCopy()
  bool is_SpillCopy () const {
    return ((_class_id & ClassMask_MachSpillCopy) == Class_MachSpillCopy);
  }

  bool is_Con () const { return (_flags & Flag_is_Con) != 0; }
  // The data node which is safe to leave in dead loop during IGVN optimization.
  bool is_dead_loop_safe() const {
    return is_Phi() || (is_Proj() && in(0) == NULL) ||
           ((_flags & (Flag_is_dead_loop_safe | Flag_is_Con)) != 0 &&
            (!is_Proj() || !in(0)->is_Allocate()));
  }

  // is_Copy() returns copied edge index (0 or 1)
  uint is_Copy() const { return (_flags & Flag_is_Copy); }

  virtual bool is_CFG() const { return false; }

  // If this node is control-dependent on a test, can it be
  // rerouted to a dominating equivalent test?  This is usually
  // true of non-CFG nodes, but can be false for operations which
  // depend for their correct sequencing on more than one test.
  // (In that case, hoisting to a dominating test may silently
  // skip some other important test.)
  virtual bool depends_only_on_test() const { assert(!is_CFG(), ""); return true; };

  // When building basic blocks, I need to have a notion of block beginning
  // Nodes, next block selector Nodes (block enders), and next block
  // projections.  These calls need to work on their machine equivalents.  The
  // Ideal beginning Nodes are RootNode, RegionNode and StartNode.
  bool is_block_start() const {
    if ( is_Region() )
      return this == (const Node*)in(0);
    else
      return is_Start();
  }

  // The Ideal control projection Nodes are IfTrue/IfFalse, JumpProjNode, Root,
  // Goto and Return.  This call also returns the block ending Node.
  virtual const Node *is_block_proj() const;

  // The node is a "macro" node which needs to be expanded before matching
  bool is_macro() const { return (_flags & Flag_is_macro) != 0; }
  // The node is expensive: the best control is set during loop opts
  bool is_expensive() const { return (_flags & Flag_is_expensive) != 0 && in(0) != NULL; }

  // An arithmetic node which accumulates a data in a loop.
  // It must have the loop's phi as input and provide a def to the phi.
  bool is_reduction() const { return (_flags & Flag_is_reduction) != 0; }

  // The node is a CountedLoopEnd with a mask annotation so as to emit a restore context
  bool has_vector_mask_set() const { return (_flags & Flag_has_vector_mask_set) != 0; }

  // Used in lcm to mark nodes that have scheduled
  bool is_scheduled() const { return (_flags & Flag_is_scheduled) != 0; }

//----------------- Optimization

  // Get the worst-case Type output for this Node.
  virtual const class Type *bottom_type() const;

  // If we find a better type for a node, try to record it permanently.
  // Return true if this node actually changed.
  // Be sure to do the hash_delete game in the "rehash" variant.
  void raise_bottom_type(const Type* new_type);

  // Get the address type with which this node uses and/or defs memory,
  // or NULL if none.  The address type is conservatively wide.
  // Returns non-null for calls, membars, loads, stores, etc.
  // Returns TypePtr::BOTTOM if the node touches memory "broadly".
  virtual const class TypePtr *adr_type() const { return NULL; }

  // Return an existing node which computes the same function as this node.
  // The optimistic combined algorithm requires this to return a Node which
  // is a small number of steps away (e.g., one of my inputs).
  virtual Node* Identity(PhaseGVN* phase);

  // Return the set of values this Node can take on at runtime.
  virtual const Type* Value(PhaseGVN* phase) const;

  // Return a node which is more "ideal" than the current node.
  // The invariants on this call are subtle.  If in doubt, read the
  // treatise in node.cpp above the default implemention AND TEST WITH
  // +VerifyIterativeGVN!
  virtual Node *Ideal(PhaseGVN *phase, bool can_reshape);

  // Some nodes have specific Ideal subgraph transformations only if they are
  // unique users of specific nodes. Such nodes should be put on IGVN worklist
  // for the transformations to happen.
  bool has_special_unique_user() const;

  // Skip Proj and CatchProj nodes chains. Check for Null and Top.
  Node* find_exact_control(Node* ctrl);

  // Check if 'this' node dominates or equal to 'sub'.
  bool dominates(Node* sub, Node_List &nlist);

protected:
  bool remove_dead_region(PhaseGVN *phase, bool can_reshape);
public:

  // See if there is valid pipeline info
  static  const Pipeline *pipeline_class();
  virtual const Pipeline *pipeline() const;

  // Compute the latency from the def to this instruction of the ith input node
  uint latency(uint i);

  // Hash & compare functions, for pessimistic value numbering

  // If the hash function returns the special sentinel value NO_HASH,
  // the node is guaranteed never to compare equal to any other node.
  // If we accidentally generate a hash with value NO_HASH the node
  // won't go into the table and we'll lose a little optimization.
  static const uint NO_HASH = 0;
  virtual uint hash() const;
  virtual bool cmp( const Node &n ) const;

  // Operation appears to be iteratively computed (such as an induction variable)
  // It is possible for this operation to return false for a loop-varying
  // value, if it appears (by local graph inspection) to be computed by a simple conditional.
  bool is_iteratively_computed();

  // Determine if a node is a counted loop induction variable.
  // NOTE: The method is defined in "loopnode.cpp".
  bool is_cloop_ind_var() const;

  // Return a node with opcode "opc" and same inputs as "this" if one can
  // be found; Otherwise return NULL;
  Node* find_similar(int opc);

  // Return the unique control out if only one. Null if none or more than one.
  Node* unique_ctrl_out() const;

  // Set control or add control as precedence edge
  void ensure_control_or_add_prec(Node* c);

//----------------- Code Generation

  // Ideal register class for Matching.  Zero means unmatched instruction
  // (these are cloned instead of converted to machine nodes).
  virtual uint ideal_reg() const;

  static const uint NotAMachineReg;   // must be > max. machine register

  // Do we Match on this edge index or not?  Generally false for Control
  // and true for everything else.  Weird for calls & returns.
  virtual uint match_edge(uint idx) const;

  // Register class output is returned in
  virtual const RegMask &out_RegMask() const;
  // Register class input is expected in
  virtual const RegMask &in_RegMask(uint) const;
  // Should we clone rather than spill this instruction?
  bool rematerialize() const;

  // Return JVM State Object if this Node carries debug info, or NULL otherwise
  virtual JVMState* jvms() const;

  // Print as assembly
  virtual void format( PhaseRegAlloc *, outputStream* st = tty ) const;
  // Emit bytes starting at parameter 'ptr'
  // Bump 'ptr' by the number of output bytes
  virtual void emit(CodeBuffer &cbuf, PhaseRegAlloc *ra_) const;
  // Size of instruction in bytes
  virtual uint size(PhaseRegAlloc *ra_) const;

  // Convenience function to extract an integer constant from a node.
  // If it is not an integer constant (either Con, CastII, or Mach),
  // return value_if_unknown.
  jint find_int_con(jint value_if_unknown) const {
    const TypeInt* t = find_int_type();
    return (t != NULL && t->is_con()) ? t->get_con() : value_if_unknown;
  }
  // Return the constant, knowing it is an integer constant already
  jint get_int() const {
    const TypeInt* t = find_int_type();
    guarantee(t != NULL, "must be con");
    return t->get_con();
  }
  // Here's where the work is done.  Can produce non-constant int types too.
  const TypeInt* find_int_type() const;

  // Same thing for long (and intptr_t, via type.hpp):
  jlong get_long() const {
    const TypeLong* t = find_long_type();
    guarantee(t != NULL, "must be con");
    return t->get_con();
  }
  jlong find_long_con(jint value_if_unknown) const {
    const TypeLong* t = find_long_type();
    return (t != NULL && t->is_con()) ? t->get_con() : value_if_unknown;
  }
  const TypeLong* find_long_type() const;

  const TypePtr* get_ptr_type() const;

  // These guys are called by code generated by ADLC:
  intptr_t get_ptr() const;
  intptr_t get_narrowcon() const;
  jdouble getd() const;
  jfloat getf() const;

  // Nodes which are pinned into basic blocks
  virtual bool pinned() const { return false; }

  // Nodes which use memory without consuming it, hence need antidependences
  // More specifically, needs_anti_dependence_check returns true iff the node
  // (a) does a load, and (b) does not perform a store (except perhaps to a
  // stack slot or some other unaliased location).
  bool needs_anti_dependence_check() const;

  // Return which operand this instruction may cisc-spill. In other words,
  // return operand position that can convert from reg to memory access
  virtual int cisc_operand() const { return AdlcVMDeps::Not_cisc_spillable; }
  bool is_cisc_alternate() const { return (_flags & Flag_is_cisc_alternate) != 0; }

//----------------- Graph walking
public:
  // Walk and apply member functions recursively.
  // Supplied (this) pointer is root.
  void walk(NFunc pre, NFunc post, void *env);
  static void nop(Node &, void*); // Dummy empty function
  static void packregion( Node &n, void* );
private:
  void walk_(NFunc pre, NFunc post, void *env, VectorSet &visited);

//----------------- Printing, etc
public:
#ifndef PRODUCT
  Node* find(int idx) const;         // Search the graph for the given idx.
  Node* find_ctrl(int idx) const;    // Search control ancestors for the given idx.
  void dump() const { dump("\n"); }  // Print this node.
  void dump(const char* suffix, bool mark = false, outputStream *st = tty) const; // Print this node.
  void dump(int depth) const;        // Print this node, recursively to depth d
  void dump_ctrl(int depth) const;   // Print control nodes, to depth d
  void dump_comp() const;            // Print this node in compact representation.
  // Print this node in compact representation.
  void dump_comp(const char* suffix, outputStream *st = tty) const;
  virtual void dump_req(outputStream *st = tty) const;    // Print required-edge info
  virtual void dump_prec(outputStream *st = tty) const;   // Print precedence-edge info
  virtual void dump_out(outputStream *st = tty) const;    // Print the output edge info
  virtual void dump_spec(outputStream *st) const {};      // Print per-node info
  // Print compact per-node info
  virtual void dump_compact_spec(outputStream *st) const { dump_spec(st); }
  void dump_related() const;             // Print related nodes (depends on node at hand).
  // Print related nodes up to given depths for input and output nodes.
  void dump_related(uint d_in, uint d_out) const;
  void dump_related_compact() const;     // Print related nodes in compact representation.
  // Collect related nodes.
  virtual void related(GrowableArray<Node*> *in_rel, GrowableArray<Node*> *out_rel, bool compact) const;
  // Collect nodes starting from this node, explicitly including/excluding control and data links.
  void collect_nodes(GrowableArray<Node*> *ns, int d, bool ctrl, bool data) const;

  // Node collectors, to be used in implementations of Node::rel().
  // Collect the entire data input graph. Include control inputs if requested.
  void collect_nodes_in_all_data(GrowableArray<Node*> *ns, bool ctrl) const;
  // Collect the entire control input graph. Include data inputs if requested.
  void collect_nodes_in_all_ctrl(GrowableArray<Node*> *ns, bool data) const;
  // Collect the entire output graph until hitting and including control nodes.
  void collect_nodes_out_all_ctrl_boundary(GrowableArray<Node*> *ns) const;

  void verify_edges(Unique_Node_List &visited); // Verify bi-directional edges
  void verify() const;               // Check Def-Use info for my subgraph
  static void verify_recur(const Node *n, int verify_depth, VectorSet &old_space, VectorSet &new_space);

  // This call defines a class-unique string used to identify class instances
  virtual const char *Name() const;

  void dump_format(PhaseRegAlloc *ra) const; // debug access to MachNode::format(...)
  // RegMask Print Functions
  void dump_in_regmask(int idx) { in_RegMask(idx).dump(); }
  void dump_out_regmask() { out_RegMask().dump(); }
  static bool in_dump() { return Compile::current()->_in_dump_cnt > 0; }
  void fast_dump() const {
    tty->print("%4d: %-17s", _idx, Name());
    for (uint i = 0; i < len(); i++)
      if (in(i))
        tty->print(" %4d", in(i)->_idx);
      else
        tty->print(" NULL");
    tty->print("\n");
  }
#endif
#ifdef ASSERT
  void verify_construction();
  bool verify_jvms(const JVMState* jvms) const;
  int  _debug_idx;                     // Unique value assigned to every node.
  int   debug_idx() const              { return _debug_idx; }
  void  set_debug_idx( int debug_idx ) { _debug_idx = debug_idx; }

  Node* _debug_orig;                   // Original version of this, if any.
  Node*  debug_orig() const            { return _debug_orig; }
  void   set_debug_orig(Node* orig);   // _debug_orig = orig

  int        _hash_lock;               // Barrier to modifications of nodes in the hash table
  void  enter_hash_lock() { ++_hash_lock; assert(_hash_lock < 99, "in too many hash tables?"); }
  void   exit_hash_lock() { --_hash_lock; assert(_hash_lock >= 0, "mispaired hash locks"); }

  static void init_NodeProperty();

  #if OPTO_DU_ITERATOR_ASSERT
  const Node* _last_del;               // The last deleted node.
  uint        _del_tick;               // Bumped when a deletion happens..
  #endif
#endif
};


#ifndef PRODUCT

// Used in debugging code to avoid walking across dead or uninitialized edges.
inline bool NotANode(const Node* n) {
  if (n == NULL)                   return true;
  if (((intptr_t)n & 1) != 0)      return true;  // uninitialized, etc.
  if (*(address*)n == badAddress)  return true;  // kill by Node::destruct
  return false;
}

#endif


//-----------------------------------------------------------------------------
// Iterators over DU info, and associated Node functions.

#if OPTO_DU_ITERATOR_ASSERT

// Common code for assertion checking on DU iterators.
class DUIterator_Common {
#ifdef ASSERT
 protected:
  bool         _vdui;               // cached value of VerifyDUIterators
  const Node*  _node;               // the node containing the _out array
  uint         _outcnt;             // cached node->_outcnt
  uint         _del_tick;           // cached node->_del_tick
  Node*        _last;               // last value produced by the iterator

  void sample(const Node* node);    // used by c'tor to set up for verifies
  void verify(const Node* node, bool at_end_ok = false);
  void verify_resync();
  void reset(const DUIterator_Common& that);

// The VDUI_ONLY macro protects code conditionalized on VerifyDUIterators
  #define I_VDUI_ONLY(i,x) { if ((i)._vdui) { x; } }
#else
  #define I_VDUI_ONLY(i,x) { }
#endif //ASSERT
};

#define VDUI_ONLY(x)     I_VDUI_ONLY(*this, x)

// Default DU iterator.  Allows appends onto the out array.
// Allows deletion from the out array only at the current point.
// Usage:
//  for (DUIterator i = x->outs(); x->has_out(i); i++) {
//    Node* y = x->out(i);
//    ...
//  }
// Compiles in product mode to a unsigned integer index, which indexes
// onto a repeatedly reloaded base pointer of x->_out.  The loop predicate
// also reloads x->_outcnt.  If you delete, you must perform "--i" just
// before continuing the loop.  You must delete only the last-produced
// edge.  You must delete only a single copy of the last-produced edge,
// or else you must delete all copies at once (the first time the edge
// is produced by the iterator).
class DUIterator : public DUIterator_Common {
  friend class Node;

  // This is the index which provides the product-mode behavior.
  // Whatever the product-mode version of the system does to the
  // DUI index is done to this index.  All other fields in
  // this class are used only for assertion checking.
  uint         _idx;

  #ifdef ASSERT
  uint         _refresh_tick;    // Records the refresh activity.

  void sample(const Node* node); // Initialize _refresh_tick etc.
  void verify(const Node* node, bool at_end_ok = false);
  void verify_increment();       // Verify an increment operation.
  void verify_resync();          // Verify that we can back up over a deletion.
  void verify_finish();          // Verify that the loop terminated properly.
  void refresh();                // Resample verification info.
  void reset(const DUIterator& that);  // Resample after assignment.
  #endif

  DUIterator(const Node* node, int dummy_to_avoid_conversion)
    { _idx = 0;                         debug_only(sample(node)); }

 public:
  // initialize to garbage; clear _vdui to disable asserts
  DUIterator()
    { /*initialize to garbage*/         debug_only(_vdui = false); }

  void operator++(int dummy_to_specify_postfix_op)
    { _idx++;                           VDUI_ONLY(verify_increment()); }

  void operator--()
    { VDUI_ONLY(verify_resync());       --_idx; }

  ~DUIterator()
    { VDUI_ONLY(verify_finish()); }

  void operator=(const DUIterator& that)
    { _idx = that._idx;                 debug_only(reset(that)); }
};

DUIterator Node::outs() const
  { return DUIterator(this, 0); }
DUIterator& Node::refresh_out_pos(DUIterator& i) const
  { I_VDUI_ONLY(i, i.refresh());        return i; }
bool Node::has_out(DUIterator& i) const
  { I_VDUI_ONLY(i, i.verify(this,true));return i._idx < _outcnt; }
Node*    Node::out(DUIterator& i) const
  { I_VDUI_ONLY(i, i.verify(this));     return debug_only(i._last=) _out[i._idx]; }


// Faster DU iterator.  Disallows insertions into the out array.
// Allows deletion from the out array only at the current point.
// Usage:
//  for (DUIterator_Fast imax, i = x->fast_outs(imax); i < imax; i++) {
//    Node* y = x->fast_out(i);
//    ...
//  }
// Compiles in product mode to raw Node** pointer arithmetic, with
// no reloading of pointers from the original node x.  If you delete,
// you must perform "--i; --imax" just before continuing the loop.
// If you delete multiple copies of the same edge, you must decrement
// imax, but not i, multiple times:  "--i, imax -= num_edges".
class DUIterator_Fast : public DUIterator_Common {
  friend class Node;
  friend class DUIterator_Last;

  // This is the pointer which provides the product-mode behavior.
  // Whatever the product-mode version of the system does to the
  // DUI pointer is done to this pointer.  All other fields in
  // this class are used only for assertion checking.
  Node**       _outp;

  #ifdef ASSERT
  void verify(const Node* node, bool at_end_ok = false);
  void verify_limit();
  void verify_resync();
  void verify_relimit(uint n);
  void reset(const DUIterator_Fast& that);
  #endif

  // Note:  offset must be signed, since -1 is sometimes passed
  DUIterator_Fast(const Node* node, ptrdiff_t offset)
    { _outp = node->_out + offset;      debug_only(sample(node)); }

 public:
  // initialize to garbage; clear _vdui to disable asserts
  DUIterator_Fast()
    { /*initialize to garbage*/         debug_only(_vdui = false); }

  void operator++(int dummy_to_specify_postfix_op)
    { _outp++;                          VDUI_ONLY(verify(_node, true)); }

  void operator--()
    { VDUI_ONLY(verify_resync());       --_outp; }

  void operator-=(uint n)   // applied to the limit only
    { _outp -= n;           VDUI_ONLY(verify_relimit(n));  }

  bool operator<(DUIterator_Fast& limit) {
    I_VDUI_ONLY(*this, this->verify(_node, true));
    I_VDUI_ONLY(limit, limit.verify_limit());
    return _outp < limit._outp;
  }

  void operator=(const DUIterator_Fast& that)
    { _outp = that._outp;               debug_only(reset(that)); }
};

DUIterator_Fast Node::fast_outs(DUIterator_Fast& imax) const {
  // Assign a limit pointer to the reference argument:
  imax = DUIterator_Fast(this, (ptrdiff_t)_outcnt);
  // Return the base pointer:
  return DUIterator_Fast(this, 0);
}
Node* Node::fast_out(DUIterator_Fast& i) const {
  I_VDUI_ONLY(i, i.verify(this));
  return debug_only(i._last=) *i._outp;
}


// Faster DU iterator.  Requires each successive edge to be removed.
// Does not allow insertion of any edges.
// Usage:
//  for (DUIterator_Last imin, i = x->last_outs(imin); i >= imin; i -= num_edges) {
//    Node* y = x->last_out(i);
//    ...
//  }
// Compiles in product mode to raw Node** pointer arithmetic, with
// no reloading of pointers from the original node x.
class DUIterator_Last : private DUIterator_Fast {
  friend class Node;

  #ifdef ASSERT
  void verify(const Node* node, bool at_end_ok = false);
  void verify_limit();
  void verify_step(uint num_edges);
  #endif

  // Note:  offset must be signed, since -1 is sometimes passed
  DUIterator_Last(const Node* node, ptrdiff_t offset)
    : DUIterator_Fast(node, offset) { }

  void operator++(int dummy_to_specify_postfix_op) {} // do not use
  void operator<(int)                              {} // do not use

 public:
  DUIterator_Last() { }
  // initialize to garbage

  void operator--()
    { _outp--;              VDUI_ONLY(verify_step(1));  }

  void operator-=(uint n)
    { _outp -= n;           VDUI_ONLY(verify_step(n));  }

  bool operator>=(DUIterator_Last& limit) {
    I_VDUI_ONLY(*this, this->verify(_node, true));
    I_VDUI_ONLY(limit, limit.verify_limit());
    return _outp >= limit._outp;
  }

  void operator=(const DUIterator_Last& that)
    { DUIterator_Fast::operator=(that); }
};

DUIterator_Last Node::last_outs(DUIterator_Last& imin) const {
  // Assign a limit pointer to the reference argument:
  imin = DUIterator_Last(this, 0);
  // Return the initial pointer:
  return DUIterator_Last(this, (ptrdiff_t)_outcnt - 1);
}
Node* Node::last_out(DUIterator_Last& i) const {
  I_VDUI_ONLY(i, i.verify(this));
  return debug_only(i._last=) *i._outp;
}

#endif //OPTO_DU_ITERATOR_ASSERT

#undef I_VDUI_ONLY
#undef VDUI_ONLY

// An Iterator that truly follows the iterator pattern.  Doesn't
// support deletion but could be made to.
//
//   for (SimpleDUIterator i(n); i.has_next(); i.next()) {
//     Node* m = i.get();
//
class SimpleDUIterator : public StackObj {
 private:
  Node* node;
  DUIterator_Fast i;
  DUIterator_Fast imax;
 public:
  SimpleDUIterator(Node* n): node(n), i(n->fast_outs(imax)) {}
  bool has_next() { return i < imax; }
  void next() { i++; }
  Node* get() { return node->fast_out(i); }
};


//-----------------------------------------------------------------------------
// Map dense integer indices to Nodes.  Uses classic doubling-array trick.
// Abstractly provides an infinite array of Node*'s, initialized to NULL.
// Note that the constructor just zeros things, and since I use Arena
// allocation I do not need a destructor to reclaim storage.
class Node_Array : public ResourceObj {
  friend class VMStructs;
protected:
  Arena *_a;                    // Arena to allocate in
  uint   _max;
  Node **_nodes;
  void   grow( uint i );        // Grow array node to fit
public:
  Node_Array(Arena *a) : _a(a), _max(OptoNodeListSize) {
    _nodes = NEW_ARENA_ARRAY( a, Node *, OptoNodeListSize );
    for( int i = 0; i < OptoNodeListSize; i++ ) {
      _nodes[i] = NULL;
    }
  }

  Node_Array(Node_Array *na) : _a(na->_a), _max(na->_max), _nodes(na->_nodes) {}
  Node *operator[] ( uint i ) const // Lookup, or NULL for not mapped
  { return (i<_max) ? _nodes[i] : (Node*)NULL; }
  Node *at( uint i ) const { assert(i<_max,"oob"); return _nodes[i]; }
  Node **adr() { return _nodes; }
  // Extend the mapping: index i maps to Node *n.
  void map( uint i, Node *n ) { if( i>=_max ) grow(i); _nodes[i] = n; }
  void insert( uint i, Node *n );
  void remove( uint i );        // Remove, preserving order
  void sort( C_sort_func_t func);
  void reset( Arena *new_a );   // Zap mapping to empty; reclaim storage
  void clear();                 // Set all entries to NULL, keep storage
  uint Size() const { return _max; }
  void dump() const;
};

class Node_List : public Node_Array {
  friend class VMStructs;
  uint _cnt;
public:
  Node_List() : Node_Array(Thread::current()->resource_area()), _cnt(0) {}
  Node_List(Arena *a) : Node_Array(a), _cnt(0) {}
  bool contains(const Node* n) const {
    for (uint e = 0; e < size(); e++) {
      if (at(e) == n) return true;
    }
    return false;
  }
  void insert( uint i, Node *n ) { Node_Array::insert(i,n); _cnt++; }
  void remove( uint i ) { Node_Array::remove(i); _cnt--; }
  void push( Node *b ) { map(_cnt++,b); }
  void yank( Node *n );         // Find and remove
  Node *pop() { return _nodes[--_cnt]; }
  Node *rpop() { Node *b = _nodes[0]; _nodes[0]=_nodes[--_cnt]; return b;}
  void clear() { _cnt = 0; Node_Array::clear(); } // retain storage
  uint size() const { return _cnt; }
  void dump() const;
  void dump_simple() const;
};

//------------------------------Unique_Node_List-------------------------------
class Unique_Node_List : public Node_List {
  friend class VMStructs;
  VectorSet _in_worklist;
  uint _clock_index;            // Index in list where to pop from next
public:
  Unique_Node_List() : Node_List(), _in_worklist(Thread::current()->resource_area()), _clock_index(0) {}
  Unique_Node_List(Arena *a) : Node_List(a), _in_worklist(a), _clock_index(0) {}

  void remove( Node *n );
  bool member( Node *n ) { return _in_worklist.test(n->_idx) != 0; }
  VectorSet &member_set(){ return _in_worklist; }

  void push( Node *b ) {
    if( !_in_worklist.test_set(b->_idx) )
      Node_List::push(b);
  }
  Node *pop() {
    if( _clock_index >= size() ) _clock_index = 0;
    Node *b = at(_clock_index);
    map( _clock_index, Node_List::pop());
    if (size() != 0) _clock_index++; // Always start from 0
    _in_worklist >>= b->_idx;
    return b;
  }
  Node *remove( uint i ) {
    Node *b = Node_List::at(i);
    _in_worklist >>= b->_idx;
    map(i,Node_List::pop());
    return b;
  }
  void yank( Node *n ) { _in_worklist >>= n->_idx; Node_List::yank(n); }
  void  clear() {
    _in_worklist.Clear();        // Discards storage but grows automatically
    Node_List::clear();
    _clock_index = 0;
  }

  // Used after parsing to remove useless nodes before Iterative GVN
  void remove_useless_nodes(VectorSet &useful);

#ifndef PRODUCT
  void print_set() const { _in_worklist.print(); }
#endif
};

// Inline definition of Compile::record_for_igvn must be deferred to this point.
inline void Compile::record_for_igvn(Node* n) {
  _for_igvn->push(n);
}

//------------------------------Node_Stack-------------------------------------
class Node_Stack {
  friend class VMStructs;
protected:
  struct INode {
    Node *node; // Processed node
    uint  indx; // Index of next node's child
  };
  INode *_inode_top; // tos, stack grows up
  INode *_inode_max; // End of _inodes == _inodes + _max
  INode *_inodes;    // Array storage for the stack
  Arena *_a;         // Arena to allocate in
  void grow();
public:
  Node_Stack(int size) {
    size_t max = (size > OptoNodeListSize) ? size : OptoNodeListSize;
    _a = Thread::current()->resource_area();
    _inodes = NEW_ARENA_ARRAY( _a, INode, max );
    _inode_max = _inodes + max;
    _inode_top = _inodes - 1; // stack is empty
  }

  Node_Stack(Arena *a, int size) : _a(a) {
    size_t max = (size > OptoNodeListSize) ? size : OptoNodeListSize;
    _inodes = NEW_ARENA_ARRAY( _a, INode, max );
    _inode_max = _inodes + max;
    _inode_top = _inodes - 1; // stack is empty
  }

  void pop() {
    assert(_inode_top >= _inodes, "node stack underflow");
    --_inode_top;
  }
  void push(Node *n, uint i) {
    ++_inode_top;
    if (_inode_top >= _inode_max) grow();
    INode *top = _inode_top; // optimization
    top->node = n;
    top->indx = i;
  }
  Node *node() const {
    return _inode_top->node;
  }
  Node* node_at(uint i) const {
    assert(_inodes + i <= _inode_top, "in range");
    return _inodes[i].node;
  }
  uint index() const {
    return _inode_top->indx;
  }
  uint index_at(uint i) const {
    assert(_inodes + i <= _inode_top, "in range");
    return _inodes[i].indx;
  }
  void set_node(Node *n) {
    _inode_top->node = n;
  }
  void set_index(uint i) {
    _inode_top->indx = i;
  }
  uint size_max() const { return (uint)pointer_delta(_inode_max, _inodes,  sizeof(INode)); } // Max size
  uint size() const { return (uint)pointer_delta((_inode_top+1), _inodes,  sizeof(INode)); } // Current size
  bool is_nonempty() const { return (_inode_top >= _inodes); }
  bool is_empty() const { return (_inode_top < _inodes); }
  void clear() { _inode_top = _inodes - 1; } // retain storage

  // Node_Stack is used to map nodes.
  Node* find(uint idx) const;
};


//-----------------------------Node_Notes--------------------------------------
// Debugging or profiling annotations loosely and sparsely associated
// with some nodes.  See Compile::node_notes_at for the accessor.
class Node_Notes {
  friend class VMStructs;
  JVMState* _jvms;

public:
  Node_Notes(JVMState* jvms = NULL) {
    _jvms = jvms;
  }

  JVMState* jvms()            { return _jvms; }
  void  set_jvms(JVMState* x) {        _jvms = x; }

  // True if there is nothing here.
  bool is_clear() {
    return (_jvms == NULL);
  }

  // Make there be nothing here.
  void clear() {
    _jvms = NULL;
  }

  // Make a new, clean node notes.
  static Node_Notes* make(Compile* C) {
    Node_Notes* nn = NEW_ARENA_ARRAY(C->comp_arena(), Node_Notes, 1);
    nn->clear();
    return nn;
  }

  Node_Notes* clone(Compile* C) {
    Node_Notes* nn = NEW_ARENA_ARRAY(C->comp_arena(), Node_Notes, 1);
    (*nn) = (*this);
    return nn;
  }

  // Absorb any information from source.
  bool update_from(Node_Notes* source) {
    bool changed = false;
    if (source != NULL) {
      if (source->jvms() != NULL) {
        set_jvms(source->jvms());
        changed = true;
      }
    }
    return changed;
  }
};

// Inlined accessors for Compile::node_nodes that require the preceding class:
inline Node_Notes*
Compile::locate_node_notes(GrowableArray<Node_Notes*>* arr,
                           int idx, bool can_grow) {
  assert(idx >= 0, "oob");
  int block_idx = (idx >> _log2_node_notes_block_size);
  int grow_by = (block_idx - (arr == NULL? 0: arr->length()));
  if (grow_by >= 0) {
    if (!can_grow) return NULL;
    grow_node_notes(arr, grow_by + 1);
  }
  if (arr == NULL) return NULL;
  // (Every element of arr is a sub-array of length _node_notes_block_size.)
  return arr->at(block_idx) + (idx & (_node_notes_block_size-1));
}

inline bool
Compile::set_node_notes_at(int idx, Node_Notes* value) {
  if (value == NULL || value->is_clear())
    return false;  // nothing to write => write nothing
  Node_Notes* loc = locate_node_notes(_node_note_array, idx, true);
  assert(loc != NULL, "");
  return loc->update_from(value);
}


//------------------------------TypeNode---------------------------------------
// Node with a Type constant.
class TypeNode : public Node {
protected:
  virtual uint hash() const;    // Check the type
  virtual bool cmp( const Node &n ) const;
  virtual uint size_of() const; // Size is bigger
  const Type* const _type;
public:
  void set_type(const Type* t) {
    assert(t != NULL, "sanity");
    debug_only(uint check_hash = (VerifyHashTableKeys && _hash_lock) ? hash() : NO_HASH);
    *(const Type**)&_type = t;   // cast away const-ness
    // If this node is in the hash table, make sure it doesn't need a rehash.
    assert(check_hash == NO_HASH || check_hash == hash(), "type change must preserve hash code");
  }
  const Type* type() const { assert(_type != NULL, "sanity"); return _type; };
  TypeNode( const Type *t, uint required ) : Node(required), _type(t) {
    init_class_id(Class_Type);
  }
  virtual const Type* Value(PhaseGVN* phase) const;
  virtual const Type *bottom_type() const;
  virtual       uint  ideal_reg() const;
#ifndef PRODUCT
  virtual void dump_spec(outputStream *st) const;
  virtual void dump_compact_spec(outputStream *st) const;
#endif
};

#endif // SHARE_OPTO_NODE_HPP<|MERGE_RESOLUTION|>--- conflicted
+++ resolved
@@ -694,12 +694,7 @@
     DEFINE_CLASS_ID(Mem,   Node, 4)
       DEFINE_CLASS_ID(Load,  Mem, 0)
         DEFINE_CLASS_ID(LoadVector,  Load, 0)
-<<<<<<< HEAD
           DEFINE_CLASS_ID(LoadVectorGather, LoadVector, 0)
-          DEFINE_CLASS_ID(LoadBarrierSlowReg, Load, 1)
-          DEFINE_CLASS_ID(LoadBarrierWeakSlowReg, Load, 2)
-=======
->>>>>>> 221da207
       DEFINE_CLASS_ID(Store, Mem, 1)
         DEFINE_CLASS_ID(StoreVector, Store, 0)
           DEFINE_CLASS_ID(StoreVectorScatter, StoreVector, 0)
