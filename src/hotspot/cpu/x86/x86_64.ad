--- conflicted
+++ resolved
@@ -3737,91 +3737,6 @@
    interface(REG_INTER);
 %}
 
-<<<<<<< HEAD
-// Vectors
-operand vecS() %{
-  constraint(ALLOC_IN_RC(vectors_reg_vlbwdq));
-  match(VecS);
-
-  format %{ %}
-  interface(REG_INTER);
-%}
-
-// Vectors
-operand legVecS() %{
-  constraint(ALLOC_IN_RC(vectors_reg_legacy));
-  match(VecS);
-
-  format %{ %}
-  interface(REG_INTER);
-%}
-
-operand vecD() %{
-  constraint(ALLOC_IN_RC(vectord_reg_vlbwdq));
-  match(VecD);
-
-  format %{ %}
-  interface(REG_INTER);
-%}
-
-operand legVecD() %{
-  constraint(ALLOC_IN_RC(vectord_reg_legacy));
-  match(VecD);
-
-  format %{ %}
-  interface(REG_INTER);
-%}
-
-operand vecX() %{
-  constraint(ALLOC_IN_RC(vectorx_reg_vlbwdq));
-  match(VecX);
-
-  format %{ %}
-  interface(REG_INTER);
-%}
-
-operand legVecX() %{
-  constraint(ALLOC_IN_RC(vectorx_reg_legacy));
-  match(VecX);
-
-  format %{ %}
-  interface(REG_INTER);
-%}
-
-operand vecY() %{
-  constraint(ALLOC_IN_RC(vectory_reg_vlbwdq));
-  match(VecY);
-
-  format %{ %}
-  interface(REG_INTER);
-%}
-
-operand legVecY() %{
-  constraint(ALLOC_IN_RC(vectory_reg_legacy));
-  match(VecY);
-
-  format %{ %}
-  interface(REG_INTER);
-%}
-
-operand vecZ() %{
-  constraint(ALLOC_IN_RC(vectorz_reg));
-  match(VecZ);
-
-  format %{ %}
-  interface(REG_INTER);
-%}
-
-operand legVecZ() %{
-  constraint(ALLOC_IN_RC(vectorz_reg_legacy));
-  match(VecZ);
-
-  format %{ %}
-  interface(REG_INTER);
-%}
-
-=======
->>>>>>> 010ac540
 //----------Memory Operands----------------------------------------------------
 // Direct Memory Operand
 // operand direct(immP addr)
@@ -6447,436 +6362,6 @@
     __ movdbl(Address(rsp, $dst$$disp), $src$$XMMRegister);
   %}
   ins_pipe(pipe_slow); // XXX
-%}
-
-// ---------------------------------------- Gather -----------------------------------------------
-
-instruct gather2I(legVecD dst, memory mem, legVecD idx, rRegP tmp, legVecD mask) %{
-  predicate(UseAVX >= 2 &&  n->bottom_type()->is_vect()->element_basic_type() == T_INT);
-  match(Set dst (LoadVectorGather mem idx));
-  effect(TEMP tmp, TEMP dst, TEMP mask);
-  format %{ "movq  $mask,0xFFFFFFFFFF\n\t"
-            "leaq    $tmp,$mem\n\t"
-            "vpgatherdd $dst $mem $mask\t! gather vector (8 bytes)" %}
-  ins_encode %{
-    __ movq($mask$$XMMRegister, ExternalAddress(vector_all_bits_set()));
-    __ leaq($tmp$$Register, $mem$$Address);
-    __ vpgatherdd($dst$$XMMRegister, Address($tmp$$Register, $idx$$XMMRegister, Address::times_4, 0), $mask$$XMMRegister, Assembler::AVX_128bit);
-  %}
-  ins_pipe(pipe_slow);
-%}
-
-instruct gather4I(legVecX dst, memory mem, legVecX idx, rRegP tmp, legVecX mask) %{
-  predicate(UseAVX >= 2 &&  n->bottom_type()->is_vect()->element_basic_type() == T_INT);
-  match(Set dst (LoadVectorGather mem idx));
-  effect(TEMP tmp, TEMP dst, TEMP mask);
-  format %{ "movdqu  $mask,0xFFFFFFFFFF\n\t"
-            "leaq     $tmp,$mem\n\t"
-            "vpgatherdd $dst $mem $mask\t! gather vector (16 bytes)" %}
-  ins_encode %{
-    __ movdqu($mask$$XMMRegister, ExternalAddress(vector_all_bits_set()));
-    __ leaq($tmp$$Register, $mem$$Address);
-    __ vpgatherdd($dst$$XMMRegister, Address($tmp$$Register, $idx$$XMMRegister, Address::times_4, 0), $mask$$XMMRegister, Assembler::AVX_128bit);
-  %}
-  ins_pipe(pipe_slow);
-%}
-
-instruct gather8I(legVecY dst, memory mem, legVecY idx, rRegP tmp, legVecY mask) %{
-  predicate(UseAVX >= 2 &&  n->bottom_type()->is_vect()->element_basic_type() == T_INT);
-  match(Set dst (LoadVectorGather mem idx));
-  effect(TEMP tmp, TEMP dst, TEMP mask);
-  format %{ "vmovdqu  $mask,0xFFFFFFFFFF\n\t"
-            "leaq     $tmp,$mem\n\t"
-            "vpgatherdd $dst $mem $mask\t! gather vector (32 bytes)" %}
-  ins_encode %{
-    __ vmovdqu($mask$$XMMRegister, ExternalAddress(vector_all_bits_set()));
-    __ leaq($tmp$$Register, $mem$$Address);
-    __ vpgatherdd($dst$$XMMRegister, Address($tmp$$Register, $idx$$XMMRegister, Address::times_4, 0), $mask$$XMMRegister, Assembler::AVX_256bit);
-  %}
-  ins_pipe(pipe_slow);
-%}
-
-instruct gather16I(vecZ dst, memory mem, vecZ idx, rRegP tmp, vecZ tmp1, rRegI tmp2) %{
-  predicate(UseAVX > 2 && n->bottom_type()->is_vect()->element_basic_type() == T_INT);
-  match(Set dst (LoadVectorGather mem idx));
-  effect(TEMP tmp, TEMP dst, TEMP tmp1, TEMP tmp2);
-  format %{ "movl   $tmp,0xFFFF\n\t"
-            "kmovwl k2,$tmp\n\t"
-            "leaq   $tmp,$mem\n\t"
-            "evpgatherdd $dst k0,$mem\t! gather vector (64 bytes)" %}
-  ins_encode %{
-    KRegister ktmp = k2;
-    __ kmovwl(k2, ExternalAddress(vector_all_bits_set()), $tmp2$$Register);
-    __ leaq($tmp$$Register, $mem$$Address);
-    __ evpgatherdd($dst$$XMMRegister, ktmp, Address($tmp$$Register, $idx$$XMMRegister, Address::times_4, 0), Assembler::AVX_512bit);
-  %}
-  ins_pipe( pipe_slow );
-%}
-
-instruct gather2F(legVecD dst, memory mem, legVecD idx, rRegP tmp, legVecD mask) %{
-  predicate(UseAVX >= 2 && n->bottom_type()->is_vect()->element_basic_type() == T_FLOAT);
-  match(Set dst (LoadVectorGather mem idx));
-  effect(TEMP tmp, TEMP dst, TEMP mask);
-  format %{ "movdqu   $mask,0xFFFFFFFFFF\n\t"
-            "leaq     $tmp,$mem\n\t"
-            "vgatherdps $dst,$mem,$mask\t! gather vector (8 bytes)" %}
-  ins_encode %{
-    __ movdqu($mask$$XMMRegister, ExternalAddress(vector_all_bits_set()));
-    __ leaq($tmp$$Register, $mem$$Address);
-    __ vgatherdps($dst$$XMMRegister, Address($tmp$$Register, $idx$$XMMRegister, Address::times_4, 0), $mask$$XMMRegister, Assembler::AVX_128bit);
-  %}
-  ins_pipe( pipe_slow );
-%}
-
-instruct gather4F(legVecX dst, memory mem, legVecX idx, rRegP tmp, legVecX mask) %{
-  predicate(UseAVX >= 2 && n->bottom_type()->is_vect()->element_basic_type() == T_FLOAT);
-  match(Set dst (LoadVectorGather mem idx));
-  effect(TEMP tmp, TEMP dst, TEMP mask);
-  format %{ "vmovdqu   $mask,0xFFFFFFFFFF\n\t"
-            "leaq     $tmp,$mem\n\t"
-            "vgatherdps $dst,$mem,$mask\t! gather vector (16 bytes)" %}
-  ins_encode %{
-    __ vmovdqu($mask$$XMMRegister, ExternalAddress(vector_all_bits_set()));
-    __ leaq($tmp$$Register, $mem$$Address);
-    __ vgatherdps($dst$$XMMRegister, Address($tmp$$Register, $idx$$XMMRegister, Address::times_4, 0), $mask$$XMMRegister, Assembler::AVX_128bit);
-  %}
-  ins_pipe( pipe_slow );
-%}
-
-instruct gather8F(legVecY dst, memory mem, legVecY idx, rRegP tmp, legVecY mask) %{
-  predicate(UseAVX >= 2 && n->bottom_type()->is_vect()->element_basic_type() == T_FLOAT);
-  match(Set dst (LoadVectorGather mem idx));
-  effect(TEMP tmp, TEMP dst, TEMP mask);
-  format %{ "vmovdqu   $mask,0xFFFFFFFFFF\n\t"
-            "leaq     $tmp,$mem\n\t"
-            "vgatherdps $dst,$mem,$mask\t! gather vector (32 bytes)" %}
-  ins_encode %{
-    __ vmovdqu($mask$$XMMRegister, ExternalAddress(vector_all_bits_set()));
-    __ leaq($tmp$$Register, $mem$$Address);
-    __ vgatherdps($dst$$XMMRegister, Address($tmp$$Register, $idx$$XMMRegister, Address::times_4, 0), $mask$$XMMRegister, Assembler::AVX_256bit);
-  %}
-  ins_pipe( pipe_slow );
-%}
-
-instruct gather16F(vecZ dst, memory mem, vecZ idx, rRegP tmp, rRegI tmp2) %{
-  predicate(UseAVX > 2 && n->bottom_type()->is_vect()->element_basic_type() == T_FLOAT);
-  match(Set dst (LoadVectorGather mem idx));
-  effect(TEMP tmp, TEMP dst, TEMP tmp2);
-  format %{ "movl   $tmp,0xFFFF\n\t"
-            "kmovwl k2,$tmp\n\t"
-            "leaq   $tmp,$mem\n\t"
-            "evgatherdps $dst k0,$mem\t! gather vector (64 bytes)" %}
-  ins_encode %{
-    KRegister ktmp = k2;
-    __ kmovwl(k2, ExternalAddress(vector_all_bits_set()), $tmp2$$Register);
-    __ leaq($tmp$$Register, $mem$$Address);
-    __ evgatherdps($dst$$XMMRegister, ktmp, Address($tmp$$Register, $idx$$XMMRegister, Address::times_4, 0), Assembler::AVX_512bit);
-  %}
-  ins_pipe( pipe_slow );
-%}
-
-instruct gather2D(legVecX dst, memory mem, legVecD idx, rRegP tmp, legVecX mask) %{
-  predicate(UseAVX >= 2 && n->bottom_type()->is_vect()->element_basic_type() == T_DOUBLE);
-  match(Set dst (LoadVectorGather mem idx));
-  effect(TEMP dst, TEMP tmp, TEMP mask);
-  format %{ "movdqu   $mask,0xFFFFFFFFFF\n\t"
-            "leaq     $tmp,$mem\n\t"
-            "vgatherdpd $dst,$mem,$mask\t! gather vector (16 bytes)" %}
-  ins_encode %{
-    __ movdqu($mask$$XMMRegister, ExternalAddress(vector_all_bits_set()));
-    __ leaq($tmp$$Register, $mem$$Address);
-    __ vgatherdpd($dst$$XMMRegister, Address($tmp$$Register, $idx$$XMMRegister, Address::times_8, 0), $mask$$XMMRegister, Assembler::AVX_128bit);
-  %}
-  ins_pipe( pipe_slow );
-%}
-
-instruct gather4D(legVecY dst, memory mem, legVecX idx, rRegP tmp, legVecY mask) %{
-  predicate(UseAVX >= 2 && n->bottom_type()->is_vect()->element_basic_type() == T_DOUBLE);
-  match(Set dst (LoadVectorGather mem idx));
-  effect(TEMP tmp, TEMP dst, TEMP mask);
-  format %{ "vmovdqu   $mask,0xFFFFFFFFFF\n\t"
-            "leaq     $tmp,$mem\n\t"
-            "vgatherdpd $dst,$mem,$mask\t! gather vector (32 bytes)" %}
-  ins_encode %{
-    __ vmovdqu($mask$$XMMRegister, ExternalAddress(vector_all_bits_set()));
-    __ leaq($tmp$$Register, $mem$$Address);
-    __ vgatherdpd($dst$$XMMRegister, Address($tmp$$Register, $idx$$XMMRegister, Address::times_8, 0), $mask$$XMMRegister, Assembler::AVX_256bit);
-  %}
-  ins_pipe( pipe_slow );
-%}
-
-instruct gather8D(vecZ dst, memory mem, vecY idx, rRegP tmp, rRegI tmp2) %{
-  predicate(UseAVX > 2 && n->bottom_type()->is_vect()->element_basic_type() == T_DOUBLE);
-  match(Set dst (LoadVectorGather mem idx));
-  effect(TEMP tmp, TEMP dst, TEMP tmp2);
-  format %{ "movl   $tmp,0xFFFF\n\t"
-            "kmovwl k2,$tmp\n\t"
-            "leaq   $tmp,$mem\n\t"
-            "evgatherdpd $dst k0,$mem\t! gather vector (64 bytes)" %}
-  ins_encode %{
-    KRegister ktmp = k2;
-    __ kmovwl(k2, ExternalAddress(vector_all_bits_set()), $tmp2$$Register);
-    __ leaq($tmp$$Register, $mem$$Address);
-    __ evgatherdpd($dst$$XMMRegister, ktmp, Address($tmp$$Register, $idx$$XMMRegister, Address::times_8, 0), Assembler::AVX_512bit);
-  %}
-   ins_pipe( pipe_slow );
-%}
-
-// Gather Long VEX
-instruct gather2L(legVecX dst, memory mem, legVecD idx, rRegP tmp, legVecX mask) %{
-  predicate(UseAVX >= 2 && n->bottom_type()->is_vect()->element_basic_type() == T_LONG);
-  match(Set dst (LoadVectorGather mem idx));
-  effect(TEMP tmp, TEMP dst, TEMP mask);
-  format %{ "movdqu   $mask,0xFFFFFFFFFF\n\t"
-            "leaq     $tmp,$mem\n\t"
-            "vpgatherdq $dst,$mem,$mask\t! gather vector (16 bytes)" %}
-  ins_encode %{
-    __ movdqu($mask$$XMMRegister, ExternalAddress(vector_all_bits_set()));
-    __ leaq($tmp$$Register, $mem$$Address);
-    __ vpgatherdq($dst$$XMMRegister, Address($tmp$$Register, $idx$$XMMRegister, Address::times_8, 0), $mask$$XMMRegister, Assembler::AVX_128bit);
-  %}
-  ins_pipe( pipe_slow );
-%}
-
-instruct gather4L(legVecY dst, memory mem, legVecX idx, rRegP tmp, legVecY mask) %{
-  predicate(UseAVX >= 2 && n->bottom_type()->is_vect()->element_basic_type() == T_LONG);
-  match(Set dst (LoadVectorGather mem idx));
-  effect(TEMP tmp, TEMP dst, TEMP mask);
-  format %{ "movdqu   $mask,0xFFFFFFFFFF\n\t"
-            "leaq     $tmp,$mem\n\t"
-            "vpgatherdq $dst,$mem,$mask\t! gather vector (32 bytes)" %}
-  ins_encode %{
-    __ vmovdqu($mask$$XMMRegister, ExternalAddress(vector_all_bits_set()));
-    __ leaq($tmp$$Register, $mem$$Address);
-    __ vpgatherdq($dst$$XMMRegister, Address($tmp$$Register, $idx$$XMMRegister, Address::times_8, 0), $mask$$XMMRegister, Assembler::AVX_256bit);
-  %}
-  ins_pipe( pipe_slow );
-%}
-
-instruct gather8L(vecZ dst, memory mem, vecY idx, rRegP tmp, rRegI tmp2) %{
-  predicate(UseAVX > 2 && n->bottom_type()->is_vect()->element_basic_type() == T_LONG);
-  match(Set dst (LoadVectorGather mem idx));
-  effect(TEMP tmp, TEMP dst, TEMP tmp2);
-  format %{ "movl   $tmp,0xFFFF\n\t"
-            "kmovwl k2,$tmp\n\t"
-            "leaq   $tmp,$mem\n\t"
-            "evpgatherdq $dst k0,$mem\t! gather vector (64 bytes)" %}
-  ins_encode %{
-    KRegister ktmp = k2;
-    __ kmovwl(k2, ExternalAddress(vector_all_bits_set()), $tmp2$$Register);
-    __ leaq($tmp$$Register, $mem$$Address);
-    __ evpgatherdq($dst$$XMMRegister, ktmp, Address($tmp$$Register, $idx$$XMMRegister, Address::times_8, 0), Assembler::AVX_512bit);
-  %}
-  ins_pipe( pipe_slow );
-%}
-
-// Scatter INT
-
-instruct scatter4I(memory mem, vecX src, vecX idx, rRegP tmp, rRegI tmp2) %{
-  predicate(UseAVX > 2 && n->in(3)->in(1)->bottom_type()->is_vect()->element_basic_type() == T_INT);
-  match(Set mem (StoreVectorScatter mem (Binary src idx)));
-  effect(TEMP tmp, TEMP tmp2);
-  format %{ "movl   $tmp,0xFFFF\n\t"
-            "kmovwl k2,$tmp\n\t"
-            "leaq   $tmp,$mem\n\t"
-            "evpscatterdd $mem k0,$src\t! scatter vector (16 bytes)" %}
-  ins_encode %{
-    KRegister ktmp = k2;
-    __ kmovwl(k2, ExternalAddress(vector_all_bits_set()), $tmp2$$Register);
-    __ leaq($tmp$$Register, $mem$$Address);
-    __ evpscatterdd(Address($tmp$$Register, $idx$$XMMRegister, Address::times_4, 0), ktmp, $src$$XMMRegister, Assembler::AVX_128bit);
-  %}
-  ins_pipe( pipe_slow );
-%}
-
-instruct scatter8I(memory mem, vecY src, vecY idx, rRegP tmp, rRegI tmp2) %{
-  predicate(UseAVX > 2 && n->in(3)->in(1)->bottom_type()->is_vect()->element_basic_type() == T_INT);
-  match(Set mem (StoreVectorScatter mem (Binary src idx)));
-  effect(TEMP tmp, TEMP tmp2);
-  format %{ "movl   $tmp,0xFFFF\n\t"
-            "kmovwl k2,$tmp\n\t"
-            "leaq   $tmp,$mem\n\t"
-            "evpscatterdd $mem k0,$src\t! scatter vector (32 bytes)" %}
-  ins_encode %{
-    KRegister ktmp = k2;
-    __ kmovwl(k2, ExternalAddress(vector_all_bits_set()), $tmp2$$Register);
-    __ leaq($tmp$$Register, $mem$$Address);
-    __ evpscatterdd(Address($tmp$$Register, $idx$$XMMRegister, Address::times_4, 0), ktmp, $src$$XMMRegister, Assembler::AVX_256bit);
-  %}
-  ins_pipe( pipe_slow );
-%}
-
-instruct scatter16I(memory mem, vecZ src, vecZ idx, rRegP tmp, rRegI tmp2) %{
-  predicate(UseAVX > 2 && n->in(3)->in(1)->bottom_type()->is_vect()->element_basic_type() == T_INT);
-  match(Set mem (StoreVectorScatter mem (Binary src idx)));
-  effect(TEMP tmp, TEMP tmp2);
-  format %{ "movl   $tmp,0xFFFF\n\t"
-            "kmovwl k2,$tmp\n\t"
-            "leaq   $tmp,$mem\n\t"
-            "evpscatterdd $mem k0,$src\t! scatter vector (64 bytes)" %}
-  ins_encode %{
-    KRegister ktmp = k2;
-    __ kmovwl(k2, ExternalAddress(vector_all_bits_set()), $tmp2$$Register);
-    __ leaq($tmp$$Register, $mem$$Address);
-    __ evpscatterdd(Address($tmp$$Register, $idx$$XMMRegister, Address::times_4, 0), ktmp, $src$$XMMRegister, Assembler::AVX_512bit);
-  %}
-  ins_pipe( pipe_slow );
-%}
-
-//Scatter Float
-instruct scatter4F(memory mem, vecX src, vecX idx, rRegP tmp, rRegI tmp2) %{
-  predicate(UseAVX > 2 && VM_Version::supports_avx512vl() && n->in(3)->in(1)->bottom_type()->is_vect()->element_basic_type() == T_FLOAT);
-  match(Set mem (StoreVectorScatter mem (Binary src idx)));
-  effect(TEMP tmp, TEMP tmp2);
-  format %{ "movl   $tmp,0xFFFF\n\t"
-            "kmovwl k2,$tmp\n\t"
-            "leaq   $tmp,$mem\n\t"
-            "evpscatterdps $mem k0,$src\t! scatter vector (16 bytes)" %}
-  ins_encode %{
-    KRegister ktmp = k2;
-    __ kmovwl(k2, ExternalAddress(vector_all_bits_set()), $tmp2$$Register);
-    __ leaq($tmp$$Register, $mem$$Address);
-    __ evscatterdps(Address($tmp$$Register, $idx$$XMMRegister, Address::times_4, 0), ktmp, $src$$XMMRegister, Assembler::AVX_128bit);
-  %}
-  ins_pipe( pipe_slow );
-%}
-
-instruct scatter8F(memory mem, vecY src, vecY idx, rRegP tmp, rRegI tmp2) %{
-  predicate(UseAVX > 2 && n->in(3)->in(1)->bottom_type()->is_vect()->element_basic_type() == T_FLOAT);
-  match(Set mem (StoreVectorScatter mem (Binary src idx)));
-  effect(TEMP tmp, TEMP tmp2);
-  format %{ "movl   $tmp,0xFFFF\n\t"
-            "kmovwl k2,$tmp\n\t"
-            "leaq   $tmp,$mem\n\t"
-            "evpscatterdps $mem k0,$src\t! scatter vector (32 bytes)" %}
-  ins_encode %{
-    KRegister ktmp = k2;
-    __ kmovwl(k2, ExternalAddress(vector_all_bits_set()), $tmp2$$Register);
-    __ leaq($tmp$$Register, $mem$$Address);
-    __ evscatterdps(Address($tmp$$Register, $idx$$XMMRegister, Address::times_4, 0), ktmp, $src$$XMMRegister, Assembler::AVX_256bit);
-  %}
-  ins_pipe( pipe_slow );
-%}
-
-instruct scatter16F(memory mem, vecZ src, vecZ idx, rRegP tmp, rRegI tmp2) %{
-  predicate(UseAVX > 2 && n->in(3)->in(1)->bottom_type()->is_vect()->element_basic_type() == T_FLOAT);
-  match(Set mem (StoreVectorScatter mem (Binary src idx)));
-  effect(TEMP tmp, TEMP tmp2);
-  format %{ "movl   $tmp,0xFFFF\n\t"
-            "kmovwl k2,$tmp\n\t"
-            "leaq   $tmp,$mem\n\t"
-            "evpscatterdps $mem k0,$src\t! scatter vector (64 bytes)" %}
-  ins_encode %{
-    KRegister ktmp = k2;
-    __ kmovwl(k2, ExternalAddress(vector_all_bits_set()), $tmp2$$Register);
-    __ leaq($tmp$$Register, $mem$$Address);
-    __ evscatterdps(Address($tmp$$Register, $idx$$XMMRegister, Address::times_4, 0), ktmp, $src$$XMMRegister, Assembler::AVX_512bit);
-  %}
-  ins_pipe( pipe_slow );
-%}
-
-//Scatter Double
-instruct scatter2D(memory mem, vecX src, vecD idx, rRegP tmp, rRegI tmp2) %{
-  predicate(UseAVX > 2 && n->in(3)->in(1)->bottom_type()->is_vect()->element_basic_type() == T_DOUBLE);
-  match(Set mem (StoreVectorScatter mem (Binary src idx)));
-  effect(TEMP tmp, TEMP tmp2);
-  format %{ "movl   $tmp,0xFFFF\n\t"
-            "kmovwl k2,$tmp\n\t"
-            "leaq   $tmp,$mem\n\t"
-            "evpscatterdpd $mem k0,$src\t! scatter vector (16 bytes)" %}
-  ins_encode %{
-    KRegister ktmp = k2;
-    __ kmovwl(k2, ExternalAddress(vector_all_bits_set()), $tmp2$$Register);
-    __ leaq($tmp$$Register, $mem$$Address);
-    __ evscatterdpd(Address($tmp$$Register, $idx$$XMMRegister, Address::times_8, 0), ktmp, $src$$XMMRegister, Assembler::AVX_128bit);
-  %}
-  ins_pipe( pipe_slow );
-%}
-
-instruct scatter4D(memory mem, vecY src, vecX idx, rRegP tmp, rRegI tmp2) %{
-  predicate(UseAVX > 2 && n->in(3)->in(1)->bottom_type()->is_vect()->element_basic_type() == T_DOUBLE);
-  match(Set mem (StoreVectorScatter mem (Binary src idx)));
-  effect(TEMP tmp, TEMP tmp2);
-  format %{ "movl   $tmp,0xFFFF\n\t"
-            "kmovwl k2,$tmp\n\t"
-            "leaq   $tmp,$mem\n\t"
-            "evpscatterdpd $mem k0,$src\t! scatter vector (32 bytes)" %}
-  ins_encode %{
-    KRegister ktmp = k2;
-    __ kmovwl(k2, ExternalAddress(vector_all_bits_set()), $tmp2$$Register);
-    __ leaq($tmp$$Register, $mem$$Address);
-    __ evscatterdpd(Address($tmp$$Register, $idx$$XMMRegister, Address::times_8, 0), ktmp, $src$$XMMRegister, Assembler::AVX_256bit);
-  %}
-  ins_pipe( pipe_slow );
-%}
-
-instruct scatter8D(memory mem, vecZ src, vecY idx, rRegP tmp, rRegI tmp2) %{
-  predicate(UseAVX > 2 && n->in(3)->in(1)->bottom_type()->is_vect()->element_basic_type() == T_DOUBLE);
-  match(Set mem (StoreVectorScatter mem (Binary src idx)));
-  effect(TEMP tmp, TEMP tmp2);
-  format %{ "movl   $tmp,0xFFFF\n\t"
-            "kmovwl k2,$tmp\n\t"
-            "leaq   $tmp,$mem\n\t"
-            "evpscatterdpd $mem k0,$src\t! scatter vector (64 bytes)" %}
-  ins_encode %{
-    KRegister ktmp = k2;
-    __ kmovwl(k2, ExternalAddress(vector_all_bits_set()), $tmp2$$Register);
-    __ leaq($tmp$$Register, $mem$$Address);
-    __ evscatterdpd(Address($tmp$$Register, $idx$$XMMRegister, Address::times_8, 0), ktmp, $src$$XMMRegister, Assembler::AVX_512bit);
-  %}
-  ins_pipe( pipe_slow );
-%}
-
-// Scatter Long
-instruct scatter2L(memory mem, vecX src, vecD idx, rRegP tmp, rRegI tmp2) %{
-  predicate(UseAVX > 2 && n->in(3)->in(1)->bottom_type()->is_vect()->element_basic_type() == T_LONG);
-  match(Set mem (StoreVectorScatter mem (Binary src idx)));
-  effect(TEMP tmp, TEMP tmp2);
-  format %{ "movl   $tmp,0xFFFF\n\t"
-            "kmovwl k2,$tmp\n\t"
-            "leaq   $tmp,$mem\n\t"
-            "evpscatterdq $mem k0,$src\t! scatter vector (16 bytes)" %}
-  ins_encode %{
-    KRegister ktmp = k2;
-    __ kmovwl(k2, ExternalAddress(vector_all_bits_set()), $tmp2$$Register);
-    __ leaq($tmp$$Register, $mem$$Address);
-    __ evpscatterdq(Address($tmp$$Register, $idx$$XMMRegister, Address::times_8, 0), ktmp, $src$$XMMRegister, Assembler::AVX_128bit);
-  %}
-  ins_pipe( pipe_slow );
-%}
-
-instruct scatter4L(memory mem, vecY src, vecX idx, rRegP tmp, rRegI tmp2) %{
-  predicate(UseAVX > 2 && n->in(3)->in(1)->bottom_type()->is_vect()->element_basic_type() == T_LONG);
-  match(Set mem (StoreVectorScatter mem (Binary src idx)));
-  effect(TEMP tmp, TEMP tmp2);
-  format %{ "movl   $tmp,0xFFFF\n\t"
-            "kmovwl k2,$tmp\n\t"
-            "leaq   $tmp,$mem\n\t"
-            "evpscatterdq $mem k0,$src\t! scatter vector (32 bytes)" %}
-  ins_encode %{
-    KRegister ktmp = k2;
-    __ kmovwl(k2, ExternalAddress(vector_all_bits_set()), $tmp2$$Register);
-    __ leaq($tmp$$Register, $mem$$Address);
-    __ evpscatterdq(Address($tmp$$Register, $idx$$XMMRegister, Address::times_8, 0), ktmp, $src$$XMMRegister, Assembler::AVX_256bit);
-  %}
-  ins_pipe( pipe_slow );
-%}
-
-instruct scatter8L(memory mem, vecZ src, vecY idx, rRegP tmp, rRegI tmp2) %{
-  predicate(UseAVX > 2 && n->in(3)->in(1)->bottom_type()->is_vect()->element_basic_type() == T_LONG);
-  match(Set mem (StoreVectorScatter mem (Binary src idx)));
-  effect(TEMP tmp, TEMP tmp2);
-  format %{ "movl   $tmp,0xFFFF\n\t"
-            "kmovwl k2,$tmp\n\t"
-            "leaq   $tmp,$mem\n\t"
-            "evpscatterdq $mem k0,$src\t! scatter vector (64 bytes)" %}
-  ins_encode %{
-    KRegister ktmp = k2;
-   __ kmovwl(k2, ExternalAddress(vector_all_bits_set()), $tmp2$$Register);
-    __ leaq($tmp$$Register, $mem$$Address);
-    __ evpscatterdq(Address($tmp$$Register, $idx$$XMMRegister, Address::times_8, 0), ktmp, $src$$XMMRegister, Assembler::AVX_512bit);
-  %}
-  ins_pipe( pipe_slow );
 %}
 
 instruct cacheWB(indirect addr)
@@ -11785,6 +11270,7 @@
                         $cnt1$$Register, $cnt2$$Register,
                         icnt2, $result$$Register,
                         $tmp_vec$$XMMRegister, $tmp$$Register, StrIntrinsicNode::LL);
+
     }
   %}
   ins_pipe( pipe_slow );
