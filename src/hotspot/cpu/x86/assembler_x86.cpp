/*
 * Copyright (c) 1997, 2018, Oracle and/or its affiliates. All rights reserved.
 * DO NOT ALTER OR REMOVE COPYRIGHT NOTICES OR THIS FILE HEADER.
 *
 * This code is free software; you can redistribute it and/or modify it
 * under the terms of the GNU General Public License version 2 only, as
 * published by the Free Software Foundation.
 *
 * This code is distributed in the hope that it will be useful, but WITHOUT
 * ANY WARRANTY; without even the implied warranty of MERCHANTABILITY or
 * FITNESS FOR A PARTICULAR PURPOSE.  See the GNU General Public License
 * version 2 for more details (a copy is included in the LICENSE file that
 * accompanied this code).
 *
 * You should have received a copy of the GNU General Public License version
 * 2 along with this work; if not, write to the Free Software Foundation,
 * Inc., 51 Franklin St, Fifth Floor, Boston, MA 02110-1301 USA.
 *
 * Please contact Oracle, 500 Oracle Parkway, Redwood Shores, CA 94065 USA
 * or visit www.oracle.com if you need additional information or have any
 * questions.
 *
 */

#include "precompiled.hpp"
#include "asm/assembler.hpp"
#include "asm/assembler.inline.hpp"
#include "gc/shared/cardTableBarrierSet.hpp"
#include "gc/shared/collectedHeap.inline.hpp"
#include "interpreter/interpreter.hpp"
#include "memory/resourceArea.hpp"
#include "prims/methodHandles.hpp"
#include "runtime/biasedLocking.hpp"
#include "runtime/objectMonitor.hpp"
#include "runtime/os.hpp"
#include "runtime/sharedRuntime.hpp"
#include "runtime/stubRoutines.hpp"
#include "utilities/macros.hpp"

#ifdef PRODUCT
#define BLOCK_COMMENT(str) /* nothing */
#define STOP(error) stop(error)
#else
#define BLOCK_COMMENT(str) block_comment(str)
#define STOP(error) block_comment(error); stop(error)
#endif

#define BIND(label) bind(label); BLOCK_COMMENT(#label ":")
// Implementation of AddressLiteral

// A 2-D table for managing compressed displacement(disp8) on EVEX enabled platforms.
unsigned char tuple_table[Assembler::EVEX_ETUP + 1][Assembler::AVX_512bit + 1] = {
  // -----------------Table 4.5 -------------------- //
  16, 32, 64,  // EVEX_FV(0)
  4,  4,  4,   // EVEX_FV(1) - with Evex.b
  16, 32, 64,  // EVEX_FV(2) - with Evex.w
  8,  8,  8,   // EVEX_FV(3) - with Evex.w and Evex.b
  8,  16, 32,  // EVEX_HV(0)
  4,  4,  4,   // EVEX_HV(1) - with Evex.b
  // -----------------Table 4.6 -------------------- //
  16, 32, 64,  // EVEX_FVM(0)
  1,  1,  1,   // EVEX_T1S(0)
  2,  2,  2,   // EVEX_T1S(1)
  4,  4,  4,   // EVEX_T1S(2)
  8,  8,  8,   // EVEX_T1S(3)
  4,  4,  4,   // EVEX_T1F(0)
  8,  8,  8,   // EVEX_T1F(1)
  8,  8,  8,   // EVEX_T2(0)
  0,  16, 16,  // EVEX_T2(1)
  0,  16, 16,  // EVEX_T4(0)
  0,  0,  32,  // EVEX_T4(1)
  0,  0,  32,  // EVEX_T8(0)
  8,  16, 32,  // EVEX_HVM(0)
  4,  8,  16,  // EVEX_QVM(0)
  2,  4,  8,   // EVEX_OVM(0)
  16, 16, 16,  // EVEX_M128(0)
  8,  32, 64,  // EVEX_DUP(0)
  0,  0,  0    // EVEX_NTUP
};

AddressLiteral::AddressLiteral(address target, relocInfo::relocType rtype) {
  _is_lval = false;
  _target = target;
  switch (rtype) {
  case relocInfo::oop_type:
  case relocInfo::metadata_type:
    // Oops are a special case. Normally they would be their own section
    // but in cases like icBuffer they are literals in the code stream that
    // we don't have a section for. We use none so that we get a literal address
    // which is always patchable.
    break;
  case relocInfo::external_word_type:
    _rspec = external_word_Relocation::spec(target);
    break;
  case relocInfo::internal_word_type:
    _rspec = internal_word_Relocation::spec(target);
    break;
  case relocInfo::opt_virtual_call_type:
    _rspec = opt_virtual_call_Relocation::spec();
    break;
  case relocInfo::static_call_type:
    _rspec = static_call_Relocation::spec();
    break;
  case relocInfo::runtime_call_type:
    _rspec = runtime_call_Relocation::spec();
    break;
  case relocInfo::poll_type:
  case relocInfo::poll_return_type:
    _rspec = Relocation::spec_simple(rtype);
    break;
  case relocInfo::none:
    break;
  default:
    ShouldNotReachHere();
    break;
  }
}

// Implementation of Address

#ifdef _LP64

Address Address::make_array(ArrayAddress adr) {
  // Not implementable on 64bit machines
  // Should have been handled higher up the call chain.
  ShouldNotReachHere();
  return Address();
}

// exceedingly dangerous constructor
Address::Address(int disp, address loc, relocInfo::relocType rtype) {
  _base  = noreg;
  _index = noreg;
  _scale = no_scale;
  _disp  = disp;
  _xmmindex = xnoreg;
  _isxmmindex = false;
  switch (rtype) {
    case relocInfo::external_word_type:
      _rspec = external_word_Relocation::spec(loc);
      break;
    case relocInfo::internal_word_type:
      _rspec = internal_word_Relocation::spec(loc);
      break;
    case relocInfo::runtime_call_type:
      // HMM
      _rspec = runtime_call_Relocation::spec();
      break;
    case relocInfo::poll_type:
    case relocInfo::poll_return_type:
      _rspec = Relocation::spec_simple(rtype);
      break;
    case relocInfo::none:
      break;
    default:
      ShouldNotReachHere();
  }
}
#else // LP64

Address Address::make_array(ArrayAddress adr) {
  AddressLiteral base = adr.base();
  Address index = adr.index();
  assert(index._disp == 0, "must not have disp"); // maybe it can?
  Address array(index._base, index._index, index._scale, (intptr_t) base.target());
  array._rspec = base._rspec;
  return array;
}

// exceedingly dangerous constructor
Address::Address(address loc, RelocationHolder spec) {
  _base  = noreg;
  _index = noreg;
  _scale = no_scale;
  _disp  = (intptr_t) loc;
  _rspec = spec;
  _xmmindex = xnoreg;
  _isxmmindex = false;
}

#endif // _LP64



// Convert the raw encoding form into the form expected by the constructor for
// Address.  An index of 4 (rsp) corresponds to having no index, so convert
// that to noreg for the Address constructor.
Address Address::make_raw(int base, int index, int scale, int disp, relocInfo::relocType disp_reloc) {
  RelocationHolder rspec;
  if (disp_reloc != relocInfo::none) {
    rspec = Relocation::spec_simple(disp_reloc);
  }
  bool valid_index = index != rsp->encoding();
  if (valid_index) {
    Address madr(as_Register(base), as_Register(index), (Address::ScaleFactor)scale, in_ByteSize(disp));
    madr._rspec = rspec;
    return madr;
  } else {
    Address madr(as_Register(base), noreg, Address::no_scale, in_ByteSize(disp));
    madr._rspec = rspec;
    return madr;
  }
}

// Implementation of Assembler

int AbstractAssembler::code_fill_byte() {
  return (u_char)'\xF4'; // hlt
}

// make this go away someday
void Assembler::emit_data(jint data, relocInfo::relocType rtype, int format) {
  if (rtype == relocInfo::none)
    emit_int32(data);
  else
    emit_data(data, Relocation::spec_simple(rtype), format);
}

void Assembler::emit_data(jint data, RelocationHolder const& rspec, int format) {
  assert(imm_operand == 0, "default format must be immediate in this file");
  assert(inst_mark() != NULL, "must be inside InstructionMark");
  if (rspec.type() !=  relocInfo::none) {
    #ifdef ASSERT
      check_relocation(rspec, format);
    #endif
    // Do not use AbstractAssembler::relocate, which is not intended for
    // embedded words.  Instead, relocate to the enclosing instruction.

    // hack. call32 is too wide for mask so use disp32
    if (format == call32_operand)
      code_section()->relocate(inst_mark(), rspec, disp32_operand);
    else
      code_section()->relocate(inst_mark(), rspec, format);
  }
  emit_int32(data);
}

static int encode(Register r) {
  int enc = r->encoding();
  if (enc >= 8) {
    enc -= 8;
  }
  return enc;
}

void Assembler::emit_arith_b(int op1, int op2, Register dst, int imm8) {
  assert(dst->has_byte_register(), "must have byte register");
  assert(isByte(op1) && isByte(op2), "wrong opcode");
  assert(isByte(imm8), "not a byte");
  assert((op1 & 0x01) == 0, "should be 8bit operation");
  emit_int8(op1);
  emit_int8(op2 | encode(dst));
  emit_int8(imm8);
}


void Assembler::emit_arith(int op1, int op2, Register dst, int32_t imm32) {
  assert(isByte(op1) && isByte(op2), "wrong opcode");
  assert((op1 & 0x01) == 1, "should be 32bit operation");
  assert((op1 & 0x02) == 0, "sign-extension bit should not be set");
  if (is8bit(imm32)) {
    emit_int8(op1 | 0x02); // set sign bit
    emit_int8(op2 | encode(dst));
    emit_int8(imm32 & 0xFF);
  } else {
    emit_int8(op1);
    emit_int8(op2 | encode(dst));
    emit_int32(imm32);
  }
}

// Force generation of a 4 byte immediate value even if it fits into 8bit
void Assembler::emit_arith_imm32(int op1, int op2, Register dst, int32_t imm32) {
  assert(isByte(op1) && isByte(op2), "wrong opcode");
  assert((op1 & 0x01) == 1, "should be 32bit operation");
  assert((op1 & 0x02) == 0, "sign-extension bit should not be set");
  emit_int8(op1);
  emit_int8(op2 | encode(dst));
  emit_int32(imm32);
}

// immediate-to-memory forms
void Assembler::emit_arith_operand(int op1, Register rm, Address adr, int32_t imm32) {
  assert((op1 & 0x01) == 1, "should be 32bit operation");
  assert((op1 & 0x02) == 0, "sign-extension bit should not be set");
  if (is8bit(imm32)) {
    emit_int8(op1 | 0x02); // set sign bit
    emit_operand(rm, adr, 1);
    emit_int8(imm32 & 0xFF);
  } else {
    emit_int8(op1);
    emit_operand(rm, adr, 4);
    emit_int32(imm32);
  }
}


void Assembler::emit_arith(int op1, int op2, Register dst, Register src) {
  assert(isByte(op1) && isByte(op2), "wrong opcode");
  emit_int8(op1);
  emit_int8(op2 | encode(dst) << 3 | encode(src));
}


bool Assembler::query_compressed_disp_byte(int disp, bool is_evex_inst, int vector_len,
                                           int cur_tuple_type, int in_size_in_bits, int cur_encoding) {
  int mod_idx = 0;
  // We will test if the displacement fits the compressed format and if so
  // apply the compression to the displacment iff the result is8bit.
  if (VM_Version::supports_evex() && is_evex_inst) {
    switch (cur_tuple_type) {
    case EVEX_FV:
      if ((cur_encoding & VEX_W) == VEX_W) {
        mod_idx = ((cur_encoding & EVEX_Rb) == EVEX_Rb) ? 3 : 2;
      } else {
        mod_idx = ((cur_encoding & EVEX_Rb) == EVEX_Rb) ? 1 : 0;
      }
      break;

    case EVEX_HV:
      mod_idx = ((cur_encoding & EVEX_Rb) == EVEX_Rb) ? 1 : 0;
      break;

    case EVEX_FVM:
      break;

    case EVEX_T1S:
      switch (in_size_in_bits) {
      case EVEX_8bit:
        break;

      case EVEX_16bit:
        mod_idx = 1;
        break;

      case EVEX_32bit:
        mod_idx = 2;
        break;

      case EVEX_64bit:
        mod_idx = 3;
        break;
      }
      break;

    case EVEX_T1F:
    case EVEX_T2:
    case EVEX_T4:
      mod_idx = (in_size_in_bits == EVEX_64bit) ? 1 : 0;
      break;

    case EVEX_T8:
      break;

    case EVEX_HVM:
      break;

    case EVEX_QVM:
      break;

    case EVEX_OVM:
      break;

    case EVEX_M128:
      break;

    case EVEX_DUP:
      break;

    default:
      assert(0, "no valid evex tuple_table entry");
      break;
    }

    if (vector_len >= AVX_128bit && vector_len <= AVX_512bit) {
      int disp_factor = tuple_table[cur_tuple_type + mod_idx][vector_len];
      if ((disp % disp_factor) == 0) {
        int new_disp = disp / disp_factor;
        if ((-0x80 <= new_disp && new_disp < 0x80)) {
          disp = new_disp;
        }
      } else {
        return false;
      }
    }
  }
  return (-0x80 <= disp && disp < 0x80);
}


bool Assembler::emit_compressed_disp_byte(int &disp) {
  int mod_idx = 0;
  // We will test if the displacement fits the compressed format and if so
  // apply the compression to the displacment iff the result is8bit.
  if (VM_Version::supports_evex() && _attributes && _attributes->is_evex_instruction()) {
    int evex_encoding = _attributes->get_evex_encoding();
    int tuple_type = _attributes->get_tuple_type();
    switch (tuple_type) {
    case EVEX_FV:
      if ((evex_encoding & VEX_W) == VEX_W) {
        mod_idx = ((evex_encoding & EVEX_Rb) == EVEX_Rb) ? 3 : 2;
      } else {
        mod_idx = ((evex_encoding & EVEX_Rb) == EVEX_Rb) ? 1 : 0;
      }
      break;

    case EVEX_HV:
      mod_idx = ((evex_encoding & EVEX_Rb) == EVEX_Rb) ? 1 : 0;
      break;

    case EVEX_FVM:
      break;

    case EVEX_T1S:
      switch (_attributes->get_input_size()) {
      case EVEX_8bit:
        break;

      case EVEX_16bit:
        mod_idx = 1;
        break;

      case EVEX_32bit:
        mod_idx = 2;
        break;

      case EVEX_64bit:
        mod_idx = 3;
        break;
      }
      break;

    case EVEX_T1F:
    case EVEX_T2:
    case EVEX_T4:
      mod_idx = (_attributes->get_input_size() == EVEX_64bit) ? 1 : 0;
      break;

    case EVEX_T8:
      break;

    case EVEX_HVM:
      break;

    case EVEX_QVM:
      break;

    case EVEX_OVM:
      break;

    case EVEX_M128:
      break;

    case EVEX_DUP:
      break;

    default:
      assert(0, "no valid evex tuple_table entry");
      break;
    }

    int vector_len = _attributes->get_vector_len();
    if (vector_len >= AVX_128bit && vector_len <= AVX_512bit) {
      int disp_factor = tuple_table[tuple_type + mod_idx][vector_len];
      if ((disp % disp_factor) == 0) {
        int new_disp = disp / disp_factor;
        if (is8bit(new_disp)) {
          disp = new_disp;
        }
      } else {
        return false;
      }
    }
  }
  return is8bit(disp);
}


void Assembler::emit_operand(Register reg, Register base, Register index,
                             Address::ScaleFactor scale, int disp,
                             RelocationHolder const& rspec,
                             int rip_relative_correction) {
  relocInfo::relocType rtype = (relocInfo::relocType) rspec.type();

  // Encode the registers as needed in the fields they are used in

  int regenc = encode(reg) << 3;
  int indexenc = index->is_valid() ? encode(index) << 3 : 0;
  int baseenc = base->is_valid() ? encode(base) : 0;

  if (base->is_valid()) {
    if (index->is_valid()) {
      assert(scale != Address::no_scale, "inconsistent address");
      // [base + index*scale + disp]
      if (disp == 0 && rtype == relocInfo::none  &&
          base != rbp LP64_ONLY(&& base != r13)) {
        // [base + index*scale]
        // [00 reg 100][ss index base]
        assert(index != rsp, "illegal addressing mode");
        emit_int8(0x04 | regenc);
        emit_int8(scale << 6 | indexenc | baseenc);
      } else if (emit_compressed_disp_byte(disp) && rtype == relocInfo::none) {
        // [base + index*scale + imm8]
        // [01 reg 100][ss index base] imm8
        assert(index != rsp, "illegal addressing mode");
        emit_int8(0x44 | regenc);
        emit_int8(scale << 6 | indexenc | baseenc);
        emit_int8(disp & 0xFF);
      } else {
        // [base + index*scale + disp32]
        // [10 reg 100][ss index base] disp32
        assert(index != rsp, "illegal addressing mode");
        emit_int8(0x84 | regenc);
        emit_int8(scale << 6 | indexenc | baseenc);
        emit_data(disp, rspec, disp32_operand);
      }
    } else if (base == rsp LP64_ONLY(|| base == r12)) {
      // [rsp + disp]
      if (disp == 0 && rtype == relocInfo::none) {
        // [rsp]
        // [00 reg 100][00 100 100]
        emit_int8(0x04 | regenc);
        emit_int8(0x24);
      } else if (emit_compressed_disp_byte(disp) && rtype == relocInfo::none) {
        // [rsp + imm8]
        // [01 reg 100][00 100 100] disp8
        emit_int8(0x44 | regenc);
        emit_int8(0x24);
        emit_int8(disp & 0xFF);
      } else {
        // [rsp + imm32]
        // [10 reg 100][00 100 100] disp32
        emit_int8(0x84 | regenc);
        emit_int8(0x24);
        emit_data(disp, rspec, disp32_operand);
      }
    } else {
      // [base + disp]
      assert(base != rsp LP64_ONLY(&& base != r12), "illegal addressing mode");
      if (disp == 0 && rtype == relocInfo::none &&
          base != rbp LP64_ONLY(&& base != r13)) {
        // [base]
        // [00 reg base]
        emit_int8(0x00 | regenc | baseenc);
      } else if (emit_compressed_disp_byte(disp) && rtype == relocInfo::none) {
        // [base + disp8]
        // [01 reg base] disp8
        emit_int8(0x40 | regenc | baseenc);
        emit_int8(disp & 0xFF);
      } else {
        // [base + disp32]
        // [10 reg base] disp32
        emit_int8(0x80 | regenc | baseenc);
        emit_data(disp, rspec, disp32_operand);
      }
    }
  } else {
    if (index->is_valid()) {
      assert(scale != Address::no_scale, "inconsistent address");
      // [index*scale + disp]
      // [00 reg 100][ss index 101] disp32
      assert(index != rsp, "illegal addressing mode");
      emit_int8(0x04 | regenc);
      emit_int8(scale << 6 | indexenc | 0x05);
      emit_data(disp, rspec, disp32_operand);
    } else if (rtype != relocInfo::none ) {
      // [disp] (64bit) RIP-RELATIVE (32bit) abs
      // [00 000 101] disp32

      emit_int8(0x05 | regenc);
      // Note that the RIP-rel. correction applies to the generated
      // disp field, but _not_ to the target address in the rspec.

      // disp was created by converting the target address minus the pc
      // at the start of the instruction. That needs more correction here.
      // intptr_t disp = target - next_ip;
      assert(inst_mark() != NULL, "must be inside InstructionMark");
      address next_ip = pc() + sizeof(int32_t) + rip_relative_correction;
      int64_t adjusted = disp;
      // Do rip-rel adjustment for 64bit
      LP64_ONLY(adjusted -=  (next_ip - inst_mark()));
      assert(is_simm32(adjusted),
             "must be 32bit offset (RIP relative address)");
      emit_data((int32_t) adjusted, rspec, disp32_operand);

    } else {
      // 32bit never did this, did everything as the rip-rel/disp code above
      // [disp] ABSOLUTE
      // [00 reg 100][00 100 101] disp32
      emit_int8(0x04 | regenc);
      emit_int8(0x25);
      emit_data(disp, rspec, disp32_operand);
    }
  }
}

void Assembler::emit_operand(XMMRegister reg, Register base, Register index,
                             Address::ScaleFactor scale, int disp,
                             RelocationHolder const& rspec) {
  if (UseAVX > 2) {
    int xreg_enc = reg->encoding();
    if (xreg_enc > 15) {
      XMMRegister new_reg = as_XMMRegister(xreg_enc & 0xf);
      emit_operand((Register)new_reg, base, index, scale, disp, rspec);
      return;
    }
  }
  emit_operand((Register)reg, base, index, scale, disp, rspec);
}

void Assembler::emit_operand(XMMRegister reg, Register base, XMMRegister index,
                             Address::ScaleFactor scale, int disp,
                             RelocationHolder const& rspec) {
  if (UseAVX > 2) {
    int xreg_enc = reg->encoding();
    int xmmindex_enc = index->encoding();
    XMMRegister new_reg = as_XMMRegister(xreg_enc & 0xf);
    XMMRegister new_index = as_XMMRegister(xmmindex_enc & 0xf);
    emit_operand((Register)new_reg, base, (Register)new_index, scale, disp, rspec);
  } else {
    emit_operand((Register)reg, base, (Register)index, scale, disp, rspec);
  }
}


// Secret local extension to Assembler::WhichOperand:
#define end_pc_operand (_WhichOperand_limit)

address Assembler::locate_operand(address inst, WhichOperand which) {
  // Decode the given instruction, and return the address of
  // an embedded 32-bit operand word.

  // If "which" is disp32_operand, selects the displacement portion
  // of an effective address specifier.
  // If "which" is imm64_operand, selects the trailing immediate constant.
  // If "which" is call32_operand, selects the displacement of a call or jump.
  // Caller is responsible for ensuring that there is such an operand,
  // and that it is 32/64 bits wide.

  // If "which" is end_pc_operand, find the end of the instruction.

  address ip = inst;
  bool is_64bit = false;

  debug_only(bool has_disp32 = false);
  int tail_size = 0; // other random bytes (#32, #16, etc.) at end of insn

  again_after_prefix:
  switch (0xFF & *ip++) {

  // These convenience macros generate groups of "case" labels for the switch.
#define REP4(x) (x)+0: case (x)+1: case (x)+2: case (x)+3
#define REP8(x) (x)+0: case (x)+1: case (x)+2: case (x)+3: \
             case (x)+4: case (x)+5: case (x)+6: case (x)+7
#define REP16(x) REP8((x)+0): \
              case REP8((x)+8)

  case CS_segment:
  case SS_segment:
  case DS_segment:
  case ES_segment:
  case FS_segment:
  case GS_segment:
    // Seems dubious
    LP64_ONLY(assert(false, "shouldn't have that prefix"));
    assert(ip == inst+1, "only one prefix allowed");
    goto again_after_prefix;

  case 0x67:
  case REX:
  case REX_B:
  case REX_X:
  case REX_XB:
  case REX_R:
  case REX_RB:
  case REX_RX:
  case REX_RXB:
    NOT_LP64(assert(false, "64bit prefixes"));
    goto again_after_prefix;

  case REX_W:
  case REX_WB:
  case REX_WX:
  case REX_WXB:
  case REX_WR:
  case REX_WRB:
  case REX_WRX:
  case REX_WRXB:
    NOT_LP64(assert(false, "64bit prefixes"));
    is_64bit = true;
    goto again_after_prefix;

  case 0xFF: // pushq a; decl a; incl a; call a; jmp a
  case 0x88: // movb a, r
  case 0x89: // movl a, r
  case 0x8A: // movb r, a
  case 0x8B: // movl r, a
  case 0x8F: // popl a
    debug_only(has_disp32 = true);
    break;

  case 0x68: // pushq #32
    if (which == end_pc_operand) {
      return ip + 4;
    }
    assert(which == imm_operand && !is_64bit, "pushl has no disp32 or 64bit immediate");
    return ip;                  // not produced by emit_operand

  case 0x66: // movw ... (size prefix)
    again_after_size_prefix2:
    switch (0xFF & *ip++) {
    case REX:
    case REX_B:
    case REX_X:
    case REX_XB:
    case REX_R:
    case REX_RB:
    case REX_RX:
    case REX_RXB:
    case REX_W:
    case REX_WB:
    case REX_WX:
    case REX_WXB:
    case REX_WR:
    case REX_WRB:
    case REX_WRX:
    case REX_WRXB:
      NOT_LP64(assert(false, "64bit prefix found"));
      goto again_after_size_prefix2;
    case 0x8B: // movw r, a
    case 0x89: // movw a, r
      debug_only(has_disp32 = true);
      break;
    case 0xC7: // movw a, #16
      debug_only(has_disp32 = true);
      tail_size = 2;  // the imm16
      break;
    case 0x0F: // several SSE/SSE2 variants
      ip--;    // reparse the 0x0F
      goto again_after_prefix;
    default:
      ShouldNotReachHere();
    }
    break;

  case REP8(0xB8): // movl/q r, #32/#64(oop?)
    if (which == end_pc_operand)  return ip + (is_64bit ? 8 : 4);
    // these asserts are somewhat nonsensical
#ifndef _LP64
    assert(which == imm_operand || which == disp32_operand,
           "which %d is_64_bit %d ip " INTPTR_FORMAT, which, is_64bit, p2i(ip));
#else
    assert((which == call32_operand || which == imm_operand) && is_64bit ||
           which == narrow_oop_operand && !is_64bit,
           "which %d is_64_bit %d ip " INTPTR_FORMAT, which, is_64bit, p2i(ip));
#endif // _LP64
    return ip;

  case 0x69: // imul r, a, #32
  case 0xC7: // movl a, #32(oop?)
    tail_size = 4;
    debug_only(has_disp32 = true); // has both kinds of operands!
    break;

  case 0x0F: // movx..., etc.
    switch (0xFF & *ip++) {
    case 0x3A: // pcmpestri
      tail_size = 1;
    case 0x38: // ptest, pmovzxbw
      ip++; // skip opcode
      debug_only(has_disp32 = true); // has both kinds of operands!
      break;

    case 0x70: // pshufd r, r/a, #8
      debug_only(has_disp32 = true); // has both kinds of operands!
    case 0x73: // psrldq r, #8
      tail_size = 1;
      break;

    case 0x12: // movlps
    case 0x28: // movaps
    case 0x2E: // ucomiss
    case 0x2F: // comiss
    case 0x54: // andps
    case 0x55: // andnps
    case 0x56: // orps
    case 0x57: // xorps
    case 0x58: // addpd
    case 0x59: // mulpd
    case 0x6E: // movd
    case 0x7E: // movd
    case 0xAE: // ldmxcsr, stmxcsr, fxrstor, fxsave, clflush
    case 0xFE: // paddd
      debug_only(has_disp32 = true);
      break;

    case 0xAD: // shrd r, a, %cl
    case 0xAF: // imul r, a
    case 0xBE: // movsbl r, a (movsxb)
    case 0xBF: // movswl r, a (movsxw)
    case 0xB6: // movzbl r, a (movzxb)
    case 0xB7: // movzwl r, a (movzxw)
    case REP16(0x40): // cmovl cc, r, a
    case 0xB0: // cmpxchgb
    case 0xB1: // cmpxchg
    case 0xC1: // xaddl
    case 0xC7: // cmpxchg8
    case REP16(0x90): // setcc a
      debug_only(has_disp32 = true);
      // fall out of the switch to decode the address
      break;

    case 0xC4: // pinsrw r, a, #8
      debug_only(has_disp32 = true);
    case 0xC5: // pextrw r, r, #8
      tail_size = 1;  // the imm8
      break;

    case 0xAC: // shrd r, a, #8
      debug_only(has_disp32 = true);
      tail_size = 1;  // the imm8
      break;

    case REP16(0x80): // jcc rdisp32
      if (which == end_pc_operand)  return ip + 4;
      assert(which == call32_operand, "jcc has no disp32 or imm");
      return ip;
    default:
      ShouldNotReachHere();
    }
    break;

  case 0x81: // addl a, #32; addl r, #32
    // also: orl, adcl, sbbl, andl, subl, xorl, cmpl
    // on 32bit in the case of cmpl, the imm might be an oop
    tail_size = 4;
    debug_only(has_disp32 = true); // has both kinds of operands!
    break;

  case 0x83: // addl a, #8; addl r, #8
    // also: orl, adcl, sbbl, andl, subl, xorl, cmpl
    debug_only(has_disp32 = true); // has both kinds of operands!
    tail_size = 1;
    break;

  case 0x9B:
    switch (0xFF & *ip++) {
    case 0xD9: // fnstcw a
      debug_only(has_disp32 = true);
      break;
    default:
      ShouldNotReachHere();
    }
    break;

  case REP4(0x00): // addb a, r; addl a, r; addb r, a; addl r, a
  case REP4(0x10): // adc...
  case REP4(0x20): // and...
  case REP4(0x30): // xor...
  case REP4(0x08): // or...
  case REP4(0x18): // sbb...
  case REP4(0x28): // sub...
  case 0xF7: // mull a
  case 0x8D: // lea r, a
  case 0x87: // xchg r, a
  case REP4(0x38): // cmp...
  case 0x85: // test r, a
    debug_only(has_disp32 = true); // has both kinds of operands!
    break;

  case 0xC1: // sal a, #8; sar a, #8; shl a, #8; shr a, #8
  case 0xC6: // movb a, #8
  case 0x80: // cmpb a, #8
  case 0x6B: // imul r, a, #8
    debug_only(has_disp32 = true); // has both kinds of operands!
    tail_size = 1; // the imm8
    break;

  case 0xC4: // VEX_3bytes
  case 0xC5: // VEX_2bytes
    assert((UseAVX > 0), "shouldn't have VEX prefix");
    assert(ip == inst+1, "no prefixes allowed");
    // C4 and C5 are also used as opcodes for PINSRW and PEXTRW instructions
    // but they have prefix 0x0F and processed when 0x0F processed above.
    //
    // In 32-bit mode the VEX first byte C4 and C5 alias onto LDS and LES
    // instructions (these instructions are not supported in 64-bit mode).
    // To distinguish them bits [7:6] are set in the VEX second byte since
    // ModRM byte can not be of the form 11xxxxxx in 32-bit mode. To set
    // those VEX bits REX and vvvv bits are inverted.
    //
    // Fortunately C2 doesn't generate these instructions so we don't need
    // to check for them in product version.

    // Check second byte
    NOT_LP64(assert((0xC0 & *ip) == 0xC0, "shouldn't have LDS and LES instructions"));

    int vex_opcode;
    // First byte
    if ((0xFF & *inst) == VEX_3bytes) {
      vex_opcode = VEX_OPCODE_MASK & *ip;
      ip++; // third byte
      is_64bit = ((VEX_W & *ip) == VEX_W);
    } else {
      vex_opcode = VEX_OPCODE_0F;
    }
    ip++; // opcode
    // To find the end of instruction (which == end_pc_operand).
    switch (vex_opcode) {
      case VEX_OPCODE_0F:
        switch (0xFF & *ip) {
        case 0x70: // pshufd r, r/a, #8
        case 0x71: // ps[rl|ra|ll]w r, #8
        case 0x72: // ps[rl|ra|ll]d r, #8
        case 0x73: // ps[rl|ra|ll]q r, #8
        case 0xC2: // cmp[ps|pd|ss|sd] r, r, r/a, #8
        case 0xC4: // pinsrw r, r, r/a, #8
        case 0xC5: // pextrw r/a, r, #8
        case 0xC6: // shufp[s|d] r, r, r/a, #8
          tail_size = 1;  // the imm8
          break;
        }
        break;
      case VEX_OPCODE_0F_3A:
        tail_size = 1;
        break;
    }
    ip++; // skip opcode
    debug_only(has_disp32 = true); // has both kinds of operands!
    break;

  case 0x62: // EVEX_4bytes
    assert(VM_Version::supports_evex(), "shouldn't have EVEX prefix");
    assert(ip == inst+1, "no prefixes allowed");
    // no EVEX collisions, all instructions that have 0x62 opcodes
    // have EVEX versions and are subopcodes of 0x66
    ip++; // skip P0 and exmaine W in P1
    is_64bit = ((VEX_W & *ip) == VEX_W);
    ip++; // move to P2
    ip++; // skip P2, move to opcode
    // To find the end of instruction (which == end_pc_operand).
    switch (0xFF & *ip) {
    case 0x22: // pinsrd r, r/a, #8
    case 0x61: // pcmpestri r, r/a, #8
    case 0x70: // pshufd r, r/a, #8
    case 0x73: // psrldq r, #8
    case 0x1f: // evpcmpd/evpcmpq
    case 0x3f: // evpcmpb/evpcmpw
      tail_size = 1;  // the imm8
      break;
    default:
      break;
    }
    ip++; // skip opcode
    debug_only(has_disp32 = true); // has both kinds of operands!
    break;

  case 0xD1: // sal a, 1; sar a, 1; shl a, 1; shr a, 1
  case 0xD3: // sal a, %cl; sar a, %cl; shl a, %cl; shr a, %cl
  case 0xD9: // fld_s a; fst_s a; fstp_s a; fldcw a
  case 0xDD: // fld_d a; fst_d a; fstp_d a
  case 0xDB: // fild_s a; fistp_s a; fld_x a; fstp_x a
  case 0xDF: // fild_d a; fistp_d a
  case 0xD8: // fadd_s a; fsubr_s a; fmul_s a; fdivr_s a; fcomp_s a
  case 0xDC: // fadd_d a; fsubr_d a; fmul_d a; fdivr_d a; fcomp_d a
  case 0xDE: // faddp_d a; fsubrp_d a; fmulp_d a; fdivrp_d a; fcompp_d a
    debug_only(has_disp32 = true);
    break;

  case 0xE8: // call rdisp32
  case 0xE9: // jmp  rdisp32
    if (which == end_pc_operand)  return ip + 4;
    assert(which == call32_operand, "call has no disp32 or imm");
    return ip;

  case 0xF0:                    // Lock
    assert(os::is_MP(), "only on MP");
    goto again_after_prefix;

  case 0xF3:                    // For SSE
  case 0xF2:                    // For SSE2
    switch (0xFF & *ip++) {
    case REX:
    case REX_B:
    case REX_X:
    case REX_XB:
    case REX_R:
    case REX_RB:
    case REX_RX:
    case REX_RXB:
    case REX_W:
    case REX_WB:
    case REX_WX:
    case REX_WXB:
    case REX_WR:
    case REX_WRB:
    case REX_WRX:
    case REX_WRXB:
      NOT_LP64(assert(false, "found 64bit prefix"));
      ip++;
    default:
      ip++;
    }
    debug_only(has_disp32 = true); // has both kinds of operands!
    break;

  default:
    ShouldNotReachHere();

#undef REP8
#undef REP16
  }

  assert(which != call32_operand, "instruction is not a call, jmp, or jcc");
#ifdef _LP64
  assert(which != imm_operand, "instruction is not a movq reg, imm64");
#else
  // assert(which != imm_operand || has_imm32, "instruction has no imm32 field");
  assert(which != imm_operand || has_disp32, "instruction has no imm32 field");
#endif // LP64
  assert(which != disp32_operand || has_disp32, "instruction has no disp32 field");

  // parse the output of emit_operand
  int op2 = 0xFF & *ip++;
  int base = op2 & 0x07;
  int op3 = -1;
  const int b100 = 4;
  const int b101 = 5;
  if (base == b100 && (op2 >> 6) != 3) {
    op3 = 0xFF & *ip++;
    base = op3 & 0x07;   // refetch the base
  }
  // now ip points at the disp (if any)

  switch (op2 >> 6) {
  case 0:
    // [00 reg  100][ss index base]
    // [00 reg  100][00   100  esp]
    // [00 reg base]
    // [00 reg  100][ss index  101][disp32]
    // [00 reg  101]               [disp32]

    if (base == b101) {
      if (which == disp32_operand)
        return ip;              // caller wants the disp32
      ip += 4;                  // skip the disp32
    }
    break;

  case 1:
    // [01 reg  100][ss index base][disp8]
    // [01 reg  100][00   100  esp][disp8]
    // [01 reg base]               [disp8]
    ip += 1;                    // skip the disp8
    break;

  case 2:
    // [10 reg  100][ss index base][disp32]
    // [10 reg  100][00   100  esp][disp32]
    // [10 reg base]               [disp32]
    if (which == disp32_operand)
      return ip;                // caller wants the disp32
    ip += 4;                    // skip the disp32
    break;

  case 3:
    // [11 reg base]  (not a memory addressing mode)
    break;
  }

  if (which == end_pc_operand) {
    return ip + tail_size;
  }

#ifdef _LP64
  assert(which == narrow_oop_operand && !is_64bit, "instruction is not a movl adr, imm32");
#else
  assert(which == imm_operand, "instruction has only an imm field");
#endif // LP64
  return ip;
}

address Assembler::locate_next_instruction(address inst) {
  // Secretly share code with locate_operand:
  return locate_operand(inst, end_pc_operand);
}


#ifdef ASSERT
void Assembler::check_relocation(RelocationHolder const& rspec, int format) {
  address inst = inst_mark();
  assert(inst != NULL && inst < pc(), "must point to beginning of instruction");
  address opnd;

  Relocation* r = rspec.reloc();
  if (r->type() == relocInfo::none) {
    return;
  } else if (r->is_call() || format == call32_operand) {
    // assert(format == imm32_operand, "cannot specify a nonzero format");
    opnd = locate_operand(inst, call32_operand);
  } else if (r->is_data()) {
    assert(format == imm_operand || format == disp32_operand
           LP64_ONLY(|| format == narrow_oop_operand), "format ok");
    opnd = locate_operand(inst, (WhichOperand)format);
  } else {
    assert(format == imm_operand, "cannot specify a format");
    return;
  }
  assert(opnd == pc(), "must put operand where relocs can find it");
}
#endif // ASSERT

void Assembler::emit_operand32(Register reg, Address adr) {
  assert(reg->encoding() < 8, "no extended registers");
  assert(!adr.base_needs_rex() && !adr.index_needs_rex(), "no extended registers");
  emit_operand(reg, adr._base, adr._index, adr._scale, adr._disp,
               adr._rspec);
}

void Assembler::emit_operand(Register reg, Address adr,
                             int rip_relative_correction) {
  emit_operand(reg, adr._base, adr._index, adr._scale, adr._disp,
               adr._rspec,
               rip_relative_correction);
}

void Assembler::emit_operand(XMMRegister reg, Address adr) {
    if (adr.isxmmindex()) {
       emit_operand(reg, adr._base, adr._xmmindex, adr._scale, adr._disp, adr._rspec);
    } else {
       emit_operand(reg, adr._base, adr._index, adr._scale, adr._disp,
       adr._rspec);
    }
}

// MMX operations
void Assembler::emit_operand(MMXRegister reg, Address adr) {
  assert(!adr.base_needs_rex() && !adr.index_needs_rex(), "no extended registers");
  emit_operand((Register)reg, adr._base, adr._index, adr._scale, adr._disp, adr._rspec);
}

// work around gcc (3.2.1-7a) bug
void Assembler::emit_operand(Address adr, MMXRegister reg) {
  assert(!adr.base_needs_rex() && !adr.index_needs_rex(), "no extended registers");
  emit_operand((Register)reg, adr._base, adr._index, adr._scale, adr._disp, adr._rspec);
}


void Assembler::emit_farith(int b1, int b2, int i) {
  assert(isByte(b1) && isByte(b2), "wrong opcode");
  assert(0 <= i &&  i < 8, "illegal stack offset");
  emit_int8(b1);
  emit_int8(b2 + i);
}


// Now the Assembler instructions (identical for 32/64 bits)

void Assembler::adcl(Address dst, int32_t imm32) {
  InstructionMark im(this);
  prefix(dst);
  emit_arith_operand(0x81, rdx, dst, imm32);
}

void Assembler::adcl(Address dst, Register src) {
  InstructionMark im(this);
  prefix(dst, src);
  emit_int8(0x11);
  emit_operand(src, dst);
}

void Assembler::adcl(Register dst, int32_t imm32) {
  prefix(dst);
  emit_arith(0x81, 0xD0, dst, imm32);
}

void Assembler::adcl(Register dst, Address src) {
  InstructionMark im(this);
  prefix(src, dst);
  emit_int8(0x13);
  emit_operand(dst, src);
}

void Assembler::adcl(Register dst, Register src) {
  (void) prefix_and_encode(dst->encoding(), src->encoding());
  emit_arith(0x13, 0xC0, dst, src);
}

void Assembler::addl(Address dst, int32_t imm32) {
  InstructionMark im(this);
  prefix(dst);
  emit_arith_operand(0x81, rax, dst, imm32);
}

void Assembler::addb(Register dst, Register src) {
  (void)prefix_and_encode(dst->encoding(), src->encoding());
  emit_arith(0x02, 0xC0, dst, src);
}

void Assembler::addb(Address dst, int imm8) {
  InstructionMark im(this);
  prefix(dst);
  emit_int8((unsigned char)0x80);
  emit_operand(rax, dst, 1);
  emit_int8(imm8);
}

void Assembler::addw(Register dst, Register src) {
  (void)prefix_and_encode(dst->encoding(), src->encoding());
  emit_arith(0x03, 0xC0, dst, src);
}

void Assembler::addw(Address dst, int imm16) {
  InstructionMark im(this);
  emit_int8(0x66);
  prefix(dst);
  emit_int8((unsigned char)0x81);
  emit_operand(rax, dst, 2);
  emit_int16(imm16);
}

void Assembler::addl(Address dst, Register src) {
  InstructionMark im(this);
  prefix(dst, src);
  emit_int8(0x01);
  emit_operand(src, dst);
}

void Assembler::addl(Register dst, int32_t imm32) {
  prefix(dst);
  emit_arith(0x81, 0xC0, dst, imm32);
}

void Assembler::addl(Register dst, Address src) {
  InstructionMark im(this);
  prefix(src, dst);
  emit_int8(0x03);
  emit_operand(dst, src);
}

void Assembler::addl(Register dst, Register src) {
  (void) prefix_and_encode(dst->encoding(), src->encoding());
  emit_arith(0x03, 0xC0, dst, src);
}

void Assembler::addr_nop_4() {
  assert(UseAddressNop, "no CPU support");
  // 4 bytes: NOP DWORD PTR [EAX+0]
  emit_int8(0x0F);
  emit_int8(0x1F);
  emit_int8(0x40); // emit_rm(cbuf, 0x1, EAX_enc, EAX_enc);
  emit_int8(0);    // 8-bits offset (1 byte)
}

void Assembler::addr_nop_5() {
  assert(UseAddressNop, "no CPU support");
  // 5 bytes: NOP DWORD PTR [EAX+EAX*0+0] 8-bits offset
  emit_int8(0x0F);
  emit_int8(0x1F);
  emit_int8(0x44); // emit_rm(cbuf, 0x1, EAX_enc, 0x4);
  emit_int8(0x00); // emit_rm(cbuf, 0x0, EAX_enc, EAX_enc);
  emit_int8(0);    // 8-bits offset (1 byte)
}

void Assembler::addr_nop_7() {
  assert(UseAddressNop, "no CPU support");
  // 7 bytes: NOP DWORD PTR [EAX+0] 32-bits offset
  emit_int8(0x0F);
  emit_int8(0x1F);
  emit_int8((unsigned char)0x80);
                   // emit_rm(cbuf, 0x2, EAX_enc, EAX_enc);
  emit_int32(0);   // 32-bits offset (4 bytes)
}

void Assembler::addr_nop_8() {
  assert(UseAddressNop, "no CPU support");
  // 8 bytes: NOP DWORD PTR [EAX+EAX*0+0] 32-bits offset
  emit_int8(0x0F);
  emit_int8(0x1F);
  emit_int8((unsigned char)0x84);
                   // emit_rm(cbuf, 0x2, EAX_enc, 0x4);
  emit_int8(0x00); // emit_rm(cbuf, 0x0, EAX_enc, EAX_enc);
  emit_int32(0);   // 32-bits offset (4 bytes)
}

void Assembler::addsd(XMMRegister dst, XMMRegister src) {
  NOT_LP64(assert(VM_Version::supports_sse2(), ""));
  InstructionAttr attributes(AVX_128bit, /* rex_w */ VM_Version::supports_evex(), /* legacy_mode */ false, /* no_mask_reg */ true, /* uses_vl */ false);
  attributes.set_rex_vex_w_reverted();
  int encode = simd_prefix_and_encode(dst, dst, src, VEX_SIMD_F2, VEX_OPCODE_0F, &attributes);
  emit_int8(0x58);
  emit_int8((unsigned char)(0xC0 | encode));
}

void Assembler::addsd(XMMRegister dst, Address src) {
  NOT_LP64(assert(VM_Version::supports_sse2(), ""));
  InstructionMark im(this);
  InstructionAttr attributes(AVX_128bit, /* rex_w */ VM_Version::supports_evex(), /* legacy_mode */ false, /* no_mask_reg */ true, /* uses_vl */ false);
  attributes.set_address_attributes(/* tuple_type */ EVEX_T1S, /* input_size_in_bits */ EVEX_64bit);
  attributes.set_rex_vex_w_reverted();
  simd_prefix(dst, dst, src, VEX_SIMD_F2, VEX_OPCODE_0F, &attributes);
  emit_int8(0x58);
  emit_operand(dst, src);
}

void Assembler::addss(XMMRegister dst, XMMRegister src) {
  NOT_LP64(assert(VM_Version::supports_sse(), ""));
  InstructionAttr attributes(AVX_128bit, /* rex_w */ false, /* legacy_mode */ false, /* no_mask_reg */ true, /* uses_vl */ false);
  int encode = simd_prefix_and_encode(dst, dst, src, VEX_SIMD_F3, VEX_OPCODE_0F, &attributes);
  emit_int8(0x58);
  emit_int8((unsigned char)(0xC0 | encode));
}

void Assembler::addss(XMMRegister dst, Address src) {
  NOT_LP64(assert(VM_Version::supports_sse(), ""));
  InstructionMark im(this);
  InstructionAttr attributes(AVX_128bit, /* rex_w */ false, /* legacy_mode */ false, /* no_mask_reg */ true, /* uses_vl */ false);
  attributes.set_address_attributes(/* tuple_type */ EVEX_T1S, /* input_size_in_bits */ EVEX_32bit);
  simd_prefix(dst, dst, src, VEX_SIMD_F3, VEX_OPCODE_0F, &attributes);
  emit_int8(0x58);
  emit_operand(dst, src);
}

void Assembler::aesdec(XMMRegister dst, Address src) {
  assert(VM_Version::supports_aes(), "");
  InstructionMark im(this);
  InstructionAttr attributes(AVX_128bit, /* rex_w */ false, /* legacy_mode */ true, /* no_mask_reg */ true, /* uses_vl */ false);
  simd_prefix(dst, dst, src, VEX_SIMD_66, VEX_OPCODE_0F_38, &attributes);
  emit_int8((unsigned char)0xDE);
  emit_operand(dst, src);
}

void Assembler::aesdec(XMMRegister dst, XMMRegister src) {
  assert(VM_Version::supports_aes(), "");
  InstructionAttr attributes(AVX_128bit, /* rex_w */ false, /* legacy_mode */ true, /* no_mask_reg */ true, /* uses_vl */ false);
  int encode = simd_prefix_and_encode(dst, dst, src, VEX_SIMD_66, VEX_OPCODE_0F_38, &attributes);
  emit_int8((unsigned char)0xDE);
  emit_int8(0xC0 | encode);
}

void Assembler::vaesdec(XMMRegister dst, XMMRegister nds, XMMRegister src, int vector_len) {
  assert(VM_Version::supports_vaes(), "");
  InstructionAttr attributes(vector_len, /* vex_w */ false, /* legacy_mode */ false, /* no_mask_reg */ true, /* uses_vl */ true);
  attributes.set_is_evex_instruction();
  int encode = vex_prefix_and_encode(dst->encoding(), nds->encoding(), src->encoding(), VEX_SIMD_66, VEX_OPCODE_0F_38, &attributes);
  emit_int8((unsigned char)0xDE);
  emit_int8((unsigned char)(0xC0 | encode));
}


void Assembler::aesdeclast(XMMRegister dst, Address src) {
  assert(VM_Version::supports_aes(), "");
  InstructionMark im(this);
  InstructionAttr attributes(AVX_128bit, /* rex_w */ false, /* legacy_mode */ true, /* no_mask_reg */ true, /* uses_vl */ false);
  simd_prefix(dst, dst, src, VEX_SIMD_66, VEX_OPCODE_0F_38, &attributes);
  emit_int8((unsigned char)0xDF);
  emit_operand(dst, src);
}

void Assembler::aesdeclast(XMMRegister dst, XMMRegister src) {
  assert(VM_Version::supports_aes(), "");
  InstructionAttr attributes(AVX_128bit, /* rex_w */ false, /* legacy_mode */ true, /* no_mask_reg */ true, /* uses_vl */ false);
  int encode = simd_prefix_and_encode(dst, dst, src, VEX_SIMD_66, VEX_OPCODE_0F_38, &attributes);
  emit_int8((unsigned char)0xDF);
  emit_int8((unsigned char)(0xC0 | encode));
}

void Assembler::vaesdeclast(XMMRegister dst, XMMRegister nds, XMMRegister src, int vector_len) {
  assert(VM_Version::supports_vaes(), "");
  InstructionAttr attributes(vector_len, /* vex_w */ false, /* legacy_mode */ false, /* no_mask_reg */ true, /* uses_vl */ true);
  attributes.set_is_evex_instruction();
  int encode = vex_prefix_and_encode(dst->encoding(), nds->encoding(), src->encoding(), VEX_SIMD_66, VEX_OPCODE_0F_38, &attributes);
  emit_int8((unsigned char)0xDF);
  emit_int8((unsigned char)(0xC0 | encode));
}

void Assembler::aesenc(XMMRegister dst, Address src) {
  assert(VM_Version::supports_aes(), "");
  InstructionMark im(this);
  InstructionAttr attributes(AVX_128bit, /* rex_w */ false, /* legacy_mode */ true, /* no_mask_reg */ true, /* uses_vl */ false);
  simd_prefix(dst, dst, src, VEX_SIMD_66, VEX_OPCODE_0F_38, &attributes);
  emit_int8((unsigned char)0xDC);
  emit_operand(dst, src);
}

void Assembler::aesenc(XMMRegister dst, XMMRegister src) {
  assert(VM_Version::supports_aes(), "");
  InstructionAttr attributes(AVX_128bit, /* rex_w */ false, /* legacy_mode */ true, /* no_mask_reg */ true, /* uses_vl */ false);
  int encode = simd_prefix_and_encode(dst, dst, src, VEX_SIMD_66, VEX_OPCODE_0F_38, &attributes);
  emit_int8((unsigned char)0xDC);
  emit_int8(0xC0 | encode);
}

void Assembler::aesenclast(XMMRegister dst, Address src) {
  assert(VM_Version::supports_aes(), "");
  InstructionMark im(this);
  InstructionAttr attributes(AVX_128bit, /* rex_w */ false, /* legacy_mode */ true, /* no_mask_reg */ true, /* uses_vl */ false);
  simd_prefix(dst, dst, src, VEX_SIMD_66, VEX_OPCODE_0F_38, &attributes);
  emit_int8((unsigned char)0xDD);
  emit_operand(dst, src);
}

void Assembler::aesenclast(XMMRegister dst, XMMRegister src) {
  assert(VM_Version::supports_aes(), "");
  InstructionAttr attributes(AVX_128bit, /* rex_w */ false, /* legacy_mode */ true, /* no_mask_reg */ true, /* uses_vl */ false);
  int encode = simd_prefix_and_encode(dst, dst, src, VEX_SIMD_66, VEX_OPCODE_0F_38, &attributes);
  emit_int8((unsigned char)0xDD);
  emit_int8((unsigned char)(0xC0 | encode));
}

void Assembler::andb(Register dst, Register src) {
  (void)prefix_and_encode(dst->encoding(), src->encoding());
  emit_arith(0x22, 0xC0, dst, src);
}

void Assembler::andw(Register dst, Register src) {
  (void)prefix_and_encode(dst->encoding(), src->encoding());
  emit_arith(0x23, 0xC0, dst, src);
}

void Assembler::andl(Address dst, int32_t imm32) {
  InstructionMark im(this);
  prefix(dst);
  emit_int8((unsigned char)0x81);
  emit_operand(rsp, dst, 4);
  emit_int32(imm32);
}

void Assembler::andl(Register dst, int32_t imm32) {
  prefix(dst);
  emit_arith(0x81, 0xE0, dst, imm32);
}

void Assembler::andl(Register dst, Address src) {
  InstructionMark im(this);
  prefix(src, dst);
  emit_int8(0x23);
  emit_operand(dst, src);
}

void Assembler::andl(Register dst, Register src) {
  (void) prefix_and_encode(dst->encoding(), src->encoding());
  emit_arith(0x23, 0xC0, dst, src);
}

void Assembler::andnl(Register dst, Register src1, Register src2) {
  assert(VM_Version::supports_bmi1(), "bit manipulation instructions not supported");
  InstructionAttr attributes(AVX_128bit, /* rex_w */ false, /* legacy_mode */ true, /* no_mask_reg */ true, /* uses_vl */ false);
  int encode = vex_prefix_and_encode(dst->encoding(), src1->encoding(), src2->encoding(), VEX_SIMD_NONE, VEX_OPCODE_0F_38, &attributes);
  emit_int8((unsigned char)0xF2);
  emit_int8((unsigned char)(0xC0 | encode));
}

void Assembler::andnl(Register dst, Register src1, Address src2) {
  assert(VM_Version::supports_bmi1(), "bit manipulation instructions not supported");
  InstructionMark im(this);
  InstructionAttr attributes(AVX_128bit, /* rex_w */ false, /* legacy_mode */ true, /* no_mask_reg */ true, /* uses_vl */ false);
  vex_prefix(src2, src1->encoding(), dst->encoding(), VEX_SIMD_NONE, VEX_OPCODE_0F_38, &attributes);
  emit_int8((unsigned char)0xF2);
  emit_operand(dst, src2);
}

void Assembler::bsfl(Register dst, Register src) {
  int encode = prefix_and_encode(dst->encoding(), src->encoding());
  emit_int8(0x0F);
  emit_int8((unsigned char)0xBC);
  emit_int8((unsigned char)(0xC0 | encode));
}

void Assembler::bsrl(Register dst, Register src) {
  int encode = prefix_and_encode(dst->encoding(), src->encoding());
  emit_int8(0x0F);
  emit_int8((unsigned char)0xBD);
  emit_int8((unsigned char)(0xC0 | encode));
}

void Assembler::bswapl(Register reg) { // bswap
  int encode = prefix_and_encode(reg->encoding());
  emit_int8(0x0F);
  emit_int8((unsigned char)(0xC8 | encode));
}

void Assembler::blsil(Register dst, Register src) {
  assert(VM_Version::supports_bmi1(), "bit manipulation instructions not supported");
  InstructionAttr attributes(AVX_128bit, /* vex_w */ false, /* legacy_mode */ true, /* no_mask_reg */ true, /* uses_vl */ false);
  int encode = vex_prefix_and_encode(rbx->encoding(), dst->encoding(), src->encoding(), VEX_SIMD_NONE, VEX_OPCODE_0F_38, &attributes);
  emit_int8((unsigned char)0xF3);
  emit_int8((unsigned char)(0xC0 | encode));
}

void Assembler::blsil(Register dst, Address src) {
  assert(VM_Version::supports_bmi1(), "bit manipulation instructions not supported");
  InstructionMark im(this);
  InstructionAttr attributes(AVX_128bit, /* vex_w */ false, /* legacy_mode */ true, /* no_mask_reg */ true, /* uses_vl */ false);
  vex_prefix(src, dst->encoding(), rbx->encoding(), VEX_SIMD_NONE, VEX_OPCODE_0F_38, &attributes);
  emit_int8((unsigned char)0xF3);
  emit_operand(rbx, src);
}

void Assembler::blsmskl(Register dst, Register src) {
  assert(VM_Version::supports_bmi1(), "bit manipulation instructions not supported");
  InstructionAttr attributes(AVX_128bit, /* vex_w */ false, /* legacy_mode */ true, /* no_mask_reg */ true, /* uses_vl */ false);
  int encode = vex_prefix_and_encode(rdx->encoding(), dst->encoding(), src->encoding(), VEX_SIMD_NONE, VEX_OPCODE_0F_38, &attributes);
  emit_int8((unsigned char)0xF3);
  emit_int8((unsigned char)(0xC0 | encode));
}

void Assembler::blsmskl(Register dst, Address src) {
  assert(VM_Version::supports_bmi1(), "bit manipulation instructions not supported");
  InstructionMark im(this);
  InstructionAttr attributes(AVX_128bit, /* vex_w */ false, /* legacy_mode */ true, /* no_mask_reg */ true, /* uses_vl */ false);
  vex_prefix(src, dst->encoding(), rdx->encoding(), VEX_SIMD_NONE, VEX_OPCODE_0F_38, &attributes);
  emit_int8((unsigned char)0xF3);
  emit_operand(rdx, src);
}

void Assembler::blsrl(Register dst, Register src) {
  assert(VM_Version::supports_bmi1(), "bit manipulation instructions not supported");
  InstructionAttr attributes(AVX_128bit, /* vex_w */ false, /* legacy_mode */ true, /* no_mask_reg */ true, /* uses_vl */ false);
  int encode = vex_prefix_and_encode(rcx->encoding(), dst->encoding(), src->encoding(), VEX_SIMD_NONE, VEX_OPCODE_0F_38, &attributes);
  emit_int8((unsigned char)0xF3);
  emit_int8((unsigned char)(0xC0 | encode));
}

void Assembler::blsrl(Register dst, Address src) {
  assert(VM_Version::supports_bmi1(), "bit manipulation instructions not supported");
  InstructionMark im(this);
  InstructionAttr attributes(AVX_128bit, /* vex_w */ false, /* legacy_mode */ true, /* no_mask_reg */ true, /* uses_vl */ false);
  vex_prefix(src, dst->encoding(), rcx->encoding(), VEX_SIMD_NONE, VEX_OPCODE_0F_38, &attributes);
  emit_int8((unsigned char)0xF3);
  emit_operand(rcx, src);
}

void Assembler::call(Label& L, relocInfo::relocType rtype) {
  // suspect disp32 is always good
  int operand = LP64_ONLY(disp32_operand) NOT_LP64(imm_operand);

  if (L.is_bound()) {
    const int long_size = 5;
    int offs = (int)( target(L) - pc() );
    assert(offs <= 0, "assembler error");
    InstructionMark im(this);
    // 1110 1000 #32-bit disp
    emit_int8((unsigned char)0xE8);
    emit_data(offs - long_size, rtype, operand);
  } else {
    InstructionMark im(this);
    // 1110 1000 #32-bit disp
    L.add_patch_at(code(), locator());

    emit_int8((unsigned char)0xE8);
    emit_data(int(0), rtype, operand);
  }
}

void Assembler::call(Register dst) {
  int encode = prefix_and_encode(dst->encoding());
  emit_int8((unsigned char)0xFF);
  emit_int8((unsigned char)(0xD0 | encode));
}


void Assembler::call(Address adr) {
  InstructionMark im(this);
  prefix(adr);
  emit_int8((unsigned char)0xFF);
  emit_operand(rdx, adr);
}

void Assembler::call_literal(address entry, RelocationHolder const& rspec) {
  InstructionMark im(this);
  emit_int8((unsigned char)0xE8);
  intptr_t disp = entry - (pc() + sizeof(int32_t));
  // Entry is NULL in case of a scratch emit.
  assert(entry == NULL || is_simm32(disp), "disp=" INTPTR_FORMAT " must be 32bit offset (call2)", disp);
  // Technically, should use call32_operand, but this format is
  // implied by the fact that we're emitting a call instruction.

  int operand = LP64_ONLY(disp32_operand) NOT_LP64(call32_operand);
  emit_data((int) disp, rspec, operand);
}

void Assembler::cdql() {
  emit_int8((unsigned char)0x99);
}

void Assembler::cld() {
  emit_int8((unsigned char)0xFC);
}

void Assembler::cmovl(Condition cc, Register dst, Register src) {
  NOT_LP64(guarantee(VM_Version::supports_cmov(), "illegal instruction"));
  int encode = prefix_and_encode(dst->encoding(), src->encoding());
  emit_int8(0x0F);
  emit_int8(0x40 | cc);
  emit_int8((unsigned char)(0xC0 | encode));
}


void Assembler::cmovl(Condition cc, Register dst, Address src) {
  NOT_LP64(guarantee(VM_Version::supports_cmov(), "illegal instruction"));
  prefix(src, dst);
  emit_int8(0x0F);
  emit_int8(0x40 | cc);
  emit_operand(dst, src);
}

void Assembler::cmpb(Address dst, int imm8) {
  InstructionMark im(this);
  prefix(dst);
  emit_int8((unsigned char)0x80);
  emit_operand(rdi, dst, 1);
  emit_int8(imm8);
}

void Assembler::cmpl(Address dst, int32_t imm32) {
  InstructionMark im(this);
  prefix(dst);
  emit_int8((unsigned char)0x81);
  emit_operand(rdi, dst, 4);
  emit_int32(imm32);
}

void Assembler::cmpl(Register dst, int32_t imm32) {
  prefix(dst);
  emit_arith(0x81, 0xF8, dst, imm32);
}

void Assembler::cmpl(Register dst, Register src) {
  (void) prefix_and_encode(dst->encoding(), src->encoding());
  emit_arith(0x3B, 0xC0, dst, src);
}

void Assembler::cmpl(Register dst, Address  src) {
  InstructionMark im(this);
  prefix(src, dst);
  emit_int8((unsigned char)0x3B);
  emit_operand(dst, src);
}

void Assembler::cmpw(Address dst, int imm16) {
  InstructionMark im(this);
  assert(!dst.base_needs_rex() && !dst.index_needs_rex(), "no extended registers");
  emit_int8(0x66);
  emit_int8((unsigned char)0x81);
  emit_operand(rdi, dst, 2);
  emit_int16(imm16);
}

// The 32-bit cmpxchg compares the value at adr with the contents of rax,
// and stores reg into adr if so; otherwise, the value at adr is loaded into rax,.
// The ZF is set if the compared values were equal, and cleared otherwise.
void Assembler::cmpxchgl(Register reg, Address adr) { // cmpxchg
  InstructionMark im(this);
  prefix(adr, reg);
  emit_int8(0x0F);
  emit_int8((unsigned char)0xB1);
  emit_operand(reg, adr);
}

// The 8-bit cmpxchg compares the value at adr with the contents of rax,
// and stores reg into adr if so; otherwise, the value at adr is loaded into rax,.
// The ZF is set if the compared values were equal, and cleared otherwise.
void Assembler::cmpxchgb(Register reg, Address adr) { // cmpxchg
  InstructionMark im(this);
  prefix(adr, reg, true);
  emit_int8(0x0F);
  emit_int8((unsigned char)0xB0);
  emit_operand(reg, adr);
}

void Assembler::comisd(XMMRegister dst, Address src) {
  // NOTE: dbx seems to decode this as comiss even though the
  // 0x66 is there. Strangly ucomisd comes out correct
  NOT_LP64(assert(VM_Version::supports_sse2(), ""));
  InstructionMark im(this);
  InstructionAttr attributes(AVX_128bit, /* rex_w */ VM_Version::supports_evex(), /* legacy_mode */ false, /* no_mask_reg */ true, /* uses_vl */ false);;
  attributes.set_address_attributes(/* tuple_type */ EVEX_T1S, /* input_size_in_bits */ EVEX_64bit);
  attributes.set_rex_vex_w_reverted();
  simd_prefix(dst, xnoreg, src, VEX_SIMD_66, VEX_OPCODE_0F, &attributes);
  emit_int8(0x2F);
  emit_operand(dst, src);
}

void Assembler::comisd(XMMRegister dst, XMMRegister src) {
  NOT_LP64(assert(VM_Version::supports_sse2(), ""));
  InstructionAttr attributes(AVX_128bit, /* rex_w */ VM_Version::supports_evex(), /* legacy_mode */ false, /* no_mask_reg */ true, /* uses_vl */ false);
  attributes.set_rex_vex_w_reverted();
  int encode = simd_prefix_and_encode(dst, xnoreg, src, VEX_SIMD_66, VEX_OPCODE_0F, &attributes);
  emit_int8(0x2F);
  emit_int8((unsigned char)(0xC0 | encode));
}

void Assembler::comiss(XMMRegister dst, Address src) {
  NOT_LP64(assert(VM_Version::supports_sse(), ""));
  InstructionMark im(this);
  InstructionAttr attributes(AVX_128bit, /* rex_w */ false, /* legacy_mode */ false, /* no_mask_reg */ true, /* uses_vl */ false);
  attributes.set_address_attributes(/* tuple_type */ EVEX_T1S, /* input_size_in_bits */ EVEX_32bit);
  simd_prefix(dst, xnoreg, src, VEX_SIMD_NONE, VEX_OPCODE_0F, &attributes);
  emit_int8(0x2F);
  emit_operand(dst, src);
}

void Assembler::comiss(XMMRegister dst, XMMRegister src) {
  NOT_LP64(assert(VM_Version::supports_sse(), ""));
  InstructionAttr attributes(AVX_128bit, /* rex_w */ false, /* legacy_mode */ false, /* no_mask_reg */ true, /* uses_vl */ false);
  int encode = simd_prefix_and_encode(dst, xnoreg, src, VEX_SIMD_NONE, VEX_OPCODE_0F, &attributes);
  emit_int8(0x2F);
  emit_int8((unsigned char)(0xC0 | encode));
}

void Assembler::cpuid() {
  emit_int8(0x0F);
  emit_int8((unsigned char)0xA2);
}

// Opcode / Instruction                      Op /  En  64 - Bit Mode     Compat / Leg Mode Description                  Implemented
// F2 0F 38 F0 / r       CRC32 r32, r / m8   RM        Valid             Valid             Accumulate CRC32 on r / m8.  v
// F2 REX 0F 38 F0 / r   CRC32 r32, r / m8*  RM        Valid             N.E.              Accumulate CRC32 on r / m8.  -
// F2 REX.W 0F 38 F0 / r CRC32 r64, r / m8   RM        Valid             N.E.              Accumulate CRC32 on r / m8.  -
//
// F2 0F 38 F1 / r       CRC32 r32, r / m16  RM        Valid             Valid             Accumulate CRC32 on r / m16. v
//
// F2 0F 38 F1 / r       CRC32 r32, r / m32  RM        Valid             Valid             Accumulate CRC32 on r / m32. v
//
// F2 REX.W 0F 38 F1 / r CRC32 r64, r / m64  RM        Valid             N.E.              Accumulate CRC32 on r / m64. v
void Assembler::crc32(Register crc, Register v, int8_t sizeInBytes) {
  assert(VM_Version::supports_sse4_2(), "");
  int8_t w = 0x01;
  Prefix p = Prefix_EMPTY;

  emit_int8((int8_t)0xF2);
  switch (sizeInBytes) {
  case 1:
    w = 0;
    break;
  case 2:
  case 4:
    break;
  LP64_ONLY(case 8:)
    // This instruction is not valid in 32 bits
    // Note:
    // http://www.intel.com/content/dam/www/public/us/en/documents/manuals/64-ia-32-architectures-software-developer-instruction-set-reference-manual-325383.pdf
    //
    // Page B - 72   Vol. 2C says
    // qwreg2 to qwreg            1111 0010 : 0100 1R0B : 0000 1111 : 0011 1000 : 1111 0000 : 11 qwreg1 qwreg2
    // mem64 to qwreg             1111 0010 : 0100 1R0B : 0000 1111 : 0011 1000 : 1111 0000 : mod qwreg r / m
    //                                                                            F0!!!
    // while 3 - 208 Vol. 2A
    // F2 REX.W 0F 38 F1 / r       CRC32 r64, r / m64             RM         Valid      N.E.Accumulate CRC32 on r / m64.
    //
    // the 0 on a last bit is reserved for a different flavor of this instruction :
    // F2 REX.W 0F 38 F0 / r       CRC32 r64, r / m8              RM         Valid      N.E.Accumulate CRC32 on r / m8.
    p = REX_W;
    break;
  default:
    assert(0, "Unsupported value for a sizeInBytes argument");
    break;
  }
  LP64_ONLY(prefix(crc, v, p);)
  emit_int8((int8_t)0x0F);
  emit_int8(0x38);
  emit_int8((int8_t)(0xF0 | w));
  emit_int8(0xC0 | ((crc->encoding() & 0x7) << 3) | (v->encoding() & 7));
}

void Assembler::crc32(Register crc, Address adr, int8_t sizeInBytes) {
  assert(VM_Version::supports_sse4_2(), "");
  InstructionMark im(this);
  int8_t w = 0x01;
  Prefix p = Prefix_EMPTY;

  emit_int8((int8_t)0xF2);
  switch (sizeInBytes) {
  case 1:
    w = 0;
    break;
  case 2:
  case 4:
    break;
  LP64_ONLY(case 8:)
    // This instruction is not valid in 32 bits
    p = REX_W;
    break;
  default:
    assert(0, "Unsupported value for a sizeInBytes argument");
    break;
  }
  LP64_ONLY(prefix(crc, adr, p);)
  emit_int8((int8_t)0x0F);
  emit_int8(0x38);
  emit_int8((int8_t)(0xF0 | w));
  emit_operand(crc, adr);
}

void Assembler::cvtdq2pd(XMMRegister dst, XMMRegister src) {
  NOT_LP64(assert(VM_Version::supports_sse2(), ""));
  InstructionAttr attributes(AVX_128bit, /* rex_w */ false, /* legacy_mode */ false, /* no_mask_reg */ false, /* uses_vl */ true);
  int encode = simd_prefix_and_encode(dst, xnoreg, src, VEX_SIMD_F3, VEX_OPCODE_0F, &attributes);
  emit_int8((unsigned char)0xE6);
  emit_int8((unsigned char)(0xC0 | encode));
}

void Assembler::vcvtdq2pd(XMMRegister dst, XMMRegister src, int vector_len) {
  assert(vector_len <= AVX_256bit ? VM_Version::supports_avx() : VM_Version::supports_evex(), "");
  InstructionAttr attributes(vector_len, /* rex_w */ false, /* legacy_mode */ true, /* no_mask_reg */ true, /* uses_vl */ true);
  int encode = simd_prefix_and_encode(dst, xnoreg, src, VEX_SIMD_F3, VEX_OPCODE_0F, &attributes);
  emit_int8((unsigned char)0xE6);
  emit_int8((unsigned char)(0xC0 | encode));
}

void Assembler::cvtdq2ps(XMMRegister dst, XMMRegister src) {
  NOT_LP64(assert(VM_Version::supports_sse2(), ""));
  InstructionAttr attributes(AVX_128bit, /* rex_w */ false, /* legacy_mode */ false, /* no_mask_reg */ false, /* uses_vl */ true);
  int encode = simd_prefix_and_encode(dst, xnoreg, src, VEX_SIMD_NONE, VEX_OPCODE_0F, &attributes);
  emit_int8(0x5B);
  emit_int8((unsigned char)(0xC0 | encode));
}

void Assembler::vcvtdq2ps(XMMRegister dst, XMMRegister src, int vector_len) {
  assert(vector_len <= AVX_256bit ? VM_Version::supports_avx() : VM_Version::supports_evex(), "");
  InstructionAttr attributes(vector_len, /* rex_w */ false, /* legacy_mode */ true, /* no_mask_reg */ true, /* uses_vl */ true);
  int encode = simd_prefix_and_encode(dst, xnoreg, src, VEX_SIMD_NONE, VEX_OPCODE_0F, &attributes);
  emit_int8(0x5B);
  emit_int8((unsigned char)(0xC0 | encode));
}

void Assembler::cvtsd2ss(XMMRegister dst, XMMRegister src) {
  NOT_LP64(assert(VM_Version::supports_sse2(), ""));
  InstructionAttr attributes(AVX_128bit, /* rex_w */ VM_Version::supports_evex(), /* legacy_mode */ false, /* no_mask_reg */ true, /* uses_vl */ false);
  attributes.set_rex_vex_w_reverted();
  int encode = simd_prefix_and_encode(dst, dst, src, VEX_SIMD_F2, VEX_OPCODE_0F, &attributes);
  emit_int8(0x5A);
  emit_int8((unsigned char)(0xC0 | encode));
}

void Assembler::cvtsd2ss(XMMRegister dst, Address src) {
  NOT_LP64(assert(VM_Version::supports_sse2(), ""));
  InstructionMark im(this);
  InstructionAttr attributes(AVX_128bit, /* rex_w */ VM_Version::supports_evex(), /* legacy_mode */ false, /* no_mask_reg */ true, /* uses_vl */ false);
  attributes.set_address_attributes(/* tuple_type */ EVEX_T1S, /* input_size_in_bits */ EVEX_64bit);
  attributes.set_rex_vex_w_reverted();
  simd_prefix(dst, dst, src, VEX_SIMD_F2, VEX_OPCODE_0F, &attributes);
  emit_int8(0x5A);
  emit_operand(dst, src);
}

void Assembler::cvtsi2sdl(XMMRegister dst, Register src) {
  NOT_LP64(assert(VM_Version::supports_sse2(), ""));
  InstructionAttr attributes(AVX_128bit, /* rex_w */ false, /* legacy_mode */ false, /* no_mask_reg */ true, /* uses_vl */ false);
  int encode = simd_prefix_and_encode(dst, dst, as_XMMRegister(src->encoding()), VEX_SIMD_F2, VEX_OPCODE_0F, &attributes);
  emit_int8(0x2A);
  emit_int8((unsigned char)(0xC0 | encode));
}

void Assembler::cvtsi2sdl(XMMRegister dst, Address src) {
  NOT_LP64(assert(VM_Version::supports_sse2(), ""));
  InstructionMark im(this);
  InstructionAttr attributes(AVX_128bit, /* rex_w */ false, /* legacy_mode */ false, /* no_mask_reg */ true, /* uses_vl */ false);
  attributes.set_address_attributes(/* tuple_type */ EVEX_T1S, /* input_size_in_bits */ EVEX_32bit);
  simd_prefix(dst, dst, src, VEX_SIMD_F2, VEX_OPCODE_0F, &attributes);
  emit_int8(0x2A);
  emit_operand(dst, src);
}

void Assembler::cvtsi2ssl(XMMRegister dst, Register src) {
  NOT_LP64(assert(VM_Version::supports_sse(), ""));
  InstructionAttr attributes(AVX_128bit, /* rex_w */ false, /* legacy_mode */ false, /* no_mask_reg */ true, /* uses_vl */ false);
  int encode = simd_prefix_and_encode(dst, dst, as_XMMRegister(src->encoding()), VEX_SIMD_F3, VEX_OPCODE_0F, &attributes);
  emit_int8(0x2A);
  emit_int8((unsigned char)(0xC0 | encode));
}

void Assembler::cvtsi2ssl(XMMRegister dst, Address src) {
  NOT_LP64(assert(VM_Version::supports_sse(), ""));
  InstructionMark im(this);
  InstructionAttr attributes(AVX_128bit, /* rex_w */ false, /* legacy_mode */ false, /* no_mask_reg */ true, /* uses_vl */ false);
  attributes.set_address_attributes(/* tuple_type */ EVEX_T1S, /* input_size_in_bits */ EVEX_32bit);
  simd_prefix(dst, dst, src, VEX_SIMD_F3, VEX_OPCODE_0F, &attributes);
  emit_int8(0x2A);
  emit_operand(dst, src);
}

void Assembler::cvtsi2ssq(XMMRegister dst, Register src) {
  NOT_LP64(assert(VM_Version::supports_sse(), ""));
  InstructionAttr attributes(AVX_128bit, /* rex_w */ true, /* legacy_mode */ false, /* no_mask_reg */ true, /* uses_vl */ false);
  int encode = simd_prefix_and_encode(dst, dst, as_XMMRegister(src->encoding()), VEX_SIMD_F3, VEX_OPCODE_0F, &attributes);
  emit_int8(0x2A);
  emit_int8((unsigned char)(0xC0 | encode));
}

void Assembler::cvtss2sd(XMMRegister dst, XMMRegister src) {
  NOT_LP64(assert(VM_Version::supports_sse2(), ""));
  InstructionAttr attributes(AVX_128bit, /* rex_w */ false, /* legacy_mode */ false, /* no_mask_reg */ true, /* uses_vl */ false);
  int encode = simd_prefix_and_encode(dst, dst, src, VEX_SIMD_F3, VEX_OPCODE_0F, &attributes);
  emit_int8(0x5A);
  emit_int8((unsigned char)(0xC0 | encode));
}

void Assembler::cvtss2sd(XMMRegister dst, Address src) {
  NOT_LP64(assert(VM_Version::supports_sse2(), ""));
  InstructionMark im(this);
  InstructionAttr attributes(AVX_128bit, /* rex_w */ false, /* legacy_mode */ false, /* no_mask_reg */ true, /* uses_vl */ false);
  attributes.set_address_attributes(/* tuple_type */ EVEX_T1S, /* input_size_in_bits */ EVEX_32bit);
  simd_prefix(dst, dst, src, VEX_SIMD_F3, VEX_OPCODE_0F, &attributes);
  emit_int8(0x5A);
  emit_operand(dst, src);
}


void Assembler::cvttsd2sil(Register dst, XMMRegister src) {
  NOT_LP64(assert(VM_Version::supports_sse2(), ""));
  InstructionAttr attributes(AVX_128bit, /* rex_w */ false, /* legacy_mode */ false, /* no_mask_reg */ true, /* uses_vl */ false);
  int encode = simd_prefix_and_encode(as_XMMRegister(dst->encoding()), xnoreg, src, VEX_SIMD_F2, VEX_OPCODE_0F, &attributes);
  emit_int8(0x2C);
  emit_int8((unsigned char)(0xC0 | encode));
}

void Assembler::cvttss2sil(Register dst, XMMRegister src) {
  NOT_LP64(assert(VM_Version::supports_sse(), ""));
  InstructionAttr attributes(AVX_128bit, /* rex_w */ false, /* legacy_mode */ false, /* no_mask_reg */ true, /* uses_vl */ false);
  int encode = simd_prefix_and_encode(as_XMMRegister(dst->encoding()), xnoreg, src, VEX_SIMD_F3, VEX_OPCODE_0F, &attributes);
  emit_int8(0x2C);
  emit_int8((unsigned char)(0xC0 | encode));
}

void Assembler::cvttpd2dq(XMMRegister dst, XMMRegister src) {
  NOT_LP64(assert(VM_Version::supports_sse2(), ""));
  int vector_len = VM_Version::supports_avx512novl() ? AVX_512bit : AVX_128bit;
  InstructionAttr attributes(vector_len, /* rex_w */ true, /* legacy_mode */ false, /* no_mask_reg */ false, /* uses_vl */ true);
  int encode = simd_prefix_and_encode(dst, xnoreg, src, VEX_SIMD_66, VEX_OPCODE_0F, &attributes);
  emit_int8((unsigned char)0xE6);
  emit_int8((unsigned char)(0xC0 | encode));
}

void Assembler::vcvtps2pd(XMMRegister dst, XMMRegister src, int vector_len) {
  assert(UseAVX > 0 && (vector_len == AVX_128bit || vector_len == AVX_256bit), "");
  InstructionAttr attributes(vector_len, /* rex_w */ false, /* legacy_mode */ false, /* no_mask_reg */ true, /* uses_vl */ false);
  int encode = vex_prefix_and_encode(dst->encoding(), 0, src->encoding(), VEX_SIMD_NONE, VEX_OPCODE_0F, &attributes);
  emit_int8((unsigned char)0x5A);
  emit_int8((unsigned char)(0xC0 | encode));
}

void Assembler::evcvtps2pd(XMMRegister dst, XMMRegister src, int vector_len) {
  assert(UseAVX > 2, "");
  InstructionAttr attributes(vector_len, /* rex_w */ false, /* legacy_mode */ false, /* no_mask_reg */ false, /* uses_vl */ true);
  attributes.set_is_evex_instruction();
  int encode = vex_prefix_and_encode(dst->encoding(), 0, src->encoding(), VEX_SIMD_NONE, VEX_OPCODE_0F, &attributes);
  emit_int8((unsigned char)0x5A);
  emit_int8((unsigned char)(0xC0 | encode));
}

void Assembler::pabsb(XMMRegister dst, XMMRegister src) {
  assert(VM_Version::supports_ssse3(), "");
  InstructionAttr attributes(AVX_128bit, /* rex_w */ false, /* legacy_mode */ false, /* no_mask_reg */ true, /* uses_vl */ false);
  int encode = simd_prefix_and_encode(dst, xnoreg, src, VEX_SIMD_66, VEX_OPCODE_0F_38, &attributes);
  emit_int8(0x1C);
  emit_int8((unsigned char)(0xC0 | encode));
}

void Assembler::pabsw(XMMRegister dst, XMMRegister src) {
  assert(VM_Version::supports_ssse3(), "");
  InstructionAttr attributes(AVX_128bit, /* rex_w */ false, /* legacy_mode */ false, /* no_mask_reg */ true, /* uses_vl */ false);
  int encode = simd_prefix_and_encode(dst, xnoreg, src, VEX_SIMD_66, VEX_OPCODE_0F_38, &attributes);
  emit_int8(0x1D);
  emit_int8((unsigned char)(0xC0 | encode));
}

void Assembler::vcvtpd2ps(XMMRegister dst, XMMRegister src, int vector_len) {
  assert(UseAVX > 0 && (vector_len == AVX_128bit || vector_len == AVX_256bit), "");
  InstructionAttr attributes(vector_len, /* rex_w */ false, /* legacy_mode */ false, /* no_mask_reg */ true, /* uses_vl */ false);
  int encode = vex_prefix_and_encode(dst->encoding(), 0, src->encoding(), VEX_SIMD_66, VEX_OPCODE_0F, &attributes);
  emit_int8((unsigned char)0x5A);
  emit_int8((unsigned char)(0xC0 | encode));
}

void Assembler::evcvtpd2ps(XMMRegister dst, XMMRegister src, int vector_len) {
  assert(UseAVX > 2, "");
  InstructionAttr attributes(vector_len, /* rex_w */ true, /* legacy_mode */ false, /* no_mask_reg */ false, /* uses_vl */ true);
  attributes.set_is_evex_instruction();
  int encode = vex_prefix_and_encode(dst->encoding(), 0, src->encoding(), VEX_SIMD_66, VEX_OPCODE_0F, &attributes);
  emit_int8((unsigned char)0x5A);
  emit_int8((unsigned char)(0xC0 | encode));
}

void Assembler::evcvtqq2ps(XMMRegister dst, XMMRegister src, int vector_len) {
  assert(UseAVX > 2 && VM_Version::supports_avx512dq(), "");
  InstructionAttr attributes(vector_len, /* rex_w */ true, /* legacy_mode */ false, /* no_mask_reg */ true, /* uses_vl */ true);
  attributes.set_is_evex_instruction();
  int encode = vex_prefix_and_encode(dst->encoding(), 0, src->encoding(), VEX_SIMD_NONE, VEX_OPCODE_0F, &attributes);
  emit_int8((unsigned char)0x5B);
  emit_int8((unsigned char)(0xC0 | encode));
}

void Assembler::evcvtqq2pd(XMMRegister dst, XMMRegister src, int vector_len) {
  assert(UseAVX > 2 && VM_Version::supports_avx512dq(), "");
  InstructionAttr attributes(vector_len, /* rex_w */ true, /* legacy_mode */ false, /* no_mask_reg */ true, /* uses_vl */ true);
  attributes.set_is_evex_instruction();
  int encode = vex_prefix_and_encode(dst->encoding(), 0, src->encoding(), VEX_SIMD_F3, VEX_OPCODE_0F, &attributes);
  emit_int8((unsigned char)0xE6);
  emit_int8((unsigned char)(0xC0 | encode));
}

void Assembler::evpmovwb(XMMRegister dst, XMMRegister src, int vector_len) {
  assert(UseAVX > 2, "");
  InstructionAttr attributes(vector_len, /* rex_w */ false, /* legacy_mode */ false, /* no_mask_reg */ true, /* uses_vl */ true);
  attributes.set_is_evex_instruction();
  int encode = vex_prefix_and_encode(dst->encoding(), 0, src->encoding(), VEX_SIMD_F3, VEX_OPCODE_0F_38, &attributes);
  emit_int8((unsigned char)0x30);
  emit_int8((unsigned char)(0xC0 | encode));
}

void Assembler::evpmovdw(XMMRegister dst, XMMRegister src, int vector_len) {
  assert(UseAVX > 2, "");
  InstructionAttr attributes(vector_len, /* rex_w */ false, /* legacy_mode */ false, /* no_mask_reg */ true, /* uses_vl */ true);
  attributes.set_is_evex_instruction();
  int encode = vex_prefix_and_encode(dst->encoding(), 0, src->encoding(), VEX_SIMD_F3, VEX_OPCODE_0F_38, &attributes);
  emit_int8((unsigned char)0x33);
  emit_int8((unsigned char)(0xC0 | encode));
}

void Assembler::evpmovdb(XMMRegister dst, XMMRegister src, int vector_len) {
  assert(UseAVX > 2, "");
  InstructionAttr attributes(vector_len, /* rex_w */ false, /* legacy_mode */ false, /* no_mask_reg */ true, /* uses_vl */ true);
  attributes.set_is_evex_instruction();
  int encode = vex_prefix_and_encode(dst->encoding(), 0, src->encoding(), VEX_SIMD_F3, VEX_OPCODE_0F_38, &attributes);
  emit_int8((unsigned char)0x31);
  emit_int8((unsigned char)(0xC0 | encode));
}

void Assembler::evpmovqd(XMMRegister dst, XMMRegister src, int vector_len) {
  assert(UseAVX > 2, "");
  InstructionAttr attributes(vector_len, /* rex_w */ false, /* legacy_mode */ false, /* no_mask_reg */ true, /* uses_vl */ true);
  attributes.set_is_evex_instruction();
  int encode = vex_prefix_and_encode(dst->encoding(), 0, src->encoding(), VEX_SIMD_F3, VEX_OPCODE_0F_38, &attributes);
  emit_int8((unsigned char)0x35);
  emit_int8((unsigned char)(0xC0 | encode));
}

void Assembler::evpmovqb(XMMRegister dst, XMMRegister src, int vector_len) {
  assert(UseAVX > 2, "");
  InstructionAttr attributes(vector_len, /* rex_w */ false, /* legacy_mode */ false, /* no_mask_reg */ true, /* uses_vl */ true);
  attributes.set_is_evex_instruction();
  int encode = vex_prefix_and_encode(dst->encoding(), 0, src->encoding(), VEX_SIMD_F3, VEX_OPCODE_0F_38, &attributes);
  emit_int8((unsigned char)0x32);
  emit_int8((unsigned char)(0xC0 | encode));
}

void Assembler::evpmovqw(XMMRegister dst, XMMRegister src, int vector_len) {
  assert(UseAVX > 2, "");
  InstructionAttr attributes(vector_len, /* rex_w */ false, /* legacy_mode */ false, /* no_mask_reg */ true, /* uses_vl */ true);
  attributes.set_is_evex_instruction();
  int encode = vex_prefix_and_encode(dst->encoding(), 0, src->encoding(), VEX_SIMD_F3, VEX_OPCODE_0F_38, &attributes);
  emit_int8((unsigned char)0x34);
  emit_int8((unsigned char)(0xC0 | encode));
}

void Assembler::pabsd(XMMRegister dst, XMMRegister src) {
  assert(VM_Version::supports_ssse3(), "");
  InstructionAttr attributes(AVX_128bit, /* rex_w */ false, /* legacy_mode */ false, /* no_mask_reg */ true, /* uses_vl */ false);
  int encode = simd_prefix_and_encode(dst, xnoreg, src, VEX_SIMD_66, VEX_OPCODE_0F_38, &attributes);
  emit_int8(0x1E);
  emit_int8((unsigned char)(0xC0 | encode));
}

void Assembler::vpabsb(XMMRegister dst, XMMRegister src, int vector_len) {
  assert(UseAVX > 0 && (vector_len == AVX_128bit || vector_len == AVX_256bit), "");
  InstructionAttr attributes(vector_len, /* rex_w */ false, /* legacy_mode */ false, /* no_mask_reg */ true, /* uses_vl */ false);
  int encode = vex_prefix_and_encode(dst->encoding(), 0, src->encoding(), VEX_SIMD_66, VEX_OPCODE_0F_38, &attributes);
  emit_int8((unsigned char)0x1C);
  emit_int8((unsigned char)(0xC0 | encode));
}

void Assembler::vpabsw(XMMRegister dst, XMMRegister src, int vector_len) {
  assert(UseAVX > 0 && (vector_len == AVX_128bit || vector_len == AVX_256bit), "");
  InstructionAttr attributes(vector_len, /* rex_w */ false, /* legacy_mode */ false, /* no_mask_reg */ true, /* uses_vl */ false);
  int encode = vex_prefix_and_encode(dst->encoding(), 0, src->encoding(), VEX_SIMD_66, VEX_OPCODE_0F_38, &attributes);
  emit_int8((unsigned char)0x1D);
  emit_int8((unsigned char)(0xC0 | encode));
}

void Assembler::vpabsd(XMMRegister dst, XMMRegister src, int vector_len) {
  assert(UseAVX > 0 && (vector_len == AVX_128bit || vector_len == AVX_256bit), "");
  InstructionAttr attributes(vector_len, /* rex_w */ false, /* legacy_mode */ false, /* no_mask_reg */ true, /* uses_vl */ false);
  int encode = vex_prefix_and_encode(dst->encoding(), 0, src->encoding(), VEX_SIMD_66, VEX_OPCODE_0F_38, &attributes);
  emit_int8((unsigned char)0x1E);
  emit_int8((unsigned char)(0xC0 | encode));
}

void Assembler::evpabsb(XMMRegister dst, XMMRegister src, int vector_len) {
  assert(UseAVX > 2, "");
  InstructionAttr attributes(vector_len, /* rex_w */ false, /* legacy_mode */ false, /* no_mask_reg */ false, /* uses_vl */ false);
  attributes.set_is_evex_instruction();
  int encode = vex_prefix_and_encode(dst->encoding(), 0, src->encoding(), VEX_SIMD_66, VEX_OPCODE_0F_38, &attributes);
  emit_int8((unsigned char)0x1C);
  emit_int8((unsigned char)(0xC0 | encode));
}

void Assembler::evpabsw(XMMRegister dst, XMMRegister src, int vector_len) {
  assert(UseAVX > 2, "");
  InstructionAttr attributes(vector_len, /* rex_w */ false, /* legacy_mode */ false, /* no_mask_reg */ false, /* uses_vl */ false);
  attributes.set_is_evex_instruction();
  int encode = vex_prefix_and_encode(dst->encoding(), 0, src->encoding(), VEX_SIMD_66, VEX_OPCODE_0F_38, &attributes);
  emit_int8((unsigned char)0x1D);
  emit_int8((unsigned char)(0xC0 | encode));
}

void Assembler::evpabsd(XMMRegister dst, XMMRegister src, int vector_len) {
  assert(UseAVX > 2, "");
  InstructionAttr attributes(vector_len, /* rex_w */ false, /* legacy_mode */ false, /* no_mask_reg */ false, /* uses_vl */ false);
  attributes.set_is_evex_instruction();
  int encode = vex_prefix_and_encode(dst->encoding(), 0, src->encoding(), VEX_SIMD_66, VEX_OPCODE_0F_38, &attributes);
  emit_int8((unsigned char)0x1E);
  emit_int8((unsigned char)(0xC0 | encode));
}

void Assembler::evpabsq(XMMRegister dst, XMMRegister src, int vector_len) {
  assert(UseAVX > 2, "");
  InstructionAttr attributes(vector_len, /* rex_w */ true, /* legacy_mode */ false, /* no_mask_reg */ false, /* uses_vl */ false);
  attributes.set_is_evex_instruction();
  int encode = vex_prefix_and_encode(dst->encoding(), 0, src->encoding(), VEX_SIMD_66, VEX_OPCODE_0F_38, &attributes);
  emit_int8((unsigned char)0x1F);
  emit_int8((unsigned char)(0xC0 | encode));
}

void Assembler::decl(Address dst) {
  // Don't use it directly. Use MacroAssembler::decrement() instead.
  InstructionMark im(this);
  prefix(dst);
  emit_int8((unsigned char)0xFF);
  emit_operand(rcx, dst);
}

void Assembler::divsd(XMMRegister dst, Address src) {
  NOT_LP64(assert(VM_Version::supports_sse2(), ""));
  InstructionMark im(this);
  InstructionAttr attributes(AVX_128bit, /* rex_w */ VM_Version::supports_evex(), /* legacy_mode */ false, /* no_mask_reg */ true, /* uses_vl */ false);
  attributes.set_address_attributes(/* tuple_type */ EVEX_T1S, /* input_size_in_bits */ EVEX_64bit);
  attributes.set_rex_vex_w_reverted();
  simd_prefix(dst, dst, src, VEX_SIMD_F2, VEX_OPCODE_0F, &attributes);
  emit_int8(0x5E);
  emit_operand(dst, src);
}

void Assembler::divsd(XMMRegister dst, XMMRegister src) {
  NOT_LP64(assert(VM_Version::supports_sse2(), ""));
  InstructionAttr attributes(AVX_128bit, /* rex_w */ VM_Version::supports_evex(), /* legacy_mode */ false, /* no_mask_reg */ true, /* uses_vl */ false);
  attributes.set_rex_vex_w_reverted();
  int encode = simd_prefix_and_encode(dst, dst, src, VEX_SIMD_F2, VEX_OPCODE_0F, &attributes);
  emit_int8(0x5E);
  emit_int8((unsigned char)(0xC0 | encode));
}

void Assembler::divss(XMMRegister dst, Address src) {
  NOT_LP64(assert(VM_Version::supports_sse(), ""));
  InstructionMark im(this);
  InstructionAttr attributes(AVX_128bit, /* rex_w */ false, /* legacy_mode */ false, /* no_mask_reg */ true, /* uses_vl */ false);
  attributes.set_address_attributes(/* tuple_type */ EVEX_T1S, /* input_size_in_bits */ EVEX_32bit);
  simd_prefix(dst, dst, src, VEX_SIMD_F3, VEX_OPCODE_0F, &attributes);
  emit_int8(0x5E);
  emit_operand(dst, src);
}

void Assembler::divss(XMMRegister dst, XMMRegister src) {
  NOT_LP64(assert(VM_Version::supports_sse(), ""));
  InstructionAttr attributes(AVX_128bit, /* rex_w */ false, /* legacy_mode */ false, /* no_mask_reg */ true, /* uses_vl */ false);
  int encode = simd_prefix_and_encode(dst, dst, src, VEX_SIMD_F3, VEX_OPCODE_0F, &attributes);
  emit_int8(0x5E);
  emit_int8((unsigned char)(0xC0 | encode));
}

void Assembler::emms() {
  NOT_LP64(assert(VM_Version::supports_mmx(), ""));
  emit_int8(0x0F);
  emit_int8(0x77);
}

void Assembler::hlt() {
  emit_int8((unsigned char)0xF4);
}

void Assembler::idivl(Register src) {
  int encode = prefix_and_encode(src->encoding());
  emit_int8((unsigned char)0xF7);
  emit_int8((unsigned char)(0xF8 | encode));
}

void Assembler::divl(Register src) { // Unsigned
  int encode = prefix_and_encode(src->encoding());
  emit_int8((unsigned char)0xF7);
  emit_int8((unsigned char)(0xF0 | encode));
}

void Assembler::imull(Register src) {
  int encode = prefix_and_encode(src->encoding());
  emit_int8((unsigned char)0xF7);
  emit_int8((unsigned char)(0xE8 | encode));
}

void Assembler::imull(Register dst, Register src) {
  int encode = prefix_and_encode(dst->encoding(), src->encoding());
  emit_int8(0x0F);
  emit_int8((unsigned char)0xAF);
  emit_int8((unsigned char)(0xC0 | encode));
}


void Assembler::imull(Register dst, Register src, int value) {
  int encode = prefix_and_encode(dst->encoding(), src->encoding());
  if (is8bit(value)) {
    emit_int8(0x6B);
    emit_int8((unsigned char)(0xC0 | encode));
    emit_int8(value & 0xFF);
  } else {
    emit_int8(0x69);
    emit_int8((unsigned char)(0xC0 | encode));
    emit_int32(value);
  }
}

void Assembler::imull(Register dst, Address src) {
  InstructionMark im(this);
  prefix(src, dst);
  emit_int8(0x0F);
  emit_int8((unsigned char) 0xAF);
  emit_operand(dst, src);
}


void Assembler::incl(Address dst) {
  // Don't use it directly. Use MacroAssembler::increment() instead.
  InstructionMark im(this);
  prefix(dst);
  emit_int8((unsigned char)0xFF);
  emit_operand(rax, dst);
}

void Assembler::jcc(Condition cc, Label& L, bool maybe_short) {
  InstructionMark im(this);
  assert((0 <= cc) && (cc < 16), "illegal cc");
  if (L.is_bound()) {
    address dst = target(L);
    assert(dst != NULL, "jcc most probably wrong");

    const int short_size = 2;
    const int long_size = 6;
    intptr_t offs = (intptr_t)dst - (intptr_t)pc();
    if (maybe_short && is8bit(offs - short_size)) {
      // 0111 tttn #8-bit disp
      emit_int8(0x70 | cc);
      emit_int8((offs - short_size) & 0xFF);
    } else {
      // 0000 1111 1000 tttn #32-bit disp
      assert(is_simm32(offs - long_size),
             "must be 32bit offset (call4)");
      emit_int8(0x0F);
      emit_int8((unsigned char)(0x80 | cc));
      emit_int32(offs - long_size);
    }
  } else {
    // Note: could eliminate cond. jumps to this jump if condition
    //       is the same however, seems to be rather unlikely case.
    // Note: use jccb() if label to be bound is very close to get
    //       an 8-bit displacement
    L.add_patch_at(code(), locator());
    emit_int8(0x0F);
    emit_int8((unsigned char)(0x80 | cc));
    emit_int32(0);
  }
}

void Assembler::jccb(Condition cc, Label& L) {
  if (L.is_bound()) {
    const int short_size = 2;
    address entry = target(L);
#ifdef ASSERT
    intptr_t dist = (intptr_t)entry - ((intptr_t)pc() + short_size);
    intptr_t delta = short_branch_delta();
    if (delta != 0) {
      dist += (dist < 0 ? (-delta) :delta);
    }
    assert(is8bit(dist), "Dispacement too large for a short jmp");
#endif
    intptr_t offs = (intptr_t)entry - (intptr_t)pc();
    // 0111 tttn #8-bit disp
    emit_int8(0x70 | cc);
    emit_int8((offs - short_size) & 0xFF);
  } else {
    InstructionMark im(this);
    L.add_patch_at(code(), locator());
    emit_int8(0x70 | cc);
    emit_int8(0);
  }
}

void Assembler::jmp(Address adr) {
  InstructionMark im(this);
  prefix(adr);
  emit_int8((unsigned char)0xFF);
  emit_operand(rsp, adr);
}

void Assembler::jmp(Label& L, bool maybe_short) {
  if (L.is_bound()) {
    address entry = target(L);
    assert(entry != NULL, "jmp most probably wrong");
    InstructionMark im(this);
    const int short_size = 2;
    const int long_size = 5;
    intptr_t offs = entry - pc();
    if (maybe_short && is8bit(offs - short_size)) {
      emit_int8((unsigned char)0xEB);
      emit_int8((offs - short_size) & 0xFF);
    } else {
      emit_int8((unsigned char)0xE9);
      emit_int32(offs - long_size);
    }
  } else {
    // By default, forward jumps are always 32-bit displacements, since
    // we can't yet know where the label will be bound.  If you're sure that
    // the forward jump will not run beyond 256 bytes, use jmpb to
    // force an 8-bit displacement.
    InstructionMark im(this);
    L.add_patch_at(code(), locator());
    emit_int8((unsigned char)0xE9);
    emit_int32(0);
  }
}

void Assembler::jmp(Register entry) {
  int encode = prefix_and_encode(entry->encoding());
  emit_int8((unsigned char)0xFF);
  emit_int8((unsigned char)(0xE0 | encode));
}

void Assembler::jmp_literal(address dest, RelocationHolder const& rspec) {
  InstructionMark im(this);
  emit_int8((unsigned char)0xE9);
  assert(dest != NULL, "must have a target");
  intptr_t disp = dest - (pc() + sizeof(int32_t));
  assert(is_simm32(disp), "must be 32bit offset (jmp)");
  emit_data(disp, rspec.reloc(), call32_operand);
}

void Assembler::jmpb(Label& L) {
  if (L.is_bound()) {
    const int short_size = 2;
    address entry = target(L);
    assert(entry != NULL, "jmp most probably wrong");
#ifdef ASSERT
    intptr_t dist = (intptr_t)entry - ((intptr_t)pc() + short_size);
    intptr_t delta = short_branch_delta();
    if (delta != 0) {
      dist += (dist < 0 ? (-delta) :delta);
    }
    assert(is8bit(dist), "Dispacement too large for a short jmp");
#endif
    intptr_t offs = entry - pc();
    emit_int8((unsigned char)0xEB);
    emit_int8((offs - short_size) & 0xFF);
  } else {
    InstructionMark im(this);
    L.add_patch_at(code(), locator());
    emit_int8((unsigned char)0xEB);
    emit_int8(0);
  }
}

void Assembler::ldmxcsr( Address src) {
  if (UseAVX > 0 ) {
    InstructionMark im(this);
    InstructionAttr attributes(AVX_128bit, /* vex_w */ false, /* legacy_mode */ true, /* no_mask_reg */ true, /* uses_vl */ false);
    vex_prefix(src, 0, 0, VEX_SIMD_NONE, VEX_OPCODE_0F, &attributes);
    emit_int8((unsigned char)0xAE);
    emit_operand(as_Register(2), src);
  } else {
    NOT_LP64(assert(VM_Version::supports_sse(), ""));
    InstructionMark im(this);
    prefix(src);
    emit_int8(0x0F);
    emit_int8((unsigned char)0xAE);
    emit_operand(as_Register(2), src);
  }
}

void Assembler::leal(Register dst, Address src) {
  InstructionMark im(this);
#ifdef _LP64
  emit_int8(0x67); // addr32
  prefix(src, dst);
#endif // LP64
  emit_int8((unsigned char)0x8D);
  emit_operand(dst, src);
}

void Assembler::lfence() {
  emit_int8(0x0F);
  emit_int8((unsigned char)0xAE);
  emit_int8((unsigned char)0xE8);
}

void Assembler::lock() {
  emit_int8((unsigned char)0xF0);
}

void Assembler::lzcntl(Register dst, Register src) {
  assert(VM_Version::supports_lzcnt(), "encoding is treated as BSR");
  emit_int8((unsigned char)0xF3);
  int encode = prefix_and_encode(dst->encoding(), src->encoding());
  emit_int8(0x0F);
  emit_int8((unsigned char)0xBD);
  emit_int8((unsigned char)(0xC0 | encode));
}

// Emit mfence instruction
void Assembler::mfence() {
  NOT_LP64(assert(VM_Version::supports_sse2(), "unsupported");)
  emit_int8(0x0F);
  emit_int8((unsigned char)0xAE);
  emit_int8((unsigned char)0xF0);
}

void Assembler::mov(Register dst, Register src) {
  LP64_ONLY(movq(dst, src)) NOT_LP64(movl(dst, src));
}

void Assembler::movapd(XMMRegister dst, XMMRegister src) {
  NOT_LP64(assert(VM_Version::supports_sse2(), ""));
  int vector_len = VM_Version::supports_avx512novl() ? AVX_512bit : AVX_128bit;
  InstructionAttr attributes(vector_len, /* rex_w */ VM_Version::supports_evex(), /* legacy_mode */ false, /* no_mask_reg */ false, /* uses_vl */ false);
  attributes.set_rex_vex_w_reverted();
  int encode = simd_prefix_and_encode(dst, xnoreg, src, VEX_SIMD_66, VEX_OPCODE_0F, &attributes);
  emit_int8(0x28);
  emit_int8((unsigned char)(0xC0 | encode));
}

void Assembler::movaps(XMMRegister dst, XMMRegister src) {
  NOT_LP64(assert(VM_Version::supports_sse(), ""));
  int vector_len = VM_Version::supports_avx512novl() ? AVX_512bit : AVX_128bit;
  InstructionAttr attributes(vector_len, /* rex_w */ false, /* legacy_mode */ false, /* no_mask_reg */ false, /* uses_vl */ false);
  int encode = simd_prefix_and_encode(dst, xnoreg, src, VEX_SIMD_NONE, VEX_OPCODE_0F, &attributes);
  emit_int8(0x28);
  emit_int8((unsigned char)(0xC0 | encode));
}

void Assembler::movlhps(XMMRegister dst, XMMRegister src) {
  NOT_LP64(assert(VM_Version::supports_sse(), ""));
  InstructionAttr attributes(AVX_128bit, /* rex_w */ false, /* legacy_mode */ false, /* no_mask_reg */ true, /* uses_vl */ false);
  int encode = simd_prefix_and_encode(dst, src, src, VEX_SIMD_NONE, VEX_OPCODE_0F, &attributes);
  emit_int8(0x16);
  emit_int8((unsigned char)(0xC0 | encode));
}

void Assembler::movb(Register dst, Address src) {
  NOT_LP64(assert(dst->has_byte_register(), "must have byte register"));
  InstructionMark im(this);
  prefix(src, dst, true);
  emit_int8((unsigned char)0x8A);
  emit_operand(dst, src);
}

void Assembler::movddup(XMMRegister dst, XMMRegister src) {
  NOT_LP64(assert(VM_Version::supports_sse3(), ""));
  int vector_len = VM_Version::supports_avx512novl() ? AVX_512bit : AVX_128bit;
  InstructionAttr attributes(vector_len, /* rex_w */ VM_Version::supports_evex(), /* legacy_mode */ false, /* no_mask_reg */ false, /* uses_vl */ true);
  attributes.set_rex_vex_w_reverted();
  int encode = simd_prefix_and_encode(dst, xnoreg, src, VEX_SIMD_F2, VEX_OPCODE_0F, &attributes);
  emit_int8(0x12);
  emit_int8(0xC0 | encode);
}

void Assembler::kmovbl(KRegister dst, Register src) {
  assert(VM_Version::supports_avx512dq(), "");
  InstructionAttr attributes(AVX_128bit, /* rex_w */ false, /* legacy_mode */ true, /* no_mask_reg */ true, /* uses_vl */ false);
  int encode = vex_prefix_and_encode(dst->encoding(), 0, src->encoding(), VEX_SIMD_66, VEX_OPCODE_0F, &attributes);
  emit_int8((unsigned char)0x92);
  emit_int8((unsigned char)(0xC0 | encode));
}

void Assembler::kmovbl(Register dst, KRegister src) {
  assert(VM_Version::supports_avx512dq(), "");
  InstructionAttr attributes(AVX_128bit, /* rex_w */ false, /* legacy_mode */ true, /* no_mask_reg */ true, /* uses_vl */ false);
  int encode = vex_prefix_and_encode(dst->encoding(), 0, src->encoding(), VEX_SIMD_66, VEX_OPCODE_0F, &attributes);
  emit_int8((unsigned char)0x93);
  emit_int8((unsigned char)(0xC0 | encode));
}

void Assembler::kmovwl(KRegister dst, Register src) {
  assert(VM_Version::supports_evex(), "");
  InstructionAttr attributes(AVX_128bit, /* rex_w */ false, /* legacy_mode */ true, /* no_mask_reg */ true, /* uses_vl */ false);
  int encode = vex_prefix_and_encode(dst->encoding(), 0, src->encoding(), VEX_SIMD_NONE, VEX_OPCODE_0F, &attributes);
  emit_int8((unsigned char)0x92);
  emit_int8((unsigned char)(0xC0 | encode));
}

void Assembler::kmovwl(Register dst, KRegister src) {
  assert(VM_Version::supports_evex(), "");
  InstructionAttr attributes(AVX_128bit, /* rex_w */ false, /* legacy_mode */ true, /* no_mask_reg */ true, /* uses_vl */ false);
  int encode = vex_prefix_and_encode(dst->encoding(), 0, src->encoding(), VEX_SIMD_NONE, VEX_OPCODE_0F, &attributes);
  emit_int8((unsigned char)0x93);
  emit_int8((unsigned char)(0xC0 | encode));
}

void Assembler::kmovwl(KRegister dst, Address src) {
  assert(VM_Version::supports_evex(), "");
  InstructionMark im(this);
  InstructionAttr attributes(AVX_128bit, /* vex_w */ false, /* legacy_mode */ true, /* no_mask_reg */ true, /* uses_vl */ false);
  vex_prefix(src, 0, dst->encoding(), VEX_SIMD_NONE, VEX_OPCODE_0F, &attributes);
  emit_int8((unsigned char)0x90);
  emit_operand((Register)dst, src);
}

void Assembler::kmovdl(KRegister dst, Register src) {
  assert(VM_Version::supports_avx512bw(), "");
  InstructionAttr attributes(AVX_128bit, /* rex_w */ false, /* legacy_mode */ true, /* no_mask_reg */ true, /* uses_vl */ false);
  int encode = vex_prefix_and_encode(dst->encoding(), 0, src->encoding(), VEX_SIMD_F2, VEX_OPCODE_0F, &attributes);
  emit_int8((unsigned char)0x92);
  emit_int8((unsigned char)(0xC0 | encode));
}

void Assembler::kmovdl(Register dst, KRegister src) {
  assert(VM_Version::supports_avx512bw(), "");
  InstructionAttr attributes(AVX_128bit, /* rex_w */ false, /* legacy_mode */ true, /* no_mask_reg */ true, /* uses_vl */ false);
  int encode = vex_prefix_and_encode(dst->encoding(), 0, src->encoding(), VEX_SIMD_F2, VEX_OPCODE_0F, &attributes);
  emit_int8((unsigned char)0x93);
  emit_int8((unsigned char)(0xC0 | encode));
}

void Assembler::kmovql(KRegister dst, KRegister src) {
  assert(VM_Version::supports_avx512bw(), "");
  InstructionAttr attributes(AVX_128bit, /* rex_w */ true, /* legacy_mode */ true, /* no_mask_reg */ true, /* uses_vl */ false);
  int encode = vex_prefix_and_encode(dst->encoding(), 0, src->encoding(), VEX_SIMD_NONE, VEX_OPCODE_0F, &attributes);
  emit_int8((unsigned char)0x90);
  emit_int8((unsigned char)(0xC0 | encode));
}

void Assembler::kmovql(KRegister dst, Address src) {
  assert(VM_Version::supports_avx512bw(), "");
  InstructionMark im(this);
  InstructionAttr attributes(AVX_128bit, /* vex_w */ true, /* legacy_mode */ true, /* no_mask_reg */ true, /* uses_vl */ false);
  vex_prefix(src, 0, dst->encoding(), VEX_SIMD_NONE, VEX_OPCODE_0F, &attributes);
  emit_int8((unsigned char)0x90);
  emit_operand((Register)dst, src);
}

void Assembler::kmovql(Address dst, KRegister src) {
  assert(VM_Version::supports_avx512bw(), "");
  InstructionMark im(this);
  InstructionAttr attributes(AVX_128bit, /* vex_w */ true, /* legacy_mode */ true, /* no_mask_reg */ true, /* uses_vl */ false);
  vex_prefix(dst, 0, src->encoding(), VEX_SIMD_NONE, VEX_OPCODE_0F, &attributes);
  emit_int8((unsigned char)0x90);
  emit_operand((Register)src, dst);
}

void Assembler::kmovql(KRegister dst, Register src) {
  assert(VM_Version::supports_avx512bw(), "");
  InstructionAttr attributes(AVX_128bit, /* rex_w */ true, /* legacy_mode */ true, /* no_mask_reg */ true, /* uses_vl */ false);
  int encode = vex_prefix_and_encode(dst->encoding(), 0, src->encoding(), VEX_SIMD_F2, VEX_OPCODE_0F, &attributes);
  emit_int8((unsigned char)0x92);
  emit_int8((unsigned char)(0xC0 | encode));
}

void Assembler::kmovql(Register dst, KRegister src) {
  assert(VM_Version::supports_avx512bw(), "");
  InstructionAttr attributes(AVX_128bit, /* rex_w */ true, /* legacy_mode */ true, /* no_mask_reg */ true, /* uses_vl */ false);
  int encode = vex_prefix_and_encode(dst->encoding(), 0, src->encoding(), VEX_SIMD_F2, VEX_OPCODE_0F, &attributes);
  emit_int8((unsigned char)0x93);
  emit_int8((unsigned char)(0xC0 | encode));
}

void Assembler::knotwl(KRegister dst, KRegister src) {
  assert(VM_Version::supports_evex(), "");
  InstructionAttr attributes(AVX_128bit, /* rex_w */ false, /* legacy_mode */ true, /* no_mask_reg */ true, /* uses_vl */ false);
  int encode = vex_prefix_and_encode(dst->encoding(), 0, src->encoding(), VEX_SIMD_NONE, VEX_OPCODE_0F, &attributes);
  emit_int8((unsigned char)0x44);
  emit_int8((unsigned char)(0xC0 | encode));
}

// This instruction produces ZF or CF flags
void Assembler::kortestbl(KRegister src1, KRegister src2) {
  assert(VM_Version::supports_avx512dq(), "");
  InstructionAttr attributes(AVX_128bit, /* rex_w */ false, /* legacy_mode */ true, /* no_mask_reg */ true, /* uses_vl */ false);
  int encode = vex_prefix_and_encode(src1->encoding(), 0, src2->encoding(), VEX_SIMD_66, VEX_OPCODE_0F, &attributes);
  emit_int8((unsigned char)0x98);
  emit_int8((unsigned char)(0xC0 | encode));
}

// This instruction produces ZF or CF flags
void Assembler::kortestwl(KRegister src1, KRegister src2) {
  assert(VM_Version::supports_evex(), "");
  InstructionAttr attributes(AVX_128bit, /* rex_w */ false, /* legacy_mode */ true, /* no_mask_reg */ true, /* uses_vl */ false);
  int encode = vex_prefix_and_encode(src1->encoding(), 0, src2->encoding(), VEX_SIMD_NONE, VEX_OPCODE_0F, &attributes);
  emit_int8((unsigned char)0x98);
  emit_int8((unsigned char)(0xC0 | encode));
}

// This instruction produces ZF or CF flags
void Assembler::kortestdl(KRegister src1, KRegister src2) {
  assert(VM_Version::supports_avx512bw(), "");
  InstructionAttr attributes(AVX_128bit, /* rex_w */ true, /* legacy_mode */ true, /* no_mask_reg */ true, /* uses_vl */ false);
  int encode = vex_prefix_and_encode(src1->encoding(), 0, src2->encoding(), VEX_SIMD_66, VEX_OPCODE_0F, &attributes);
  emit_int8((unsigned char)0x98);
  emit_int8((unsigned char)(0xC0 | encode));
}

// This instruction produces ZF or CF flags
void Assembler::kortestql(KRegister src1, KRegister src2) {
  assert(VM_Version::supports_avx512bw(), "");
  InstructionAttr attributes(AVX_128bit, /* rex_w */ true, /* legacy_mode */ true, /* no_mask_reg */ true, /* uses_vl */ false);
  int encode = vex_prefix_and_encode(src1->encoding(), 0, src2->encoding(), VEX_SIMD_NONE, VEX_OPCODE_0F, &attributes);
  emit_int8((unsigned char)0x98);
  emit_int8((unsigned char)(0xC0 | encode));
}

// This instruction produces ZF or CF flags
void Assembler::ktestql(KRegister src1, KRegister src2) {
  assert(VM_Version::supports_avx512bw(), "");
  InstructionAttr attributes(AVX_128bit, /* rex_w */ true, /* legacy_mode */ true, /* no_mask_reg */ true, /* uses_vl */ false);
  int encode = vex_prefix_and_encode(src1->encoding(), 0, src2->encoding(), VEX_SIMD_NONE, VEX_OPCODE_0F, &attributes);
  emit_int8((unsigned char)0x99);
  emit_int8((unsigned char)(0xC0 | encode));
}

void Assembler::ktestq(KRegister src1, KRegister src2) {
  assert(VM_Version::supports_avx512bw(), "");
  InstructionAttr attributes(AVX_128bit, /* rex_w */ true, /* legacy_mode */ true, /* no_mask_reg */ true, /* uses_vl */ false);
  int encode = vex_prefix_and_encode(src1->encoding(), 0, src2->encoding(), VEX_SIMD_NONE, VEX_OPCODE_0F, &attributes);
  emit_int8((unsigned char)0x99);
  emit_int8((unsigned char)(0xC0 | encode));
}

void Assembler::ktestd(KRegister src1, KRegister src2) {
  assert(VM_Version::supports_avx512bw(), "");
  InstructionAttr attributes(AVX_128bit, /* rex_w */ true, /* legacy_mode */ true, /* no_mask_reg */ true, /* uses_vl */ false);
  int encode = vex_prefix_and_encode(src1->encoding(), 0, src2->encoding(), VEX_SIMD_66, VEX_OPCODE_0F, &attributes);
  emit_int8((unsigned char)0x99);
  emit_int8((unsigned char)(0xC0 | encode));
}

void Assembler::movb(Address dst, int imm8) {
  InstructionMark im(this);
   prefix(dst);
  emit_int8((unsigned char)0xC6);
  emit_operand(rax, dst, 1);
  emit_int8(imm8);
}


void Assembler::movb(Address dst, Register src) {
  assert(src->has_byte_register(), "must have byte register");
  InstructionMark im(this);
  prefix(dst, src, true);
  emit_int8((unsigned char)0x88);
  emit_operand(src, dst);
}

void Assembler::movdl(XMMRegister dst, Register src) {
  NOT_LP64(assert(VM_Version::supports_sse2(), ""));
  InstructionAttr attributes(AVX_128bit, /* rex_w */ false, /* legacy_mode */ false, /* no_mask_reg */ true, /* uses_vl */ false);
  int encode = simd_prefix_and_encode(dst, xnoreg, as_XMMRegister(src->encoding()), VEX_SIMD_66, VEX_OPCODE_0F, &attributes);
  emit_int8(0x6E);
  emit_int8((unsigned char)(0xC0 | encode));
}

void Assembler::movdl(Register dst, XMMRegister src) {
  NOT_LP64(assert(VM_Version::supports_sse2(), ""));
  InstructionAttr attributes(AVX_128bit, /* rex_w */ false, /* legacy_mode */ false, /* no_mask_reg */ true, /* uses_vl */ false);
  // swap src/dst to get correct prefix
  int encode = simd_prefix_and_encode(src, xnoreg, as_XMMRegister(dst->encoding()), VEX_SIMD_66, VEX_OPCODE_0F, &attributes);
  emit_int8(0x7E);
  emit_int8((unsigned char)(0xC0 | encode));
}

void Assembler::movdl(XMMRegister dst, Address src) {
  NOT_LP64(assert(VM_Version::supports_sse2(), ""));
  InstructionMark im(this);
  InstructionAttr attributes(AVX_128bit, /* rex_w */ false, /* legacy_mode */ false, /* no_mask_reg */ true, /* uses_vl */ false);
  attributes.set_address_attributes(/* tuple_type */ EVEX_T1S, /* input_size_in_bits */ EVEX_32bit);
  simd_prefix(dst, xnoreg, src, VEX_SIMD_66, VEX_OPCODE_0F, &attributes);
  emit_int8(0x6E);
  emit_operand(dst, src);
}

void Assembler::movdl(Address dst, XMMRegister src) {
  NOT_LP64(assert(VM_Version::supports_sse2(), ""));
  InstructionMark im(this);
  InstructionAttr attributes(AVX_128bit, /* rex_w */ false, /* legacy_mode */ false, /* no_mask_reg */ true, /* uses_vl */ false);
  attributes.set_address_attributes(/* tuple_type */ EVEX_T1S, /* input_size_in_bits */ EVEX_32bit);
  simd_prefix(src, xnoreg, dst, VEX_SIMD_66, VEX_OPCODE_0F, &attributes);
  emit_int8(0x7E);
  emit_operand(src, dst);
}

void Assembler::movdqa(XMMRegister dst, XMMRegister src) {
  NOT_LP64(assert(VM_Version::supports_sse2(), ""));
  int vector_len = VM_Version::supports_avx512novl() ? AVX_512bit : AVX_128bit;
  InstructionAttr attributes(vector_len, /* rex_w */ false, /* legacy_mode */ false, /* no_mask_reg */ false, /* uses_vl */ true);
  int encode = simd_prefix_and_encode(dst, xnoreg, src, VEX_SIMD_66, VEX_OPCODE_0F, &attributes);
  emit_int8(0x6F);
  emit_int8((unsigned char)(0xC0 | encode));
}

void Assembler::movdqa(XMMRegister dst, Address src) {
  NOT_LP64(assert(VM_Version::supports_sse2(), ""));
  InstructionMark im(this);
  InstructionAttr attributes(AVX_128bit, /* rex_w */ false, /* legacy_mode */ false, /* no_mask_reg */ false, /* uses_vl */ true);
  attributes.set_address_attributes(/* tuple_type */ EVEX_FVM, /* input_size_in_bits */ EVEX_NObit);
  simd_prefix(dst, xnoreg, src, VEX_SIMD_66, VEX_OPCODE_0F, &attributes);
  emit_int8(0x6F);
  emit_operand(dst, src);
}

void Assembler::movdqu(XMMRegister dst, Address src) {
  NOT_LP64(assert(VM_Version::supports_sse2(), ""));
  InstructionMark im(this);
  InstructionAttr attributes(AVX_128bit, /* rex_w */ false, /* legacy_mode */ false, /* no_mask_reg */ false, /* uses_vl */ true);
  attributes.set_address_attributes(/* tuple_type */ EVEX_FVM, /* input_size_in_bits */ EVEX_NObit);
  simd_prefix(dst, xnoreg, src, VEX_SIMD_F3, VEX_OPCODE_0F, &attributes);
  emit_int8(0x6F);
  emit_operand(dst, src);
}

void Assembler::movdqu(XMMRegister dst, XMMRegister src) {
  NOT_LP64(assert(VM_Version::supports_sse2(), ""));
  InstructionAttr attributes(AVX_128bit, /* rex_w */ false, /* legacy_mode */ false, /* no_mask_reg */ false, /* uses_vl */ true);
  int encode = simd_prefix_and_encode(dst, xnoreg, src, VEX_SIMD_F3, VEX_OPCODE_0F, &attributes);
  emit_int8(0x6F);
  emit_int8((unsigned char)(0xC0 | encode));
}

void Assembler::movdqu(Address dst, XMMRegister src) {
  NOT_LP64(assert(VM_Version::supports_sse2(), ""));
  InstructionMark im(this);
  InstructionAttr attributes(AVX_128bit, /* rex_w */ false, /* legacy_mode */ false, /* no_mask_reg */ false, /* uses_vl */ true);
  attributes.set_address_attributes(/* tuple_type */ EVEX_FVM, /* input_size_in_bits */ EVEX_NObit);
  attributes.reset_is_clear_context();
  simd_prefix(src, xnoreg, dst, VEX_SIMD_F3, VEX_OPCODE_0F, &attributes);
  emit_int8(0x7F);
  emit_operand(src, dst);
}

// Move Unaligned 256bit Vector
void Assembler::vmovdqu(XMMRegister dst, XMMRegister src) {
  assert(UseAVX > 0, "");
  InstructionAttr attributes(AVX_256bit, /* vex_w */ false, /* legacy_mode */ false, /* no_mask_reg */ false, /* uses_vl */ true);
  int encode = vex_prefix_and_encode(dst->encoding(), 0, src->encoding(), VEX_SIMD_F3, VEX_OPCODE_0F, &attributes);
  emit_int8(0x6F);
  emit_int8((unsigned char)(0xC0 | encode));
}

void Assembler::vmovdqu(XMMRegister dst, Address src) {
  assert(UseAVX > 0, "");
  InstructionMark im(this);
  InstructionAttr attributes(AVX_256bit, /* vex_w */ false, /* legacy_mode */ false, /* no_mask_reg */ false, /* uses_vl */ true);
  attributes.set_address_attributes(/* tuple_type */ EVEX_FVM, /* input_size_in_bits */ EVEX_NObit);
  vex_prefix(src, 0, dst->encoding(), VEX_SIMD_F3, VEX_OPCODE_0F, &attributes);
  emit_int8(0x6F);
  emit_operand(dst, src);
}

void Assembler::vmovdqu(Address dst, XMMRegister src) {
  assert(UseAVX > 0, "");
  InstructionMark im(this);
  InstructionAttr attributes(AVX_256bit, /* vex_w */ false, /* legacy_mode */ false, /* no_mask_reg */ false, /* uses_vl */ true);
  attributes.set_address_attributes(/* tuple_type */ EVEX_FVM, /* input_size_in_bits */ EVEX_NObit);
  attributes.reset_is_clear_context();
  // swap src<->dst for encoding
  assert(src != xnoreg, "sanity");
  vex_prefix(dst, 0, src->encoding(), VEX_SIMD_F3, VEX_OPCODE_0F, &attributes);
  emit_int8(0x7F);
  emit_operand(src, dst);
}

// Move Unaligned EVEX enabled Vector (programmable : 8,16,32,64)
void Assembler::evmovdqub(XMMRegister dst, XMMRegister src, bool merge, int vector_len) {
  assert(VM_Version::supports_evex(), "");
  InstructionAttr attributes(vector_len, /* vex_w */ false, /* legacy_mode */ _legacy_mode_bw, /* no_mask_reg */ true, /* uses_vl */ true);
  attributes.set_is_evex_instruction();
  if (merge) {
    attributes.reset_is_clear_context();
  }
  int prefix = (_legacy_mode_bw) ? VEX_SIMD_F2 : VEX_SIMD_F3;
  int encode = vex_prefix_and_encode(dst->encoding(), 0, src->encoding(), (Assembler::VexSimdPrefix)prefix, VEX_OPCODE_0F, &attributes);
  emit_int8(0x6F);
  emit_int8((unsigned char)(0xC0 | encode));
}

void Assembler::evmovdqub(XMMRegister dst, Address src, bool merge, int vector_len) {
  assert(VM_Version::supports_evex(), "");
  InstructionMark im(this);
  InstructionAttr attributes(vector_len, /* vex_w */ false, /* legacy_mode */ _legacy_mode_bw, /* no_mask_reg */ true, /* uses_vl */ true);
  int prefix = (_legacy_mode_bw) ? VEX_SIMD_F2 : VEX_SIMD_F3;
  attributes.set_address_attributes(/* tuple_type */ EVEX_FVM, /* input_size_in_bits */ EVEX_NObit);
  attributes.set_is_evex_instruction();
  if (merge) {
    attributes.reset_is_clear_context();
  }
  vex_prefix(src, 0, dst->encoding(), (Assembler::VexSimdPrefix)prefix, VEX_OPCODE_0F, &attributes);
  emit_int8(0x6F);
  emit_operand(dst, src);
}

void Assembler::evmovdqub(Address dst, XMMRegister src, bool merge, int vector_len) {
  assert(VM_Version::supports_evex(), "");
  assert(src != xnoreg, "sanity");
  InstructionMark im(this);
  InstructionAttr attributes(vector_len, /* vex_w */ false, /* legacy_mode */ _legacy_mode_bw, /* no_mask_reg */ true, /* uses_vl */ true);
  int prefix = (_legacy_mode_bw) ? VEX_SIMD_F2 : VEX_SIMD_F3;
  attributes.set_address_attributes(/* tuple_type */ EVEX_FVM, /* input_size_in_bits */ EVEX_NObit);
  attributes.set_is_evex_instruction();
  if (merge) {
    attributes.reset_is_clear_context();
  }
  vex_prefix(dst, 0, src->encoding(), (Assembler::VexSimdPrefix)prefix, VEX_OPCODE_0F, &attributes);
  emit_int8(0x7F);
  emit_operand(src, dst);
}

void Assembler::evmovdqub(XMMRegister dst, KRegister mask, Address src, bool merge, int vector_len) {
  assert(VM_Version::supports_avx512vlbw(), "");
  InstructionMark im(this);
  InstructionAttr attributes(vector_len, /* vex_w */ false, /* legacy_mode */ _legacy_mode_bw, /* no_mask_reg */ false, /* uses_vl */ true);
  attributes.set_address_attributes(/* tuple_type */ EVEX_FVM, /* input_size_in_bits */ EVEX_NObit);
  attributes.set_embedded_opmask_register_specifier(mask);
  attributes.set_is_evex_instruction();
  if (merge) {
    attributes.reset_is_clear_context();
  }
  vex_prefix(src, 0, dst->encoding(), VEX_SIMD_F2, VEX_OPCODE_0F, &attributes);
  emit_int8(0x6F);
  emit_operand(dst, src);
}

void Assembler::evmovdquw(XMMRegister dst, Address src, bool merge, int vector_len) {
  assert(VM_Version::supports_evex(), "");
  InstructionMark im(this);
  InstructionAttr attributes(vector_len, /* vex_w */ true, /* legacy_mode */ _legacy_mode_bw, /* no_mask_reg */ true, /* uses_vl */ true);
  attributes.set_address_attributes(/* tuple_type */ EVEX_FVM, /* input_size_in_bits */ EVEX_NObit);
  attributes.set_is_evex_instruction();
  if (merge) {
    attributes.reset_is_clear_context();
  }
  int prefix = (_legacy_mode_bw) ? VEX_SIMD_F2 : VEX_SIMD_F3;
  vex_prefix(src, 0, dst->encoding(), (Assembler::VexSimdPrefix)prefix, VEX_OPCODE_0F, &attributes);
  emit_int8(0x6F);
  emit_operand(dst, src);
}

void Assembler::evmovdquw(XMMRegister dst, KRegister mask, Address src, bool merge, int vector_len) {
  assert(VM_Version::supports_avx512vlbw(), "");
  InstructionMark im(this);
  InstructionAttr attributes(vector_len, /* vex_w */ true, /* legacy_mode */ _legacy_mode_bw, /* no_mask_reg */ false, /* uses_vl */ true);
  attributes.set_address_attributes(/* tuple_type */ EVEX_FVM, /* input_size_in_bits */ EVEX_NObit);
  attributes.set_embedded_opmask_register_specifier(mask);
  attributes.set_is_evex_instruction();
  if (merge) {
    attributes.reset_is_clear_context();
  }
  vex_prefix(src, 0, dst->encoding(), VEX_SIMD_F2, VEX_OPCODE_0F, &attributes);
  emit_int8(0x6F);
  emit_operand(dst, src);
}

void Assembler::evmovdquw(Address dst, XMMRegister src, bool merge, int vector_len) {
  assert(VM_Version::supports_evex(), "");
  assert(src != xnoreg, "sanity");
  InstructionMark im(this);
  InstructionAttr attributes(vector_len, /* vex_w */ true, /* legacy_mode */ _legacy_mode_bw, /* no_mask_reg */ true, /* uses_vl */ true);
  attributes.set_address_attributes(/* tuple_type */ EVEX_FVM, /* input_size_in_bits */ EVEX_NObit);
  attributes.set_is_evex_instruction();
  if (merge) {
    attributes.reset_is_clear_context();
  }
  int prefix = (_legacy_mode_bw) ? VEX_SIMD_F2 : VEX_SIMD_F3;
  vex_prefix(dst, 0, src->encoding(), (Assembler::VexSimdPrefix)prefix, VEX_OPCODE_0F, &attributes);
  emit_int8(0x7F);
  emit_operand(src, dst);
}

void Assembler::evmovdquw(Address dst, KRegister mask, XMMRegister src, bool merge, int vector_len) {
  assert(VM_Version::supports_avx512vlbw(), "");
  assert(src != xnoreg, "sanity");
  InstructionMark im(this);
  InstructionAttr attributes(vector_len, /* vex_w */ true, /* legacy_mode */ false, /* no_mask_reg */ false, /* uses_vl */ true);
  attributes.set_address_attributes(/* tuple_type */ EVEX_FVM, /* input_size_in_bits */ EVEX_NObit);
  attributes.set_embedded_opmask_register_specifier(mask);
  attributes.set_is_evex_instruction();
  if (merge) {
    attributes.reset_is_clear_context();
  }
  vex_prefix(dst, 0, src->encoding(), VEX_SIMD_F2, VEX_OPCODE_0F, &attributes);
  emit_int8(0x7F);
  emit_operand(src, dst);
}

void Assembler::evmovdqul(XMMRegister dst, XMMRegister src, int vector_len) {
  // Users of this routine assume k1 usage.
  evmovdqul(dst, k1, src, /*merge*/ false, vector_len);
}

void Assembler::evmovdqul(XMMRegister dst, KRegister mask, XMMRegister src, bool merge, int vector_len) {
  assert(VM_Version::supports_evex(), "");
  InstructionAttr attributes(vector_len, /* vex_w */ false, /* legacy_mode */ false, /* no_mask_reg */ false, /* uses_vl */ true);
  attributes.set_embedded_opmask_register_specifier(mask);
  attributes.set_is_evex_instruction();
  if (merge) {
    attributes.reset_is_clear_context();
  }
  int encode = vex_prefix_and_encode(dst->encoding(), 0, src->encoding(), VEX_SIMD_F3, VEX_OPCODE_0F, &attributes);
  emit_int8(0x6F);
  emit_int8((unsigned char)(0xC0 | encode));
}

void Assembler::evmovdqul(XMMRegister dst, Address src, int vector_len) {
  // Users of this routine assume k1 usage.
  evmovdqul(dst, k1, src, /*merge*/ false, vector_len);
}

void Assembler::evmovdqul(XMMRegister dst, KRegister mask, Address src, bool merge, int vector_len) {
  assert(VM_Version::supports_evex(), "");
  InstructionMark im(this);
  InstructionAttr attributes(vector_len, /* vex_w */ false, /* legacy_mode */ false, /* no_mask_reg */ false , /* uses_vl */ true);
  attributes.set_address_attributes(/* tuple_type */ EVEX_FVM, /* input_size_in_bits */ EVEX_NObit);
  attributes.set_embedded_opmask_register_specifier(mask);
  attributes.set_is_evex_instruction();
  if (merge) {
    attributes.reset_is_clear_context();
  }
  vex_prefix(src, 0, dst->encoding(), VEX_SIMD_F3, VEX_OPCODE_0F, &attributes);
  emit_int8(0x6F);
  emit_operand(dst, src);
}

void Assembler::evmovdqul(Address dst, XMMRegister src, int vector_len) {
  // Users of this routine assume k1 usage.
  evmovdqul(dst, k1, src, /*merge*/ true, vector_len);
}

void Assembler::evmovdqul(Address dst, KRegister mask, XMMRegister src, bool merge, int vector_len) {
  assert(VM_Version::supports_evex(), "");
  assert(src != xnoreg, "sanity");
  InstructionMark im(this);
  InstructionAttr attributes(vector_len, /* vex_w */ false, /* legacy_mode */ false, /* no_mask_reg */ false, /* uses_vl */ true);
  attributes.set_address_attributes(/* tuple_type */ EVEX_FVM, /* input_size_in_bits */ EVEX_NObit);
  attributes.set_embedded_opmask_register_specifier(mask);
  attributes.set_is_evex_instruction();
  if (merge) {
    attributes.reset_is_clear_context();
  }
  vex_prefix(dst, 0, src->encoding(), VEX_SIMD_F3, VEX_OPCODE_0F, &attributes);
  emit_int8(0x7F);
  emit_operand(src, dst);
}

void Assembler::evmovdquq(XMMRegister dst, XMMRegister src, int vector_len) {
  // Users of this routine assume k1 usage.
  evmovdquq(dst, k1, src, /*merge*/ false, vector_len);
}

void Assembler::evmovdquq(XMMRegister dst, KRegister mask, XMMRegister src, bool merge, int vector_len) {
  assert(VM_Version::supports_evex(), "");
  InstructionAttr attributes(vector_len, /* vex_w */ true, /* legacy_mode */ false, /* no_mask_reg */ false, /* uses_vl */ true);
  attributes.set_embedded_opmask_register_specifier(mask);
  attributes.set_is_evex_instruction();
  if (merge) {
    attributes.reset_is_clear_context();
  }
  int encode = vex_prefix_and_encode(dst->encoding(), 0, src->encoding(), VEX_SIMD_F3, VEX_OPCODE_0F, &attributes);
  emit_int8(0x6F);
  emit_int8((unsigned char)(0xC0 | encode));
}

void Assembler::evmovdquq(XMMRegister dst, Address src, int vector_len) {
  // Users of this routine assume k1 usage.
  evmovdquq(dst, k1, src, /*merge*/ false, vector_len);
}

void Assembler::evmovdquq(XMMRegister dst, KRegister mask, Address src, bool merge, int vector_len) {
  assert(VM_Version::supports_evex(), "");
  InstructionMark im(this);
  InstructionAttr attributes(vector_len, /* vex_w */ true, /* legacy_mode */ false, /* no_mask_reg */ false, /* uses_vl */ true);
  attributes.set_address_attributes(/* tuple_type */ EVEX_FVM, /* input_size_in_bits */ EVEX_NObit);
  attributes.set_embedded_opmask_register_specifier(mask);
  attributes.set_is_evex_instruction();
  if (merge) {
    attributes.reset_is_clear_context();
  }
  vex_prefix(src, 0, dst->encoding(), VEX_SIMD_F3, VEX_OPCODE_0F, &attributes);
  emit_int8(0x6F);
  emit_operand(dst, src);
}

void Assembler::evmovdquq(Address dst, XMMRegister src, int vector_len) {
  // Users of this routine assume k1 usage.
  evmovdquq(dst, k1, src, /*merge*/ true, vector_len);
}

void Assembler::evmovdquq(Address dst, KRegister mask, XMMRegister src, bool merge, int vector_len) {
  assert(VM_Version::supports_evex(), "");
  assert(src != xnoreg, "sanity");
  InstructionMark im(this);
  InstructionAttr attributes(vector_len, /* vex_w */ true, /* legacy_mode */ false, /* no_mask_reg */ false, /* uses_vl */ true);
  attributes.set_address_attributes(/* tuple_type */ EVEX_FVM, /* input_size_in_bits */ EVEX_NObit);
  attributes.set_embedded_opmask_register_specifier(mask);
  if (merge) {
    attributes.reset_is_clear_context();
  }
  attributes.set_is_evex_instruction();
  vex_prefix(dst, 0, src->encoding(), VEX_SIMD_F3, VEX_OPCODE_0F, &attributes);
  emit_int8(0x7F);
  emit_operand(src, dst);
}

// Uses zero extension on 64bit

void Assembler::movl(Register dst, int32_t imm32) {
  int encode = prefix_and_encode(dst->encoding());
  emit_int8((unsigned char)(0xB8 | encode));
  emit_int32(imm32);
}

void Assembler::movl(Register dst, Register src) {
  int encode = prefix_and_encode(dst->encoding(), src->encoding());
  emit_int8((unsigned char)0x8B);
  emit_int8((unsigned char)(0xC0 | encode));
}

void Assembler::movl(Register dst, Address src) {
  InstructionMark im(this);
  prefix(src, dst);
  emit_int8((unsigned char)0x8B);
  emit_operand(dst, src);
}

void Assembler::movl(Address dst, int32_t imm32) {
  InstructionMark im(this);
  prefix(dst);
  emit_int8((unsigned char)0xC7);
  emit_operand(rax, dst, 4);
  emit_int32(imm32);
}

void Assembler::movl(Address dst, Register src) {
  InstructionMark im(this);
  prefix(dst, src);
  emit_int8((unsigned char)0x89);
  emit_operand(src, dst);
}

// New cpus require to use movsd and movss to avoid partial register stall
// when loading from memory. But for old Opteron use movlpd instead of movsd.
// The selection is done in MacroAssembler::movdbl() and movflt().
void Assembler::movlpd(XMMRegister dst, Address src) {
  NOT_LP64(assert(VM_Version::supports_sse2(), ""));
  InstructionMark im(this);
  InstructionAttr attributes(AVX_128bit, /* rex_w */ VM_Version::supports_evex(), /* legacy_mode */ false, /* no_mask_reg */ true, /* uses_vl */ false);
  attributes.set_address_attributes(/* tuple_type */ EVEX_T1S, /* input_size_in_bits */ EVEX_64bit);
  attributes.set_rex_vex_w_reverted();
  simd_prefix(dst, dst, src, VEX_SIMD_66, VEX_OPCODE_0F, &attributes);
  emit_int8(0x12);
  emit_operand(dst, src);
}

void Assembler::movq( MMXRegister dst, Address src ) {
  assert( VM_Version::supports_mmx(), "" );
  emit_int8(0x0F);
  emit_int8(0x6F);
  emit_operand(dst, src);
}

void Assembler::movq( Address dst, MMXRegister src ) {
  assert( VM_Version::supports_mmx(), "" );
  emit_int8(0x0F);
  emit_int8(0x7F);
  // workaround gcc (3.2.1-7a) bug
  // In that version of gcc with only an emit_operand(MMX, Address)
  // gcc will tail jump and try and reverse the parameters completely
  // obliterating dst in the process. By having a version available
  // that doesn't need to swap the args at the tail jump the bug is
  // avoided.
  emit_operand(dst, src);
}

void Assembler::movq(XMMRegister dst, Address src) {
  NOT_LP64(assert(VM_Version::supports_sse2(), ""));
  InstructionMark im(this);
  InstructionAttr attributes(AVX_128bit, /* rex_w */ VM_Version::supports_evex(), /* legacy_mode */ false, /* no_mask_reg */ true, /* uses_vl */ false);
  attributes.set_address_attributes(/* tuple_type */ EVEX_T1S, /* input_size_in_bits */ EVEX_64bit);
  attributes.set_rex_vex_w_reverted();
  simd_prefix(dst, xnoreg, src, VEX_SIMD_F3, VEX_OPCODE_0F, &attributes);
  emit_int8(0x7E);
  emit_operand(dst, src);
}

void Assembler::movq(Address dst, XMMRegister src) {
  NOT_LP64(assert(VM_Version::supports_sse2(), ""));
  InstructionMark im(this);
  InstructionAttr attributes(AVX_128bit, /* rex_w */ VM_Version::supports_evex(), /* legacy_mode */ false, /* no_mask_reg */ true, /* uses_vl */ false);
  attributes.set_address_attributes(/* tuple_type */ EVEX_T1S, /* input_size_in_bits */ EVEX_64bit);
  attributes.set_rex_vex_w_reverted();
  simd_prefix(src, xnoreg, dst, VEX_SIMD_66, VEX_OPCODE_0F, &attributes);
  emit_int8((unsigned char)0xD6);
  emit_operand(src, dst);
}

void Assembler::movq(Register dst, XMMRegister src) {
  NOT_LP64(assert(VM_Version::supports_sse2(), ""));
  InstructionAttr attributes(AVX_128bit, /* rex_w */ true, /* legacy_mode */ false, /* no_mask_reg */ true, /* uses_vl */ false);
  // swap src/dst to get correct prefix
  int encode = simd_prefix_and_encode(src, xnoreg, as_XMMRegister(dst->encoding()), VEX_SIMD_66, VEX_OPCODE_0F, &attributes);
  emit_int8(0x7E);
  emit_int8((unsigned char)(0xC0 | encode));
}

void Assembler::movq(XMMRegister dst, Register src) {
  NOT_LP64(assert(VM_Version::supports_sse2(), ""));
  InstructionAttr attributes(AVX_128bit, /* rex_w */true, /* legacy_mode */ false, /* no_mask_reg */ true, /* uses_vl */ false);
  int encode = simd_prefix_and_encode(dst, xnoreg, as_XMMRegister(src->encoding()), VEX_SIMD_66, VEX_OPCODE_0F, &attributes);
  emit_int8(0x6E);
  emit_int8((unsigned char)(0xC0 | encode));
}

void Assembler::movsbl(Register dst, Address src) { // movsxb
  InstructionMark im(this);
  prefix(src, dst);
  emit_int8(0x0F);
  emit_int8((unsigned char)0xBE);
  emit_operand(dst, src);
}

void Assembler::movsbl(Register dst, Register src) { // movsxb
  NOT_LP64(assert(src->has_byte_register(), "must have byte register"));
  int encode = prefix_and_encode(dst->encoding(), false, src->encoding(), true);
  emit_int8(0x0F);
  emit_int8((unsigned char)0xBE);
  emit_int8((unsigned char)(0xC0 | encode));
}

void Assembler::movsd(XMMRegister dst, XMMRegister src) {
  NOT_LP64(assert(VM_Version::supports_sse2(), ""));
  InstructionAttr attributes(AVX_128bit, /* rex_w */ VM_Version::supports_evex(), /* legacy_mode */ false, /* no_mask_reg */ true, /* uses_vl */ false);
  attributes.set_rex_vex_w_reverted();
  int encode = simd_prefix_and_encode(dst, dst, src, VEX_SIMD_F2, VEX_OPCODE_0F, &attributes);
  emit_int8(0x10);
  emit_int8((unsigned char)(0xC0 | encode));
}

void Assembler::movsd(XMMRegister dst, Address src) {
  NOT_LP64(assert(VM_Version::supports_sse2(), ""));
  InstructionMark im(this);
  InstructionAttr attributes(AVX_128bit, /* rex_w */ VM_Version::supports_evex(), /* legacy_mode */ false, /* no_mask_reg */ true, /* uses_vl */ false);
  attributes.set_address_attributes(/* tuple_type */ EVEX_T1S, /* input_size_in_bits */ EVEX_64bit);
  attributes.set_rex_vex_w_reverted();
  simd_prefix(dst, xnoreg, src, VEX_SIMD_F2, VEX_OPCODE_0F, &attributes);
  emit_int8(0x10);
  emit_operand(dst, src);
}

void Assembler::movsd(Address dst, XMMRegister src) {
  NOT_LP64(assert(VM_Version::supports_sse2(), ""));
  InstructionMark im(this);
  InstructionAttr attributes(AVX_128bit, /* rex_w */ VM_Version::supports_evex(), /* legacy_mode */ false, /* no_mask_reg */ true, /* uses_vl */ false);
  attributes.set_address_attributes(/* tuple_type */ EVEX_T1S, /* input_size_in_bits */ EVEX_64bit);
  attributes.reset_is_clear_context();
  attributes.set_rex_vex_w_reverted();
  simd_prefix(src, xnoreg, dst, VEX_SIMD_F2, VEX_OPCODE_0F, &attributes);
  emit_int8(0x11);
  emit_operand(src, dst);
}

void Assembler::movss(XMMRegister dst, XMMRegister src) {
  NOT_LP64(assert(VM_Version::supports_sse(), ""));
  InstructionAttr attributes(AVX_128bit, /* rex_w */ false, /* legacy_mode */ false, /* no_mask_reg */ true, /* uses_vl */ false);
  int encode = simd_prefix_and_encode(dst, dst, src, VEX_SIMD_F3, VEX_OPCODE_0F, &attributes);
  emit_int8(0x10);
  emit_int8((unsigned char)(0xC0 | encode));
}

void Assembler::movss(XMMRegister dst, Address src) {
  NOT_LP64(assert(VM_Version::supports_sse(), ""));
  InstructionMark im(this);
  InstructionAttr attributes(AVX_128bit, /* rex_w */ false, /* legacy_mode */ false, /* no_mask_reg */ true, /* uses_vl */ false);
  attributes.set_address_attributes(/* tuple_type */ EVEX_T1S, /* input_size_in_bits */ EVEX_32bit);
  simd_prefix(dst, xnoreg, src, VEX_SIMD_F3, VEX_OPCODE_0F, &attributes);
  emit_int8(0x10);
  emit_operand(dst, src);
}

void Assembler::movss(Address dst, XMMRegister src) {
  NOT_LP64(assert(VM_Version::supports_sse(), ""));
  InstructionMark im(this);
  InstructionAttr attributes(AVX_128bit, /* rex_w */ false, /* legacy_mode */ false, /* no_mask_reg */ true, /* uses_vl */ false);
  attributes.set_address_attributes(/* tuple_type */ EVEX_T1S, /* input_size_in_bits */ EVEX_32bit);
  attributes.reset_is_clear_context();
  simd_prefix(src, xnoreg, dst, VEX_SIMD_F3, VEX_OPCODE_0F, &attributes);
  emit_int8(0x11);
  emit_operand(src, dst);
}

void Assembler::movswl(Register dst, Address src) { // movsxw
  InstructionMark im(this);
  prefix(src, dst);
  emit_int8(0x0F);
  emit_int8((unsigned char)0xBF);
  emit_operand(dst, src);
}

void Assembler::movswl(Register dst, Register src) { // movsxw
  int encode = prefix_and_encode(dst->encoding(), src->encoding());
  emit_int8(0x0F);
  emit_int8((unsigned char)0xBF);
  emit_int8((unsigned char)(0xC0 | encode));
}

void Assembler::movw(Address dst, int imm16) {
  InstructionMark im(this);

  emit_int8(0x66); // switch to 16-bit mode
  prefix(dst);
  emit_int8((unsigned char)0xC7);
  emit_operand(rax, dst, 2);
  emit_int16(imm16);
}

void Assembler::movw(Register dst, Address src) {
  InstructionMark im(this);
  emit_int8(0x66);
  prefix(src, dst);
  emit_int8((unsigned char)0x8B);
  emit_operand(dst, src);
}

void Assembler::movw(Address dst, Register src) {
  InstructionMark im(this);
  emit_int8(0x66);
  prefix(dst, src);
  emit_int8((unsigned char)0x89);
  emit_operand(src, dst);
}

void Assembler::movzbl(Register dst, Address src) { // movzxb
  InstructionMark im(this);
  prefix(src, dst);
  emit_int8(0x0F);
  emit_int8((unsigned char)0xB6);
  emit_operand(dst, src);
}

void Assembler::movzbl(Register dst, Register src) { // movzxb
  NOT_LP64(assert(src->has_byte_register(), "must have byte register"));
  int encode = prefix_and_encode(dst->encoding(), false, src->encoding(), true);
  emit_int8(0x0F);
  emit_int8((unsigned char)0xB6);
  emit_int8(0xC0 | encode);
}

void Assembler::movzwl(Register dst, Address src) { // movzxw
  InstructionMark im(this);
  prefix(src, dst);
  emit_int8(0x0F);
  emit_int8((unsigned char)0xB7);
  emit_operand(dst, src);
}

void Assembler::movzwl(Register dst, Register src) { // movzxw
  int encode = prefix_and_encode(dst->encoding(), src->encoding());
  emit_int8(0x0F);
  emit_int8((unsigned char)0xB7);
  emit_int8(0xC0 | encode);
}

void Assembler::mull(Address src) {
  InstructionMark im(this);
  prefix(src);
  emit_int8((unsigned char)0xF7);
  emit_operand(rsp, src);
}

void Assembler::mull(Register src) {
  int encode = prefix_and_encode(src->encoding());
  emit_int8((unsigned char)0xF7);
  emit_int8((unsigned char)(0xE0 | encode));
}

void Assembler::mulsd(XMMRegister dst, Address src) {
  NOT_LP64(assert(VM_Version::supports_sse2(), ""));
  InstructionMark im(this);
  InstructionAttr attributes(AVX_128bit, /* rex_w */ VM_Version::supports_evex(), /* legacy_mode */ false, /* no_mask_reg */ true, /* uses_vl */ false);
  attributes.set_address_attributes(/* tuple_type */ EVEX_T1S, /* input_size_in_bits */ EVEX_64bit);
  attributes.set_rex_vex_w_reverted();
  simd_prefix(dst, dst, src, VEX_SIMD_F2, VEX_OPCODE_0F, &attributes);
  emit_int8(0x59);
  emit_operand(dst, src);
}

void Assembler::mulsd(XMMRegister dst, XMMRegister src) {
  NOT_LP64(assert(VM_Version::supports_sse2(), ""));
  InstructionAttr attributes(AVX_128bit, /* rex_w */ VM_Version::supports_evex(), /* legacy_mode */ false, /* no_mask_reg */ true, /* uses_vl */ false);
  attributes.set_rex_vex_w_reverted();
  int encode = simd_prefix_and_encode(dst, dst, src, VEX_SIMD_F2, VEX_OPCODE_0F, &attributes);
  emit_int8(0x59);
  emit_int8((unsigned char)(0xC0 | encode));
}

void Assembler::mulss(XMMRegister dst, Address src) {
  NOT_LP64(assert(VM_Version::supports_sse(), ""));
  InstructionMark im(this);
  InstructionAttr attributes(AVX_128bit, /* rex_w */ false, /* legacy_mode */ false, /* no_mask_reg */ true, /* uses_vl */ false);
  attributes.set_address_attributes(/* tuple_type */ EVEX_T1S, /* input_size_in_bits */ EVEX_32bit);
  simd_prefix(dst, dst, src, VEX_SIMD_F3, VEX_OPCODE_0F, &attributes);
  emit_int8(0x59);
  emit_operand(dst, src);
}

void Assembler::mulss(XMMRegister dst, XMMRegister src) {
  NOT_LP64(assert(VM_Version::supports_sse(), ""));
  InstructionAttr attributes(AVX_128bit, /* rex_w */ false, /* legacy_mode */ false, /* no_mask_reg */ true, /* uses_vl */ false);
  int encode = simd_prefix_and_encode(dst, dst, src, VEX_SIMD_F3, VEX_OPCODE_0F, &attributes);
  emit_int8(0x59);
  emit_int8((unsigned char)(0xC0 | encode));
}

void Assembler::negl(Register dst) {
  int encode = prefix_and_encode(dst->encoding());
  emit_int8((unsigned char)0xF7);
  emit_int8((unsigned char)(0xD8 | encode));
}

void Assembler::nop(int i) {
#ifdef ASSERT
  assert(i > 0, " ");
  // The fancy nops aren't currently recognized by debuggers making it a
  // pain to disassemble code while debugging. If asserts are on clearly
  // speed is not an issue so simply use the single byte traditional nop
  // to do alignment.

  for (; i > 0 ; i--) emit_int8((unsigned char)0x90);
  return;

#endif // ASSERT

  if (UseAddressNop && VM_Version::is_intel()) {
    //
    // Using multi-bytes nops "0x0F 0x1F [address]" for Intel
    //  1: 0x90
    //  2: 0x66 0x90
    //  3: 0x66 0x66 0x90 (don't use "0x0F 0x1F 0x00" - need patching safe padding)
    //  4: 0x0F 0x1F 0x40 0x00
    //  5: 0x0F 0x1F 0x44 0x00 0x00
    //  6: 0x66 0x0F 0x1F 0x44 0x00 0x00
    //  7: 0x0F 0x1F 0x80 0x00 0x00 0x00 0x00
    //  8: 0x0F 0x1F 0x84 0x00 0x00 0x00 0x00 0x00
    //  9: 0x66 0x0F 0x1F 0x84 0x00 0x00 0x00 0x00 0x00
    // 10: 0x66 0x66 0x0F 0x1F 0x84 0x00 0x00 0x00 0x00 0x00
    // 11: 0x66 0x66 0x66 0x0F 0x1F 0x84 0x00 0x00 0x00 0x00 0x00

    // The rest coding is Intel specific - don't use consecutive address nops

    // 12: 0x0F 0x1F 0x84 0x00 0x00 0x00 0x00 0x00 0x66 0x66 0x66 0x90
    // 13: 0x66 0x0F 0x1F 0x84 0x00 0x00 0x00 0x00 0x00 0x66 0x66 0x66 0x90
    // 14: 0x66 0x66 0x0F 0x1F 0x84 0x00 0x00 0x00 0x00 0x00 0x66 0x66 0x66 0x90
    // 15: 0x66 0x66 0x66 0x0F 0x1F 0x84 0x00 0x00 0x00 0x00 0x00 0x66 0x66 0x66 0x90

    while(i >= 15) {
      // For Intel don't generate consecutive addess nops (mix with regular nops)
      i -= 15;
      emit_int8(0x66);   // size prefix
      emit_int8(0x66);   // size prefix
      emit_int8(0x66);   // size prefix
      addr_nop_8();
      emit_int8(0x66);   // size prefix
      emit_int8(0x66);   // size prefix
      emit_int8(0x66);   // size prefix
      emit_int8((unsigned char)0x90);
                         // nop
    }
    switch (i) {
      case 14:
        emit_int8(0x66); // size prefix
      case 13:
        emit_int8(0x66); // size prefix
      case 12:
        addr_nop_8();
        emit_int8(0x66); // size prefix
        emit_int8(0x66); // size prefix
        emit_int8(0x66); // size prefix
        emit_int8((unsigned char)0x90);
                         // nop
        break;
      case 11:
        emit_int8(0x66); // size prefix
      case 10:
        emit_int8(0x66); // size prefix
      case 9:
        emit_int8(0x66); // size prefix
      case 8:
        addr_nop_8();
        break;
      case 7:
        addr_nop_7();
        break;
      case 6:
        emit_int8(0x66); // size prefix
      case 5:
        addr_nop_5();
        break;
      case 4:
        addr_nop_4();
        break;
      case 3:
        // Don't use "0x0F 0x1F 0x00" - need patching safe padding
        emit_int8(0x66); // size prefix
      case 2:
        emit_int8(0x66); // size prefix
      case 1:
        emit_int8((unsigned char)0x90);
                         // nop
        break;
      default:
        assert(i == 0, " ");
    }
    return;
  }
  if (UseAddressNop && VM_Version::is_amd()) {
    //
    // Using multi-bytes nops "0x0F 0x1F [address]" for AMD.
    //  1: 0x90
    //  2: 0x66 0x90
    //  3: 0x66 0x66 0x90 (don't use "0x0F 0x1F 0x00" - need patching safe padding)
    //  4: 0x0F 0x1F 0x40 0x00
    //  5: 0x0F 0x1F 0x44 0x00 0x00
    //  6: 0x66 0x0F 0x1F 0x44 0x00 0x00
    //  7: 0x0F 0x1F 0x80 0x00 0x00 0x00 0x00
    //  8: 0x0F 0x1F 0x84 0x00 0x00 0x00 0x00 0x00
    //  9: 0x66 0x0F 0x1F 0x84 0x00 0x00 0x00 0x00 0x00
    // 10: 0x66 0x66 0x0F 0x1F 0x84 0x00 0x00 0x00 0x00 0x00
    // 11: 0x66 0x66 0x66 0x0F 0x1F 0x84 0x00 0x00 0x00 0x00 0x00

    // The rest coding is AMD specific - use consecutive address nops

    // 12: 0x66 0x0F 0x1F 0x44 0x00 0x00 0x66 0x0F 0x1F 0x44 0x00 0x00
    // 13: 0x0F 0x1F 0x80 0x00 0x00 0x00 0x00 0x66 0x0F 0x1F 0x44 0x00 0x00
    // 14: 0x0F 0x1F 0x80 0x00 0x00 0x00 0x00 0x0F 0x1F 0x80 0x00 0x00 0x00 0x00
    // 15: 0x0F 0x1F 0x84 0x00 0x00 0x00 0x00 0x00 0x0F 0x1F 0x80 0x00 0x00 0x00 0x00
    // 16: 0x0F 0x1F 0x84 0x00 0x00 0x00 0x00 0x00 0x0F 0x1F 0x84 0x00 0x00 0x00 0x00 0x00
    //     Size prefixes (0x66) are added for larger sizes

    while(i >= 22) {
      i -= 11;
      emit_int8(0x66); // size prefix
      emit_int8(0x66); // size prefix
      emit_int8(0x66); // size prefix
      addr_nop_8();
    }
    // Generate first nop for size between 21-12
    switch (i) {
      case 21:
        i -= 1;
        emit_int8(0x66); // size prefix
      case 20:
      case 19:
        i -= 1;
        emit_int8(0x66); // size prefix
      case 18:
      case 17:
        i -= 1;
        emit_int8(0x66); // size prefix
      case 16:
      case 15:
        i -= 8;
        addr_nop_8();
        break;
      case 14:
      case 13:
        i -= 7;
        addr_nop_7();
        break;
      case 12:
        i -= 6;
        emit_int8(0x66); // size prefix
        addr_nop_5();
        break;
      default:
        assert(i < 12, " ");
    }

    // Generate second nop for size between 11-1
    switch (i) {
      case 11:
        emit_int8(0x66); // size prefix
      case 10:
        emit_int8(0x66); // size prefix
      case 9:
        emit_int8(0x66); // size prefix
      case 8:
        addr_nop_8();
        break;
      case 7:
        addr_nop_7();
        break;
      case 6:
        emit_int8(0x66); // size prefix
      case 5:
        addr_nop_5();
        break;
      case 4:
        addr_nop_4();
        break;
      case 3:
        // Don't use "0x0F 0x1F 0x00" - need patching safe padding
        emit_int8(0x66); // size prefix
      case 2:
        emit_int8(0x66); // size prefix
      case 1:
        emit_int8((unsigned char)0x90);
                         // nop
        break;
      default:
        assert(i == 0, " ");
    }
    return;
  }

  if (UseAddressNop && VM_Version::is_zx()) {
    //
    // Using multi-bytes nops "0x0F 0x1F [address]" for ZX
    //  1: 0x90
    //  2: 0x66 0x90
    //  3: 0x66 0x66 0x90 (don't use "0x0F 0x1F 0x00" - need patching safe padding)
    //  4: 0x0F 0x1F 0x40 0x00
    //  5: 0x0F 0x1F 0x44 0x00 0x00
    //  6: 0x66 0x0F 0x1F 0x44 0x00 0x00
    //  7: 0x0F 0x1F 0x80 0x00 0x00 0x00 0x00
    //  8: 0x0F 0x1F 0x84 0x00 0x00 0x00 0x00 0x00
    //  9: 0x66 0x0F 0x1F 0x84 0x00 0x00 0x00 0x00 0x00
    // 10: 0x66 0x66 0x0F 0x1F 0x84 0x00 0x00 0x00 0x00 0x00
    // 11: 0x66 0x66 0x66 0x0F 0x1F 0x84 0x00 0x00 0x00 0x00 0x00

    // The rest coding is ZX specific - don't use consecutive address nops

    // 12: 0x0F 0x1F 0x84 0x00 0x00 0x00 0x00 0x00 0x66 0x66 0x66 0x90
    // 13: 0x66 0x0F 0x1F 0x84 0x00 0x00 0x00 0x00 0x00 0x66 0x66 0x66 0x90
    // 14: 0x66 0x66 0x0F 0x1F 0x84 0x00 0x00 0x00 0x00 0x00 0x66 0x66 0x66 0x90
    // 15: 0x66 0x66 0x66 0x0F 0x1F 0x84 0x00 0x00 0x00 0x00 0x00 0x66 0x66 0x66 0x90

    while (i >= 15) {
      // For ZX don't generate consecutive addess nops (mix with regular nops)
      i -= 15;
      emit_int8(0x66);   // size prefix
      emit_int8(0x66);   // size prefix
      emit_int8(0x66);   // size prefix
      addr_nop_8();
      emit_int8(0x66);   // size prefix
      emit_int8(0x66);   // size prefix
      emit_int8(0x66);   // size prefix
      emit_int8((unsigned char)0x90);
                         // nop
    }
    switch (i) {
      case 14:
        emit_int8(0x66); // size prefix
      case 13:
        emit_int8(0x66); // size prefix
      case 12:
        addr_nop_8();
        emit_int8(0x66); // size prefix
        emit_int8(0x66); // size prefix
        emit_int8(0x66); // size prefix
        emit_int8((unsigned char)0x90);
                         // nop
        break;
      case 11:
        emit_int8(0x66); // size prefix
      case 10:
        emit_int8(0x66); // size prefix
      case 9:
        emit_int8(0x66); // size prefix
      case 8:
        addr_nop_8();
        break;
      case 7:
        addr_nop_7();
        break;
      case 6:
        emit_int8(0x66); // size prefix
      case 5:
        addr_nop_5();
        break;
      case 4:
        addr_nop_4();
        break;
      case 3:
        // Don't use "0x0F 0x1F 0x00" - need patching safe padding
        emit_int8(0x66); // size prefix
      case 2:
        emit_int8(0x66); // size prefix
      case 1:
        emit_int8((unsigned char)0x90);
                         // nop
        break;
      default:
        assert(i == 0, " ");
    }
    return;
  }

  // Using nops with size prefixes "0x66 0x90".
  // From AMD Optimization Guide:
  //  1: 0x90
  //  2: 0x66 0x90
  //  3: 0x66 0x66 0x90
  //  4: 0x66 0x66 0x66 0x90
  //  5: 0x66 0x66 0x90 0x66 0x90
  //  6: 0x66 0x66 0x90 0x66 0x66 0x90
  //  7: 0x66 0x66 0x66 0x90 0x66 0x66 0x90
  //  8: 0x66 0x66 0x66 0x90 0x66 0x66 0x66 0x90
  //  9: 0x66 0x66 0x90 0x66 0x66 0x90 0x66 0x66 0x90
  // 10: 0x66 0x66 0x66 0x90 0x66 0x66 0x90 0x66 0x66 0x90
  //
  while(i > 12) {
    i -= 4;
    emit_int8(0x66); // size prefix
    emit_int8(0x66);
    emit_int8(0x66);
    emit_int8((unsigned char)0x90);
                     // nop
  }
  // 1 - 12 nops
  if(i > 8) {
    if(i > 9) {
      i -= 1;
      emit_int8(0x66);
    }
    i -= 3;
    emit_int8(0x66);
    emit_int8(0x66);
    emit_int8((unsigned char)0x90);
  }
  // 1 - 8 nops
  if(i > 4) {
    if(i > 6) {
      i -= 1;
      emit_int8(0x66);
    }
    i -= 3;
    emit_int8(0x66);
    emit_int8(0x66);
    emit_int8((unsigned char)0x90);
  }
  switch (i) {
    case 4:
      emit_int8(0x66);
    case 3:
      emit_int8(0x66);
    case 2:
      emit_int8(0x66);
    case 1:
      emit_int8((unsigned char)0x90);
      break;
    default:
      assert(i == 0, " ");
  }
}

void Assembler::notl(Register dst) {
  int encode = prefix_and_encode(dst->encoding());
  emit_int8((unsigned char)0xF7);
  emit_int8((unsigned char)(0xD0 | encode));
}

void Assembler::orb(Register dst, Register src) {
  (void)prefix_and_encode(dst->encoding(), src->encoding());
  emit_arith(0x0A, 0xC0, dst, src);
}

void Assembler::orw(Register dst, Register src) {
  (void)prefix_and_encode(dst->encoding(), src->encoding());
  emit_arith(0x0B, 0xC0, dst, src);
}

void Assembler::orl(Address dst, int32_t imm32) {
  InstructionMark im(this);
  prefix(dst);
  emit_arith_operand(0x81, rcx, dst, imm32);
}

void Assembler::orl(Register dst, int32_t imm32) {
  prefix(dst);
  emit_arith(0x81, 0xC8, dst, imm32);
}

void Assembler::orl(Register dst, Address src) {
  InstructionMark im(this);
  prefix(src, dst);
  emit_int8(0x0B);
  emit_operand(dst, src);
}

void Assembler::orl(Register dst, Register src) {
  (void) prefix_and_encode(dst->encoding(), src->encoding());
  emit_arith(0x0B, 0xC0, dst, src);
}

void Assembler::orl(Address dst, Register src) {
  InstructionMark im(this);
  prefix(dst, src);
  emit_int8(0x09);
  emit_operand(src, dst);
}

void Assembler::orb(Address dst, int imm8) {
  InstructionMark im(this);
  prefix(dst);
  emit_int8((unsigned char)0x80);
  emit_operand(rcx, dst, 1);
  emit_int8(imm8);
}

void Assembler::packuswb(XMMRegister dst, Address src) {
  NOT_LP64(assert(VM_Version::supports_sse2(), ""));
  assert((UseAVX > 0), "SSE mode requires address alignment 16 bytes");
  InstructionMark im(this);
  InstructionAttr attributes(AVX_128bit, /* rex_w */ false, /* legacy_mode */ _legacy_mode_bw, /* no_mask_reg */ true, /* uses_vl */ true);
  attributes.set_address_attributes(/* tuple_type */ EVEX_FV, /* input_size_in_bits */ EVEX_32bit);
  simd_prefix(dst, dst, src, VEX_SIMD_66, VEX_OPCODE_0F, &attributes);
  emit_int8(0x67);
  emit_operand(dst, src);
}

void Assembler::packuswb(XMMRegister dst, XMMRegister src) {
  NOT_LP64(assert(VM_Version::supports_sse2(), ""));
  InstructionAttr attributes(AVX_128bit, /* rex_w */ false, /* legacy_mode */ _legacy_mode_bw, /* no_mask_reg */ true, /* uses_vl */ true);
  int encode = simd_prefix_and_encode(dst, dst, src, VEX_SIMD_66, VEX_OPCODE_0F, &attributes);
  emit_int8(0x67);
  emit_int8((unsigned char)(0xC0 | encode));
}

void Assembler::vpackuswb(XMMRegister dst, XMMRegister nds, XMMRegister src, int vector_len) {
  assert(UseAVX > 0, "some form of AVX must be enabled");
  InstructionAttr attributes(vector_len, /* vex_w */ false, /* legacy_mode */ _legacy_mode_bw, /* no_mask_reg */ true, /* uses_vl */ true);
  int encode = vex_prefix_and_encode(dst->encoding(), nds->encoding(), src->encoding(), VEX_SIMD_66, VEX_OPCODE_0F, &attributes);
  emit_int8(0x67);
  emit_int8((unsigned char)(0xC0 | encode));
}

void Assembler::vpackusdw(XMMRegister dst, XMMRegister nds, XMMRegister src, int vector_len) {
  assert(UseAVX > 0, "some form of AVX must be enabled");
  InstructionAttr attributes(vector_len, /* vex_w */ false, /* legacy_mode */ _legacy_mode_bw, /* no_mask_reg */ true, /* uses_vl */ true);
  int encode = vex_prefix_and_encode(dst->encoding(), nds->encoding(), src->encoding(), VEX_SIMD_66, VEX_OPCODE_0F_38, &attributes);
  emit_int8(0x2B);
  emit_int8((unsigned char)(0xC0 | encode));
}

void Assembler::vpermq(XMMRegister dst, XMMRegister src, int imm8, int vector_len) {
  assert(VM_Version::supports_avx2(), "");
  // VEX.256.66.0F3A.W1 00 /r ib
  InstructionAttr attributes(vector_len, /* rex_w */ true, /* legacy_mode */ false, /* no_mask_reg */ false, /* uses_vl */ true);
  int encode = vex_prefix_and_encode(dst->encoding(), 0, src->encoding(), VEX_SIMD_66, VEX_OPCODE_0F_3A, &attributes);
  emit_int8(0x00);
  emit_int8(0xC0 | encode);
  emit_int8(imm8);
}

void Assembler::vpermd(XMMRegister dst, XMMRegister nds, XMMRegister src) {
  assert(VM_Version::supports_avx2(), "");
  // VEX.NDS.256.66.0F38.W0 36 /r
  InstructionAttr attributes(AVX_256bit, /* rex_w */ false, /* legacy_mode */ true, /* no_mask_reg */ false, /* uses_vl */ false);
  int encode = vex_prefix_and_encode(dst->encoding(), nds->encoding(), src->encoding(), VEX_SIMD_66, VEX_OPCODE_0F_38, &attributes);
  emit_int8(0x36);
  emit_int8(0xC0 | encode);
}

void Assembler::vpermd(XMMRegister dst, XMMRegister nds, Address src) {
  assert(VM_Version::supports_avx2(), "");
  // VEX.NDS.256.66.0F38.W0 36 /r
  InstructionMark im(this);
  InstructionAttr attributes(AVX_256bit, /* rex_w */ false, /* legacy_mode */ true, /* no_mask_reg */ false, /* uses_vl */ false);
  vex_prefix(src, nds->encoding(), dst->encoding(), VEX_SIMD_66, VEX_OPCODE_0F_38, &attributes);
  emit_int8(0x36);
  emit_operand(dst, src);
}

void Assembler::vperm2i128(XMMRegister dst,  XMMRegister nds, XMMRegister src, int imm8) {
  assert(VM_Version::supports_avx2(), "");
  InstructionAttr attributes(AVX_256bit, /* rex_w */ false, /* legacy_mode */ true, /* no_mask_reg */ false, /* uses_vl */ false);
  int encode = vex_prefix_and_encode(dst->encoding(), nds->encoding(), src->encoding(), VEX_SIMD_66, VEX_OPCODE_0F_3A, &attributes);
  emit_int8(0x46);
  emit_int8(0xC0 | encode);
  emit_int8(imm8);
}

void Assembler::vperm2f128(XMMRegister dst, XMMRegister nds, XMMRegister src, int imm8) {
  assert(VM_Version::supports_avx(), "");
  InstructionAttr attributes(AVX_256bit, /* rex_w */ false, /* legacy_mode */ true, /* no_mask_reg */ false, /* uses_vl */ false);
  int encode = vex_prefix_and_encode(dst->encoding(), nds->encoding(), src->encoding(), VEX_SIMD_66, VEX_OPCODE_0F_3A, &attributes);
  emit_int8(0x06);
  emit_int8(0xC0 | encode);
  emit_int8(imm8);
}

<<<<<<< HEAD
void Assembler::vpermilps(XMMRegister dst, XMMRegister src, int imm8, int vector_len) {
  assert(VM_Version::supports_avx(), "");
  InstructionAttr attributes(vector_len, /* rex_w */ false, /* legacy_mode */ true, /* no_mask_reg */ true, /* uses_vl */ true);
  int encode = vex_prefix_and_encode(dst->encoding(), 0, src->encoding(), VEX_SIMD_66, VEX_OPCODE_0F_3A, &attributes);
  emit_int8(0x04);
  emit_int8(0xC0 | encode);
  emit_int8(imm8);
}

void Assembler::vpermpd(XMMRegister dst, XMMRegister src, int imm8, int vector_len) {
  assert(VM_Version::supports_avx2(), "");
  InstructionAttr attributes(vector_len, /* rex_w */ true, /* legacy_mode */ true, /* no_mask_reg */ true, /* uses_vl */ true);
  int encode = vex_prefix_and_encode(dst->encoding(), 0, src->encoding(), VEX_SIMD_66, VEX_OPCODE_0F_3A, &attributes);
  emit_int8(0x01);
  emit_int8(0xC0 | encode);
  emit_int8(imm8);
}
=======
void Assembler::evpermi2q(XMMRegister dst, XMMRegister nds, XMMRegister src, int vector_len) {
  assert(VM_Version::supports_evex(), "");
  InstructionAttr attributes(vector_len, /* vex_w */ true, /* legacy_mode */ false, /* no_mask_reg */ true, /* uses_vl */ true);
  attributes.set_is_evex_instruction();
  int encode = vex_prefix_and_encode(dst->encoding(), nds->encoding(), src->encoding(), VEX_SIMD_66, VEX_OPCODE_0F_38, &attributes);
  emit_int8(0x76);
  emit_int8((unsigned char)(0xC0 | encode));
}

>>>>>>> 136331b7

void Assembler::pause() {
  emit_int8((unsigned char)0xF3);
  emit_int8((unsigned char)0x90);
}

void Assembler::ud2() {
  emit_int8(0x0F);
  emit_int8(0x0B);
}

void Assembler::pcmpestri(XMMRegister dst, Address src, int imm8) {
  assert(VM_Version::supports_sse4_2(), "");
  InstructionMark im(this);
  InstructionAttr attributes(AVX_128bit, /* rex_w */ false, /* legacy_mode */ true, /* no_mask_reg */ false, /* uses_vl */ false);
  simd_prefix(dst, xnoreg, src, VEX_SIMD_66, VEX_OPCODE_0F_3A, &attributes);
  emit_int8(0x61);
  emit_operand(dst, src);
  emit_int8(imm8);
}

void Assembler::pcmpestri(XMMRegister dst, XMMRegister src, int imm8) {
  assert(VM_Version::supports_sse4_2(), "");
  InstructionAttr attributes(AVX_128bit, /* rex_w */ false, /* legacy_mode */ true, /* no_mask_reg */ false, /* uses_vl */ false);
  int encode = simd_prefix_and_encode(dst, xnoreg, src, VEX_SIMD_66, VEX_OPCODE_0F_3A, &attributes);
  emit_int8(0x61);
  emit_int8((unsigned char)(0xC0 | encode));
  emit_int8(imm8);
}

// In this context, the dst vector contains the components that are equal, non equal components are zeroed in dst
void Assembler::pcmpeqb(XMMRegister dst, XMMRegister src) {
  assert(VM_Version::supports_sse2(), "");
  InstructionAttr attributes(AVX_128bit, /* rex_w */ false, /* legacy_mode */ true, /* no_mask_reg */ false, /* uses_vl */ false);
  int encode = simd_prefix_and_encode(dst, dst, src, VEX_SIMD_66, VEX_OPCODE_0F, &attributes);
  emit_int8(0x74);
  emit_int8((unsigned char)(0xC0 | encode));
}

// In this context, the dst vector contains the components that are equal, non equal components are zeroed in dst
void Assembler::vpcmpeqb(XMMRegister dst, XMMRegister nds, XMMRegister src, int vector_len) {
  assert(vector_len == AVX_128bit ? VM_Version::supports_avx() : VM_Version::supports_avx2(), "");
  assert(vector_len <= AVX_256bit, "evex encoding is different - has k register as dest");
  InstructionAttr attributes(vector_len, /* rex_w */ false, /* legacy_mode */ true, /* no_mask_reg */ true, /* uses_vl */ false);
  int encode = vex_prefix_and_encode(dst->encoding(), nds->encoding(), src->encoding(), VEX_SIMD_66, VEX_OPCODE_0F, &attributes);
  emit_int8(0x74);
  emit_int8((unsigned char)(0xC0 | encode));
}

// In this context, kdst is written the mask used to process the equal components
void Assembler::evpcmpeqb(KRegister kdst, XMMRegister nds, XMMRegister src, int vector_len) {
  assert(VM_Version::supports_avx512bw(), "");
  InstructionAttr attributes(vector_len, /* rex_w */ false, /* legacy_mode */ false, /* no_mask_reg */ true, /* uses_vl */ true);
  attributes.set_is_evex_instruction();
  int encode = vex_prefix_and_encode(kdst->encoding(), nds->encoding(), src->encoding(), VEX_SIMD_66, VEX_OPCODE_0F, &attributes);
  emit_int8(0x74);
  emit_int8((unsigned char)(0xC0 | encode));
}

void Assembler::evpcmpgtb(KRegister kdst, XMMRegister nds, Address src, int vector_len) {
  assert(VM_Version::supports_avx512vlbw(), "");
  InstructionMark im(this);
  InstructionAttr attributes(vector_len, /* rex_w */ false, /* legacy_mode */ false, /* no_mask_reg */ true, /* uses_vl */ false);
  attributes.set_address_attributes(/* tuple_type */ EVEX_FVM, /* input_size_in_bits */ EVEX_NObit);
  attributes.set_is_evex_instruction();
  int dst_enc = kdst->encoding();
  vex_prefix(src, nds->encoding(), dst_enc, VEX_SIMD_66, VEX_OPCODE_0F, &attributes);
  emit_int8(0x64);
  emit_operand(as_Register(dst_enc), src);
}

void Assembler::evpcmpgtb(KRegister kdst, KRegister mask, XMMRegister nds, Address src, int vector_len) {
  assert(is_vector_masking(), "");
  assert(VM_Version::supports_avx512vlbw(), "");
  InstructionMark im(this);
  InstructionAttr attributes(vector_len, /* rex_w */ false, /* legacy_mode */ false, /* no_mask_reg */ false, /* uses_vl */ false);
  attributes.set_address_attributes(/* tuple_type */ EVEX_FVM, /* input_size_in_bits */ EVEX_NObit);
  attributes.reset_is_clear_context();
  attributes.set_embedded_opmask_register_specifier(mask);
  attributes.set_is_evex_instruction();
  int dst_enc = kdst->encoding();
  vex_prefix(src, nds->encoding(), dst_enc, VEX_SIMD_66, VEX_OPCODE_0F, &attributes);
  emit_int8(0x64);
  emit_operand(as_Register(dst_enc), src);
}

void Assembler::evpcmpuw(KRegister kdst, XMMRegister nds, XMMRegister src, ComparisonPredicate vcc, int vector_len) {
  assert(VM_Version::supports_avx512vlbw(), "");
  InstructionAttr attributes(vector_len, /* rex_w */ true, /* legacy_mode */ false, /* no_mask_reg */ true, /* uses_vl */ false);
  attributes.set_is_evex_instruction();
  int encode = vex_prefix_and_encode(kdst->encoding(), nds->encoding(), src->encoding(), VEX_SIMD_66, VEX_OPCODE_0F_3A, &attributes);
  emit_int8(0x3E);
  emit_int8((unsigned char)(0xC0 | encode));
  emit_int8(vcc);
}

void Assembler::evpcmpuw(KRegister kdst, KRegister mask, XMMRegister nds, XMMRegister src, ComparisonPredicate vcc, int vector_len) {
  assert(is_vector_masking(), "");
  assert(VM_Version::supports_avx512vlbw(), "");
  InstructionAttr attributes(vector_len, /* rex_w */ true, /* legacy_mode */ false, /* no_mask_reg */ false, /* uses_vl */ false);
  attributes.reset_is_clear_context();
  attributes.set_embedded_opmask_register_specifier(mask);
  attributes.set_is_evex_instruction();
  int encode = vex_prefix_and_encode(kdst->encoding(), nds->encoding(), src->encoding(), VEX_SIMD_66, VEX_OPCODE_0F_3A, &attributes);
  emit_int8(0x3E);
  emit_int8((unsigned char)(0xC0 | encode));
  emit_int8(vcc);
}

void Assembler::evpcmpuw(KRegister kdst, XMMRegister nds, Address src, ComparisonPredicate vcc, int vector_len) {
  assert(VM_Version::supports_avx512vlbw(), "");
  InstructionMark im(this);
  InstructionAttr attributes(vector_len, /* rex_w */ true, /* legacy_mode */ false, /* no_mask_reg */ true, /* uses_vl */ false);
  attributes.set_address_attributes(/* tuple_type */ EVEX_FVM, /* input_size_in_bits */ EVEX_NObit);
  attributes.set_is_evex_instruction();
  int dst_enc = kdst->encoding();
  vex_prefix(src, nds->encoding(), kdst->encoding(), VEX_SIMD_66, VEX_OPCODE_0F_3A, &attributes);
  emit_int8(0x3E);
  emit_operand(as_Register(dst_enc), src);
  emit_int8(vcc);
}

void Assembler::evpcmpeqb(KRegister kdst, XMMRegister nds, Address src, int vector_len) {
  assert(VM_Version::supports_avx512bw(), "");
  InstructionMark im(this);
  InstructionAttr attributes(vector_len, /* rex_w */ false, /* legacy_mode */ false, /* no_mask_reg */ true, /* uses_vl */ false);
  attributes.set_is_evex_instruction();
  attributes.set_address_attributes(/* tuple_type */ EVEX_FVM, /* input_size_in_bits */ EVEX_NObit);
  int dst_enc = kdst->encoding();
  vex_prefix(src, nds->encoding(), dst_enc, VEX_SIMD_66, VEX_OPCODE_0F, &attributes);
  emit_int8(0x74);
  emit_operand(as_Register(dst_enc), src);
}

void Assembler::evpcmpeqb(KRegister kdst, KRegister mask, XMMRegister nds, Address src, int vector_len) {
  assert(VM_Version::supports_avx512vlbw(), "");
  assert(is_vector_masking(), "");    // For stub code use only
  InstructionMark im(this);
  InstructionAttr attributes(vector_len, /* vex_w */ false, /* legacy_mode */ false, /* no_reg_mask */ false, /* uses_vl */ false);
  attributes.set_address_attributes(/* tuple_type */ EVEX_FVM, /* input_size_in_bits */ EVEX_NObit);
  attributes.reset_is_clear_context();
  attributes.set_embedded_opmask_register_specifier(mask);
  attributes.set_is_evex_instruction();
  vex_prefix(src, nds->encoding(), kdst->encoding(), VEX_SIMD_66, VEX_OPCODE_0F, &attributes);
  emit_int8(0x74);
  emit_operand(as_Register(kdst->encoding()), src);
}

// In this context, the dst vector contains the components that are equal, non equal components are zeroed in dst
void Assembler::pcmpeqw(XMMRegister dst, XMMRegister src) {
  assert(VM_Version::supports_sse2(), "");
  InstructionAttr attributes(AVX_128bit, /* rex_w */ false, /* legacy_mode */ true, /* no_mask_reg */ false, /* uses_vl */ false);
  int encode = simd_prefix_and_encode(dst, dst, src, VEX_SIMD_66, VEX_OPCODE_0F, &attributes);
  emit_int8(0x75);
  emit_int8((unsigned char)(0xC0 | encode));
}

// In this context, the dst vector contains the components that are equal, non equal components are zeroed in dst
void Assembler::vpcmpeqw(XMMRegister dst, XMMRegister nds, XMMRegister src, int vector_len) {
  assert(vector_len == AVX_128bit ? VM_Version::supports_avx() : VM_Version::supports_avx2(), "");
  assert(vector_len <= AVX_256bit, "evex encoding is different - has k register as dest");
  InstructionAttr attributes(vector_len, /* rex_w */ false, /* legacy_mode */ true, /* no_mask_reg */ true, /* uses_vl */ false);
  int encode = vex_prefix_and_encode(dst->encoding(), nds->encoding(), src->encoding(), VEX_SIMD_66, VEX_OPCODE_0F, &attributes);
  emit_int8(0x75);
  emit_int8((unsigned char)(0xC0 | encode));
}

// In this context, kdst is written the mask used to process the equal components
void Assembler::evpcmpeqw(KRegister kdst, XMMRegister nds, XMMRegister src, int vector_len) {
  assert(VM_Version::supports_avx512bw(), "");
  InstructionAttr attributes(vector_len, /* rex_w */ false, /* legacy_mode */ false, /* no_mask_reg */ true, /* uses_vl */ true);
  attributes.set_is_evex_instruction();
  int encode = vex_prefix_and_encode(kdst->encoding(), nds->encoding(), src->encoding(), VEX_SIMD_66, VEX_OPCODE_0F, &attributes);
  emit_int8(0x75);
  emit_int8((unsigned char)(0xC0 | encode));
}

void Assembler::evpcmpeqw(KRegister kdst, XMMRegister nds, Address src, int vector_len) {
  assert(VM_Version::supports_avx512bw(), "");
  InstructionMark im(this);
  InstructionAttr attributes(vector_len, /* rex_w */ false, /* legacy_mode */ false, /* no_mask_reg */ true, /* uses_vl */ true);
  attributes.set_address_attributes(/* tuple_type */ EVEX_FVM, /* input_size_in_bits */ EVEX_NObit);
  attributes.set_is_evex_instruction();
  int dst_enc = kdst->encoding();
  vex_prefix(src, nds->encoding(), dst_enc, VEX_SIMD_66, VEX_OPCODE_0F, &attributes);
  emit_int8(0x75);
  emit_operand(as_Register(dst_enc), src);
}

// In this context, the dst vector contains the components that are equal, non equal components are zeroed in dst
void Assembler::pcmpeqd(XMMRegister dst, XMMRegister src) {
  assert(VM_Version::supports_sse2(), "");
  InstructionAttr attributes(AVX_128bit, /* rex_w */ false, /* legacy_mode */ true, /* no_mask_reg */ false, /* uses_vl */ false);
  int encode = simd_prefix_and_encode(dst, dst, src, VEX_SIMD_66, VEX_OPCODE_0F, &attributes);
  emit_int8(0x76);
  emit_int8((unsigned char)(0xC0 | encode));
}

// In this context, the dst vector contains the components that are equal, non equal components are zeroed in dst
void Assembler::vpcmpeqd(XMMRegister dst, XMMRegister nds, XMMRegister src, int vector_len) {
  assert(vector_len == AVX_128bit ? VM_Version::supports_avx() : VM_Version::supports_avx2(), "");
  assert(vector_len <= AVX_256bit, "evex encoding is different - has k register as dest");
  InstructionAttr attributes(vector_len, /* vex_w */ false, /* legacy_mode */ true, /* no_mask_reg */ true, /* uses_vl */ false);
  int encode = vex_prefix_and_encode(dst->encoding(), nds->encoding(), src->encoding(), VEX_SIMD_66, VEX_OPCODE_0F, &attributes);
  emit_int8((unsigned char)0x76);
  emit_int8((unsigned char)(0xC0 | encode));
}

// In this context, kdst is written the mask used to process the equal components
void Assembler::evpcmpeqd(KRegister kdst, KRegister mask, XMMRegister nds, XMMRegister src, int vector_len) {
  assert(VM_Version::supports_evex(), "");
  InstructionAttr attributes(vector_len, /* rex_w */ false, /* legacy_mode */ false, /* no_mask_reg */ false, /* uses_vl */ true);
  attributes.set_is_evex_instruction();
  attributes.reset_is_clear_context();
  attributes.set_embedded_opmask_register_specifier(mask);
  int encode = vex_prefix_and_encode(kdst->encoding(), nds->encoding(), src->encoding(), VEX_SIMD_66, VEX_OPCODE_0F, &attributes);
  emit_int8(0x76);
  emit_int8((unsigned char)(0xC0 | encode));
}

void Assembler::evpcmpeqd(KRegister kdst, KRegister mask, XMMRegister nds, Address src, int vector_len) {
  assert(VM_Version::supports_evex(), "");
  InstructionMark im(this);
  InstructionAttr attributes(vector_len, /* rex_w */ false, /* legacy_mode */ false, /* no_mask_reg */ false, /* uses_vl */ true);
  attributes.set_address_attributes(/* tuple_type */ EVEX_FV, /* input_size_in_bits */ EVEX_32bit);
  attributes.set_is_evex_instruction();
  attributes.reset_is_clear_context();
  attributes.set_embedded_opmask_register_specifier(mask);
  int dst_enc = kdst->encoding();
  vex_prefix(src, nds->encoding(), dst_enc, VEX_SIMD_66, VEX_OPCODE_0F, &attributes);
  emit_int8(0x76);
  emit_operand(as_Register(dst_enc), src);
}

// In this context, the dst vector contains the components that are equal, non equal components are zeroed in dst
void Assembler::pcmpeqq(XMMRegister dst, XMMRegister src) {
  assert(VM_Version::supports_sse4_1(), "");
  InstructionAttr attributes(AVX_128bit, /* rex_w */ false, /* legacy_mode */ true, /* no_mask_reg */ false, /* uses_vl */ false);
  int encode = simd_prefix_and_encode(dst, dst, src, VEX_SIMD_66, VEX_OPCODE_0F_38, &attributes);
  emit_int8(0x29);
  emit_int8((unsigned char)(0xC0 | encode));
}

// In this context, the dst vector contains the components that are equal, non equal components are zeroed in dst
void Assembler::vpcmpeqq(XMMRegister dst, XMMRegister nds, XMMRegister src, int vector_len) {
  assert(VM_Version::supports_avx(), "");
  InstructionAttr attributes(vector_len, /* rex_w */ false, /* legacy_mode */ true, /* no_mask_reg */ false, /* uses_vl */ false);
  int encode = vex_prefix_and_encode(dst->encoding(), nds->encoding(), src->encoding(), VEX_SIMD_66, VEX_OPCODE_0F_38, &attributes);
  emit_int8(0x29);
  emit_int8((unsigned char)(0xC0 | encode));
}

// In this context, kdst is written the mask used to process the equal components
void Assembler::evpcmpeqq(KRegister kdst, XMMRegister nds, XMMRegister src, int vector_len) {
  assert(VM_Version::supports_evex(), "");
  InstructionAttr attributes(vector_len, /* rex_w */ true, /* legacy_mode */ false, /* no_mask_reg */ false, /* uses_vl */ true);
  attributes.reset_is_clear_context();
  attributes.set_is_evex_instruction();
  int encode = vex_prefix_and_encode(kdst->encoding(), nds->encoding(), src->encoding(), VEX_SIMD_66, VEX_OPCODE_0F_38, &attributes);
  emit_int8(0x29);
  emit_int8((unsigned char)(0xC0 | encode));
}

// In this context, kdst is written the mask used to process the equal components
void Assembler::evpcmpeqq(KRegister kdst, XMMRegister nds, Address src, int vector_len) {
  assert(VM_Version::supports_evex(), "");
  InstructionMark im(this);
  InstructionAttr attributes(vector_len, /* rex_w */ true, /* legacy_mode */ false, /* no_mask_reg */ false, /* uses_vl */ true);
  attributes.reset_is_clear_context();
  attributes.set_is_evex_instruction();
  attributes.set_address_attributes(/* tuple_type */ EVEX_FV, /* input_size_in_bits */ EVEX_64bit);
  int dst_enc = kdst->encoding();
  vex_prefix(src, nds->encoding(), dst_enc, VEX_SIMD_66, VEX_OPCODE_0F_38, &attributes);
  emit_int8(0x29);
  emit_operand(as_Register(dst_enc), src);
}

void Assembler::pcmpgtq(XMMRegister dst, XMMRegister src) {
  assert(VM_Version::supports_sse4_1(), "");
  InstructionAttr attributes(AVX_128bit, /* rex_w */ false, /* legacy_mode */ true, /* no_mask_reg */ false, /* uses_vl */ false);
  int encode = simd_prefix_and_encode(dst, dst, src, VEX_SIMD_66, VEX_OPCODE_0F_38, &attributes);
  emit_int8(0x37);
  emit_int8((unsigned char)(0xC0 | encode));
}

void Assembler::pmovmskb(Register dst, XMMRegister src) {
  assert(VM_Version::supports_sse2(), "");
  InstructionAttr attributes(AVX_128bit, /* rex_w */ false, /* legacy_mode */ true, /* no_mask_reg */ false, /* uses_vl */ false);
  int encode = simd_prefix_and_encode(as_XMMRegister(dst->encoding()), xnoreg, src, VEX_SIMD_66, VEX_OPCODE_0F, &attributes);
  emit_int8((unsigned char)0xD7);
  emit_int8((unsigned char)(0xC0 | encode));
}

void Assembler::vpmovmskb(Register dst, XMMRegister src) {
  assert(VM_Version::supports_avx2(), "");
  InstructionAttr attributes(AVX_256bit, /* rex_w */ false, /* legacy_mode */ true, /* no_mask_reg */ false, /* uses_vl */ false);
  int encode = vex_prefix_and_encode(dst->encoding(), 0, src->encoding(), VEX_SIMD_66, VEX_OPCODE_0F, &attributes);
  emit_int8((unsigned char)0xD7);
  emit_int8((unsigned char)(0xC0 | encode));
}

void Assembler::pextrd(Register dst, XMMRegister src, int imm8) {
  assert(VM_Version::supports_sse4_1(), "");
  InstructionAttr attributes(AVX_128bit, /* rex_w */ false, /* legacy_mode */ _legacy_mode_dq, /* no_mask_reg */ true, /* uses_vl */ false);
  int encode = simd_prefix_and_encode(src, xnoreg, as_XMMRegister(dst->encoding()), VEX_SIMD_66, VEX_OPCODE_0F_3A, &attributes);
  emit_int8(0x16);
  emit_int8((unsigned char)(0xC0 | encode));
  emit_int8(imm8);
}

void Assembler::pextrd(Address dst, XMMRegister src, int imm8) {
  assert(VM_Version::supports_sse4_1(), "");
  InstructionAttr attributes(AVX_128bit, /* rex_w */ false, /* legacy_mode */ _legacy_mode_dq, /* no_mask_reg */ true, /* uses_vl */ false);
  attributes.set_address_attributes(/* tuple_type */ EVEX_T1S, /* input_size_in_bits */ EVEX_32bit);
  simd_prefix(src, xnoreg, dst, VEX_SIMD_66, VEX_OPCODE_0F_3A, &attributes);
  emit_int8(0x16);
  emit_operand(src, dst);
  emit_int8(imm8);
}

void Assembler::pextrq(Register dst, XMMRegister src, int imm8) {
  assert(VM_Version::supports_sse4_1(), "");
  InstructionAttr attributes(AVX_128bit, /* rex_w */ true, /* legacy_mode */ _legacy_mode_dq, /* no_mask_reg */ true, /* uses_vl */ false);
  int encode = simd_prefix_and_encode(src, xnoreg, as_XMMRegister(dst->encoding()), VEX_SIMD_66, VEX_OPCODE_0F_3A, &attributes);
  emit_int8(0x16);
  emit_int8((unsigned char)(0xC0 | encode));
  emit_int8(imm8);
}

void Assembler::pextrq(Address dst, XMMRegister src, int imm8) {
  assert(VM_Version::supports_sse4_1(), "");
  InstructionAttr attributes(AVX_128bit, /* rex_w */ true, /* legacy_mode */ _legacy_mode_dq, /* no_mask_reg */ true, /* uses_vl */ false);
  attributes.set_address_attributes(/* tuple_type */ EVEX_T1S, /* input_size_in_bits */ EVEX_64bit);
  simd_prefix(src, xnoreg, dst, VEX_SIMD_66, VEX_OPCODE_0F_3A, &attributes);
  emit_int8(0x16);
  emit_operand(src, dst);
  emit_int8(imm8);
}

void Assembler::pextrw(Register dst, XMMRegister src, int imm8) {
  assert(VM_Version::supports_sse2(), "");
  InstructionAttr attributes(AVX_128bit, /* rex_w */ false, /* legacy_mode */ _legacy_mode_bw, /* no_mask_reg */ true, /* uses_vl */ false);
  int encode = simd_prefix_and_encode(as_XMMRegister(dst->encoding()), xnoreg, src, VEX_SIMD_66, VEX_OPCODE_0F, &attributes);
  emit_int8((unsigned char)0xC5);
  emit_int8((unsigned char)(0xC0 | encode));
  emit_int8(imm8);
}

void Assembler::pextrw(Address dst, XMMRegister src, int imm8) {
  assert(VM_Version::supports_sse4_1(), "");
  InstructionAttr attributes(AVX_128bit, /* rex_w */ false, /* legacy_mode */ _legacy_mode_bw, /* no_mask_reg */ true, /* uses_vl */ false);
  attributes.set_address_attributes(/* tuple_type */ EVEX_T1S, /* input_size_in_bits */ EVEX_16bit);
  simd_prefix(src, xnoreg, dst, VEX_SIMD_66, VEX_OPCODE_0F_3A, &attributes);
  emit_int8((unsigned char)0x15);
  emit_operand(src, dst);
  emit_int8(imm8);
}

void Assembler::pextrb(Register dst, XMMRegister src, int imm8) {
  assert(VM_Version::supports_sse4_1(), "");
  InstructionAttr attributes(AVX_128bit, /* rex_w */ false, /* legacy_mode */ _legacy_mode_dq, /* no_mask_reg */ true, /* uses_vl */ false);
  int encode = simd_prefix_and_encode(src, xnoreg, as_XMMRegister(dst->encoding()), VEX_SIMD_66, VEX_OPCODE_0F_3A, &attributes);
  emit_int8(0x14);
  emit_int8((unsigned char)(0xC0 | encode));
  emit_int8(imm8);
}

void Assembler::pextrb(Address dst, XMMRegister src, int imm8) {
  assert(VM_Version::supports_sse4_1(), "");
  InstructionAttr attributes(AVX_128bit, /* rex_w */ false, /* legacy_mode */ _legacy_mode_bw, /* no_mask_reg */ true, /* uses_vl */ false);
  attributes.set_address_attributes(/* tuple_type */ EVEX_T1S, /* input_size_in_bits */ EVEX_8bit);
  simd_prefix(src, xnoreg, dst, VEX_SIMD_66, VEX_OPCODE_0F_3A, &attributes);
  emit_int8(0x14);
  emit_operand(src, dst);
  emit_int8(imm8);
}

void Assembler::pinsrd(XMMRegister dst, Register src, int imm8) {
  assert(VM_Version::supports_sse4_1(), "");
  InstructionAttr attributes(AVX_128bit, /* rex_w */ false, /* legacy_mode */ _legacy_mode_dq, /* no_mask_reg */ true, /* uses_vl */ false);
  int encode = simd_prefix_and_encode(dst, dst, as_XMMRegister(src->encoding()), VEX_SIMD_66, VEX_OPCODE_0F_3A, &attributes);
  emit_int8(0x22);
  emit_int8((unsigned char)(0xC0 | encode));
  emit_int8(imm8);
}

void Assembler::pinsrd(XMMRegister dst, Address src, int imm8) {
  assert(VM_Version::supports_sse4_1(), "");
  InstructionAttr attributes(AVX_128bit, /* rex_w */ false, /* legacy_mode */ _legacy_mode_dq, /* no_mask_reg */ true, /* uses_vl */ false);
  attributes.set_address_attributes(/* tuple_type */ EVEX_T1S, /* input_size_in_bits */ EVEX_32bit);
  simd_prefix(dst, dst, src, VEX_SIMD_66, VEX_OPCODE_0F_3A, &attributes);
  emit_int8(0x22);
  emit_operand(dst,src);
  emit_int8(imm8);
}

void Assembler::vpinsrd(XMMRegister dst, XMMRegister nds, Register src, int imm8) {
  assert(VM_Version::supports_avx(), "");
  InstructionAttr attributes(AVX_128bit, /* vex_w */ false, /* legacy_mode */ true, /* no_mask_reg */ false, /* uses_vl */ false);
  int encode = vex_prefix_and_encode(dst->encoding(), nds->encoding(), src->encoding(), VEX_SIMD_66, VEX_OPCODE_0F_3A, &attributes);
  emit_int8((unsigned char)0x22);
  emit_int8((unsigned char)(0xC0 | encode));
  emit_int8((unsigned char)imm8);
}

void Assembler::pinsrq(XMMRegister dst, Register src, int imm8) {
  assert(VM_Version::supports_sse4_1(), "");
  InstructionAttr attributes(AVX_128bit, /* rex_w */ true, /* legacy_mode */ _legacy_mode_dq, /* no_mask_reg */ true, /* uses_vl */ false);
  int encode = simd_prefix_and_encode(dst, dst, as_XMMRegister(src->encoding()), VEX_SIMD_66, VEX_OPCODE_0F_3A, &attributes);
  emit_int8(0x22);
  emit_int8((unsigned char)(0xC0 | encode));
  emit_int8(imm8);
}

void Assembler::pinsrq(XMMRegister dst, Address src, int imm8) {
  assert(VM_Version::supports_sse4_1(), "");
  InstructionAttr attributes(AVX_128bit, /* rex_w */ true, /* legacy_mode */ _legacy_mode_dq, /* no_mask_reg */ true, /* uses_vl */ false);
  attributes.set_address_attributes(/* tuple_type */ EVEX_T1S, /* input_size_in_bits */ EVEX_64bit);
  simd_prefix(dst, dst, src, VEX_SIMD_66, VEX_OPCODE_0F_3A, &attributes);
  emit_int8(0x22);
  emit_operand(dst, src);
  emit_int8(imm8);
}

void Assembler::vpinsrq(XMMRegister dst, XMMRegister nds, Register src, int imm8) {
  assert(VM_Version::supports_avx(), "");
  InstructionAttr attributes(AVX_128bit, /* vex_w */ true, /* legacy_mode */ true, /* no_mask_reg */ false, /* uses_vl */ false);
  int encode = vex_prefix_and_encode(dst->encoding(), nds->encoding(), src->encoding(), VEX_SIMD_66, VEX_OPCODE_0F_3A, &attributes);
  emit_int8((unsigned char)0x22);
  emit_int8((unsigned char)(0xC0 | encode));
  emit_int8((unsigned char)imm8);
}

void Assembler::pinsrw(XMMRegister dst, Register src, int imm8) {
  assert(VM_Version::supports_sse2(), "");
  InstructionAttr attributes(AVX_128bit, /* rex_w */ false, /* legacy_mode */ _legacy_mode_bw, /* no_mask_reg */ true, /* uses_vl */ false);
  int encode = simd_prefix_and_encode(dst, dst, as_XMMRegister(src->encoding()), VEX_SIMD_66, VEX_OPCODE_0F, &attributes);
  emit_int8((unsigned char)0xC4);
  emit_int8((unsigned char)(0xC0 | encode));
  emit_int8(imm8);
}

void Assembler::pinsrw(XMMRegister dst, Address src, int imm8) {
  assert(VM_Version::supports_sse2(), "");
  InstructionAttr attributes(AVX_128bit, /* rex_w */ false, /* legacy_mode */ _legacy_mode_bw, /* no_mask_reg */ true, /* uses_vl */ false);
  attributes.set_address_attributes(/* tuple_type */ EVEX_T1S, /* input_size_in_bits */ EVEX_16bit);
  simd_prefix(dst, dst, src, VEX_SIMD_66, VEX_OPCODE_0F, &attributes);
  emit_int8((unsigned char)0xC4);
  emit_operand(dst, src);
  emit_int8(imm8);
}

void Assembler::vpinsrw(XMMRegister dst, XMMRegister nds, Register src, int imm8) {
  assert(VM_Version::supports_avx(), "");
  InstructionAttr attributes(AVX_128bit, /* vex_w */ false, /* legacy_mode */ true, /* no_mask_reg */ false, /* uses_vl */ false);
  int encode = vex_prefix_and_encode(dst->encoding(), nds->encoding(), src->encoding(), VEX_SIMD_66, VEX_OPCODE_0F, &attributes);
  emit_int8((unsigned char)0xC4);
  emit_int8((unsigned char)(0xC0 | encode));
  emit_int8((unsigned char)imm8);
}

void Assembler::pinsrb(XMMRegister dst, Address src, int imm8) {
  assert(VM_Version::supports_sse4_1(), "");
  InstructionAttr attributes(AVX_128bit, /* rex_w */ false, /* legacy_mode */ _legacy_mode_bw, /* no_mask_reg */ true, /* uses_vl */ false);
  attributes.set_address_attributes(/* tuple_type */ EVEX_T1S, /* input_size_in_bits */ EVEX_8bit);
  simd_prefix(dst, dst, src, VEX_SIMD_66, VEX_OPCODE_0F_3A, &attributes);
  emit_int8(0x20);
  emit_operand(dst, src);
  emit_int8(imm8);
}

void Assembler::pinsrb(XMMRegister dst, Register src, int imm8) {
  assert(VM_Version::supports_sse4_1(), "");
  InstructionAttr attributes(AVX_128bit, /* rex_w */ false, /* legacy_mode */ _legacy_mode_dq, /* no_mask_reg */ true, /* uses_vl */ false);
  int encode = simd_prefix_and_encode(dst, dst, as_XMMRegister(src->encoding()), VEX_SIMD_66, VEX_OPCODE_0F_3A, &attributes);
  emit_int8(0x20);
  emit_int8((unsigned char)(0xC0 | encode));
  emit_int8(imm8);
}

void Assembler::vpinsrb(XMMRegister dst, XMMRegister nds, Register src, int imm8) {
  assert(VM_Version::supports_avx(), "");
  InstructionAttr attributes(AVX_128bit, /* vex_w */ false, /* legacy_mode */ true, /* no_mask_reg */ false, /* uses_vl */ false);
  int encode = vex_prefix_and_encode(dst->encoding(), nds->encoding(), src->encoding(), VEX_SIMD_66, VEX_OPCODE_0F_3A, &attributes);
  emit_int8((unsigned char)0x20);
  emit_int8((unsigned char)(0xC0 | encode));
  emit_int8((unsigned char)imm8);
}

void Assembler::insertps(XMMRegister dst, XMMRegister src, int imm8) {
  assert(VM_Version::supports_sse4_1(), "");
  InstructionAttr attributes(AVX_128bit, /* rex_w */ false, /* legacy_mode */ _legacy_mode_bw, /* no_mask_reg */ true, /* uses_vl */ false);
  int encode = simd_prefix_and_encode(dst, xnoreg, src, VEX_SIMD_66, VEX_OPCODE_0F, &attributes);
  emit_int8(0x21);
  emit_int8((unsigned char)(0xC0 | encode));
  emit_int8(imm8);
}

void Assembler::vinsertps(XMMRegister dst, XMMRegister nds, XMMRegister src, int imm8) {
  assert(VM_Version::supports_avx(), "");
  InstructionAttr attributes(AVX_128bit, /* vex_w */ false, /* legacy_mode */ _legacy_mode_bw, /* no_mask_reg */ true, /* uses_vl */ false);
  int encode = vex_prefix_and_encode(dst->encoding(), nds->encoding(), src->encoding(), VEX_SIMD_66, VEX_OPCODE_0F_3A, &attributes);
  emit_int8(0x21);
  emit_int8((unsigned char)(0xC0 | encode));
  emit_int8(imm8);
}

void Assembler::pmovzxbw(XMMRegister dst, Address src) {
  assert(VM_Version::supports_sse4_1(), "");
  InstructionMark im(this);
  InstructionAttr attributes(AVX_128bit, /* rex_w */ false, /* legacy_mode */ _legacy_mode_bw, /* no_mask_reg */ true, /* uses_vl */ false);
  attributes.set_address_attributes(/* tuple_type */ EVEX_HVM, /* input_size_in_bits */ EVEX_NObit);
  simd_prefix(dst, xnoreg, src, VEX_SIMD_66, VEX_OPCODE_0F_38, &attributes);
  emit_int8(0x30);
  emit_operand(dst, src);
}

void Assembler::pmovzxbw(XMMRegister dst, XMMRegister src) {
  assert(VM_Version::supports_sse4_1(), "");
  InstructionAttr attributes(AVX_128bit, /* rex_w */ false, /* legacy_mode */ _legacy_mode_bw, /* no_mask_reg */ true, /* uses_vl */ false);
  int encode = simd_prefix_and_encode(dst, xnoreg, src, VEX_SIMD_66, VEX_OPCODE_0F_38, &attributes);
  emit_int8(0x30);
  emit_int8((unsigned char)(0xC0 | encode));
}

void Assembler::pmovzxdq(XMMRegister dst, XMMRegister src) {
  assert(VM_Version::supports_sse4_1(), "");
  InstructionAttr attributes(AVX_128bit, /* rex_w */ false, /* legacy_mode */ _legacy_mode_bw, /* no_mask_reg */ true, /* uses_vl */ false);
  int encode = simd_prefix_and_encode(dst, xnoreg, src, VEX_SIMD_66, VEX_OPCODE_0F_38, &attributes);
  emit_int8(0x35);
  emit_int8((unsigned char)(0xC0 | encode));
}

void Assembler::pmovsxbw(XMMRegister dst, XMMRegister src) {
  assert(VM_Version::supports_sse4_1(), "");
  InstructionAttr attributes(AVX_128bit, /* rex_w */ false, /* legacy_mode */ _legacy_mode_bw, /* no_mask_reg */ true, /* uses_vl */ false);
  int encode = simd_prefix_and_encode(dst, xnoreg, src, VEX_SIMD_66, VEX_OPCODE_0F_38, &attributes);
  emit_int8(0x20);
  emit_int8((unsigned char)(0xC0 | encode));
}

void Assembler::pmovsxbd(XMMRegister dst, XMMRegister src) {
  assert(VM_Version::supports_sse4_1(), "");
  InstructionAttr attributes(AVX_128bit, /* rex_w */ false, /* legacy_mode */ _legacy_mode_bw, /* no_mask_reg */ true, /* uses_vl */ false);
  int encode = simd_prefix_and_encode(dst, xnoreg, src, VEX_SIMD_66, VEX_OPCODE_0F_38, &attributes);
  emit_int8(0x21);
  emit_int8((unsigned char)(0xC0 | encode));
}

void Assembler::pmovsxbq(XMMRegister dst, XMMRegister src) {
  assert(VM_Version::supports_sse4_1(), "");
  InstructionAttr attributes(AVX_128bit, /* rex_w */ false, /* legacy_mode */ _legacy_mode_bw, /* no_mask_reg */ true, /* uses_vl */ false);
  int encode = simd_prefix_and_encode(dst, xnoreg, src, VEX_SIMD_66, VEX_OPCODE_0F_38, &attributes);
  emit_int8(0x22);
  emit_int8((unsigned char)(0xC0 | encode));
}

void Assembler::vpmovzxbw(XMMRegister dst, Address src, int vector_len) {
  assert(VM_Version::supports_avx(), "");
  InstructionMark im(this);
  assert(dst != xnoreg, "sanity");
  InstructionAttr attributes(vector_len, /* rex_w */ false, /* legacy_mode */ _legacy_mode_bw, /* no_mask_reg */ true, /* uses_vl */ false);
  attributes.set_address_attributes(/* tuple_type */ EVEX_HVM, /* input_size_in_bits */ EVEX_NObit);
  vex_prefix(src, 0, dst->encoding(), VEX_SIMD_66, VEX_OPCODE_0F_38, &attributes);
  emit_int8(0x30);
  emit_operand(dst, src);
}

void Assembler::vpmovzxbw(XMMRegister dst, XMMRegister src, int vector_len) {
  assert(vector_len == AVX_128bit? VM_Version::supports_avx() :
  vector_len == AVX_256bit? VM_Version::supports_avx2() :
  vector_len == AVX_512bit? VM_Version::supports_avx512bw() : 0, "");
  InstructionAttr attributes(vector_len, /* rex_w */ false, /* legacy_mode */ _legacy_mode_bw, /* no_mask_reg */ true, /* uses_vl */ false);
  int encode = vex_prefix_and_encode(dst->encoding(), 0, src->encoding(), VEX_SIMD_66, VEX_OPCODE_0F_38, &attributes);
  emit_int8(0x30);
  emit_int8((unsigned char) (0xC0 | encode));
}


void Assembler::evpmovzxbw(XMMRegister dst, KRegister mask, Address src, int vector_len) {
  assert(is_vector_masking(), "");
  assert(VM_Version::supports_avx512vlbw(), "");
  assert(dst != xnoreg, "sanity");
  InstructionMark im(this);
  InstructionAttr attributes(vector_len, /* rex_w */ false, /* legacy_mode */ false, /* no_mask_reg */ false, /* uses_vl */ false);
  attributes.set_address_attributes(/* tuple_type */ EVEX_HVM, /* input_size_in_bits */ EVEX_NObit);
  attributes.set_embedded_opmask_register_specifier(mask);
  attributes.set_is_evex_instruction();
  vex_prefix(src, 0, dst->encoding(), VEX_SIMD_66, VEX_OPCODE_0F_38, &attributes);
  emit_int8(0x30);
  emit_operand(dst, src);
}
<<<<<<< HEAD

void Assembler::vpmovzxdq(XMMRegister dst, XMMRegister src, int vector_len) {
  assert(vector_len > AVX_128bit ? VM_Version::supports_avx2() : VM_Version::supports_avx(), "");
  InstructionAttr attributes(vector_len, /* rex_w */ false, /* legacy_mode */ _legacy_mode_bw, /* no_mask_reg */ true, /* uses_vl */ false);
  int encode = simd_prefix_and_encode(dst, xnoreg, src, VEX_SIMD_66, VEX_OPCODE_0F_38, &attributes);
  emit_int8(0x35);
  emit_int8((unsigned char)(0xC0 | encode));
}

void Assembler::vpmovzxbd(XMMRegister dst, XMMRegister src, int vector_len) {
  assert(vector_len > AVX_128bit ? VM_Version::supports_avx2() : VM_Version::supports_avx(), "");
  InstructionAttr attributes(vector_len, /* rex_w */ false, /* legacy_mode */ _legacy_mode_bw, /* no_mask_reg */ true, /* uses_vl */ false);
  int encode = simd_prefix_and_encode(dst, xnoreg, src, VEX_SIMD_66, VEX_OPCODE_0F_38, &attributes);
  emit_int8(0x31);
  emit_int8((unsigned char)(0xC0 | encode));
}

void Assembler::vpmovzxbq(XMMRegister dst, XMMRegister src, int vector_len) {
  assert(vector_len > AVX_128bit ? VM_Version::supports_avx2() : VM_Version::supports_avx(), "");
  InstructionAttr attributes(vector_len, /* rex_w */ false, /* legacy_mode */ _legacy_mode_bw, /* no_mask_reg */ true, /* uses_vl */ false);
  int encode = simd_prefix_and_encode(dst, xnoreg, src, VEX_SIMD_66, VEX_OPCODE_0F_38, &attributes);
  emit_int8(0x32);
  emit_int8((unsigned char)(0xC0 | encode));
}

void Assembler::vpmovsxbd(XMMRegister dst, XMMRegister src, int vector_len) {
  assert(vector_len == AVX_128bit ? VM_Version::supports_avx() :
         vector_len == AVX_256bit ? VM_Version::supports_avx2() :
             VM_Version::supports_evex(), "");
  InstructionAttr attributes(vector_len, /* rex_w */ false, /* legacy_mode */ _legacy_mode_bw, /* no_mask_reg */ true, /* uses_vl */ true);
  int encode = simd_prefix_and_encode(dst, xnoreg, src, VEX_SIMD_66, VEX_OPCODE_0F_38, &attributes);
  emit_int8(0x21);
  emit_int8((unsigned char)(0xC0 | encode));
}

void Assembler::vpmovsxbq(XMMRegister dst, XMMRegister src, int vector_len) {
  assert(vector_len == AVX_128bit ? VM_Version::supports_avx() :
         vector_len == AVX_256bit ? VM_Version::supports_avx2() :
             VM_Version::supports_evex(), "");
  InstructionAttr attributes(vector_len, /* rex_w */ false, /* legacy_mode */ _legacy_mode_bw, /* no_mask_reg */ true, /* uses_vl */ true);
  int encode = simd_prefix_and_encode(dst, xnoreg, src, VEX_SIMD_66, VEX_OPCODE_0F_38, &attributes);
  emit_int8(0x22);
  emit_int8((unsigned char)(0xC0 | encode));
}

void Assembler::vpmovsxbw(XMMRegister dst, XMMRegister src, int vector_len) {
  assert(vector_len == AVX_128bit ? VM_Version::supports_avx() :
         vector_len == AVX_256bit ? VM_Version::supports_avx2() :
             VM_Version::supports_evex(), "");
  InstructionAttr attributes(vector_len, /* rex_w */ false, /* legacy_mode */ _legacy_mode_bw, /* no_mask_reg */ true, /* uses_vl */ true);
  int encode = simd_prefix_and_encode(dst, xnoreg, src, VEX_SIMD_66, VEX_OPCODE_0F_38, &attributes);
  emit_int8(0x20);
  emit_int8((unsigned char)(0xC0 | encode));
}

void Assembler::vpmovsxwd(XMMRegister dst, XMMRegister src, int vector_len) {
  assert(vector_len == AVX_128bit ? VM_Version::supports_avx() :
         vector_len == AVX_256bit ? VM_Version::supports_avx2() :
             VM_Version::supports_evex(), "");
  InstructionAttr attributes(vector_len, /* rex_w */ false, /* legacy_mode */ _legacy_mode_bw, /* no_mask_reg */ true, /* uses_vl */ true);
  int encode = simd_prefix_and_encode(dst, xnoreg, src, VEX_SIMD_66, VEX_OPCODE_0F_38, &attributes);
  emit_int8(0x23);
  emit_int8((unsigned char)(0xC0 | encode));
}

void Assembler::vpmovsxwq(XMMRegister dst, XMMRegister src, int vector_len) {
  assert(vector_len == AVX_128bit ? VM_Version::supports_avx() :
         vector_len == AVX_256bit ? VM_Version::supports_avx2() :
             VM_Version::supports_evex(), "");
  InstructionAttr attributes(vector_len, /* rex_w */ false, /* legacy_mode */ _legacy_mode_bw, /* no_mask_reg */ true, /* uses_vl */ true);
  int encode = simd_prefix_and_encode(dst, xnoreg, src, VEX_SIMD_66, VEX_OPCODE_0F_38, &attributes);
  emit_int8(0x24);
  emit_int8((unsigned char)(0xC0 | encode));
}

void Assembler::vpmovsxdq(XMMRegister dst, XMMRegister src, int vector_len) {
  assert(vector_len == AVX_128bit ? VM_Version::supports_avx() :
         vector_len == AVX_256bit ? VM_Version::supports_avx2() :
             VM_Version::supports_evex(), "");
  InstructionAttr attributes(vector_len, /* rex_w */ false, /* legacy_mode */ _legacy_mode_bw, /* no_mask_reg */ true, /* uses_vl */ true);
  int encode = simd_prefix_and_encode(dst, xnoreg, src, VEX_SIMD_66, VEX_OPCODE_0F_38, &attributes);
  emit_int8(0x25);
  emit_int8((unsigned char)(0xC0 | encode));
}

=======
>>>>>>> 136331b7
void Assembler::evpmovwb(Address dst, XMMRegister src, int vector_len) {
  assert(VM_Version::supports_avx512vlbw(), "");
  assert(src != xnoreg, "sanity");
  InstructionMark im(this);
  InstructionAttr attributes(vector_len, /* rex_w */ false, /* legacy_mode */ false, /* no_mask_reg */ true, /* uses_vl */ false);
  attributes.set_address_attributes(/* tuple_type */ EVEX_HVM, /* input_size_in_bits */ EVEX_NObit);
  attributes.set_is_evex_instruction();
  vex_prefix(dst, 0, src->encoding(), VEX_SIMD_F3, VEX_OPCODE_0F_38, &attributes);
  emit_int8(0x30);
  emit_operand(src, dst);
}

void Assembler::evpmovwb(Address dst, KRegister mask, XMMRegister src, int vector_len) {
  assert(is_vector_masking(), "");
  assert(VM_Version::supports_avx512vlbw(), "");
  assert(src != xnoreg, "sanity");
  InstructionMark im(this);
  InstructionAttr attributes(vector_len, /* rex_w */ false, /* legacy_mode */ false, /* no_mask_reg */ false, /* uses_vl */ false);
  attributes.set_address_attributes(/* tuple_type */ EVEX_HVM, /* input_size_in_bits */ EVEX_NObit);
  attributes.reset_is_clear_context();
  attributes.set_embedded_opmask_register_specifier(mask);
  attributes.set_is_evex_instruction();
  vex_prefix(dst, 0, src->encoding(), VEX_SIMD_F3, VEX_OPCODE_0F_38, &attributes);
  emit_int8(0x30);
  emit_operand(src, dst);
}

void Assembler::evpmovdb(Address dst, XMMRegister src, int vector_len) {
  assert(VM_Version::supports_evex(), "");
  assert(src != xnoreg, "sanity");
  InstructionMark im(this);
  InstructionAttr attributes(vector_len, /* rex_w */ false, /* legacy_mode */ false, /* no_mask_reg */ true, /* uses_vl */ false);
  attributes.set_address_attributes(/* tuple_type */ EVEX_QVM, /* input_size_in_bits */ EVEX_NObit);
  attributes.set_is_evex_instruction();
  vex_prefix(dst, 0, src->encoding(), VEX_SIMD_F3, VEX_OPCODE_0F_38, &attributes);
  emit_int8(0x31);
  emit_operand(src, dst);
}

void Assembler::vpmovzxwd(XMMRegister dst, XMMRegister src, int vector_len) {
  assert(vector_len == AVX_128bit? VM_Version::supports_avx() :
  vector_len == AVX_256bit? VM_Version::supports_avx2() :
  vector_len == AVX_512bit? VM_Version::supports_evex() : 0, " ");
  InstructionAttr attributes(vector_len, /* rex_w */ false, /* legacy_mode */ _legacy_mode_bw, /* no_mask_reg */ true, /* uses_vl */ false);
  int encode = vex_prefix_and_encode(dst->encoding(), 0, src->encoding(), VEX_SIMD_66, VEX_OPCODE_0F_38, &attributes);
  emit_int8(0x33);
  emit_int8((unsigned char)(0xC0 | encode));
}

// generic
void Assembler::pop(Register dst) {
  int encode = prefix_and_encode(dst->encoding());
  emit_int8(0x58 | encode);
}

void Assembler::popcntl(Register dst, Address src) {
  assert(VM_Version::supports_popcnt(), "must support");
  InstructionMark im(this);
  emit_int8((unsigned char)0xF3);
  prefix(src, dst);
  emit_int8(0x0F);
  emit_int8((unsigned char)0xB8);
  emit_operand(dst, src);
}

void Assembler::popcntl(Register dst, Register src) {
  assert(VM_Version::supports_popcnt(), "must support");
  emit_int8((unsigned char)0xF3);
  int encode = prefix_and_encode(dst->encoding(), src->encoding());
  emit_int8(0x0F);
  emit_int8((unsigned char)0xB8);
  emit_int8((unsigned char)(0xC0 | encode));
}

void Assembler::vpopcntd(XMMRegister dst, XMMRegister src, int vector_len) {
  assert(VM_Version::supports_vpopcntdq(), "must support vpopcntdq feature");
  InstructionAttr attributes(vector_len, /* vex_w */ false, /* legacy_mode */ false, /* no_mask_reg */ false, /* uses_vl */ true);
  attributes.set_is_evex_instruction();
  int encode = vex_prefix_and_encode(dst->encoding(), 0, src->encoding(), VEX_SIMD_66, VEX_OPCODE_0F_38, &attributes);
  emit_int8(0x55);
  emit_int8((unsigned char)(0xC0 | encode));
}

void Assembler::popf() {
  emit_int8((unsigned char)0x9D);
}

#ifndef _LP64 // no 32bit push/pop on amd64
void Assembler::popl(Address dst) {
  // NOTE: this will adjust stack by 8byte on 64bits
  InstructionMark im(this);
  prefix(dst);
  emit_int8((unsigned char)0x8F);
  emit_operand(rax, dst);
}
#endif

void Assembler::prefetch_prefix(Address src) {
  prefix(src);
  emit_int8(0x0F);
}

void Assembler::prefetchnta(Address src) {
  NOT_LP64(assert(VM_Version::supports_sse(), "must support"));
  InstructionMark im(this);
  prefetch_prefix(src);
  emit_int8(0x18);
  emit_operand(rax, src); // 0, src
}

void Assembler::prefetchr(Address src) {
  assert(VM_Version::supports_3dnow_prefetch(), "must support");
  InstructionMark im(this);
  prefetch_prefix(src);
  emit_int8(0x0D);
  emit_operand(rax, src); // 0, src
}

void Assembler::prefetcht0(Address src) {
  NOT_LP64(assert(VM_Version::supports_sse(), "must support"));
  InstructionMark im(this);
  prefetch_prefix(src);
  emit_int8(0x18);
  emit_operand(rcx, src); // 1, src
}

void Assembler::prefetcht1(Address src) {
  NOT_LP64(assert(VM_Version::supports_sse(), "must support"));
  InstructionMark im(this);
  prefetch_prefix(src);
  emit_int8(0x18);
  emit_operand(rdx, src); // 2, src
}

void Assembler::prefetcht2(Address src) {
  NOT_LP64(assert(VM_Version::supports_sse(), "must support"));
  InstructionMark im(this);
  prefetch_prefix(src);
  emit_int8(0x18);
  emit_operand(rbx, src); // 3, src
}

void Assembler::prefetchw(Address src) {
  assert(VM_Version::supports_3dnow_prefetch(), "must support");
  InstructionMark im(this);
  prefetch_prefix(src);
  emit_int8(0x0D);
  emit_operand(rcx, src); // 1, src
}

void Assembler::prefix(Prefix p) {
  emit_int8(p);
}

void Assembler::pshufb(XMMRegister dst, XMMRegister src) {
  assert(VM_Version::supports_ssse3(), "");
  InstructionAttr attributes(AVX_128bit, /* rex_w */ false, /* legacy_mode */ _legacy_mode_bw, /* no_mask_reg */ true, /* uses_vl */ false);
  int encode = simd_prefix_and_encode(dst, dst, src, VEX_SIMD_66, VEX_OPCODE_0F_38, &attributes);
  emit_int8(0x00);
  emit_int8((unsigned char)(0xC0 | encode));
}

void Assembler::vpshufb(XMMRegister dst, XMMRegister nds, XMMRegister src, int vector_len) {
  assert(vector_len == AVX_128bit? VM_Version::supports_avx() :
         vector_len == AVX_256bit? VM_Version::supports_avx2() :
         0, "");
  InstructionAttr attributes(vector_len, /* rex_w */ false, /* legacy_mode */ _legacy_mode_bw, /* no_mask_reg */ true, /* uses_vl */ true);
  int encode = simd_prefix_and_encode(dst, nds, src, VEX_SIMD_66, VEX_OPCODE_0F_38, &attributes);
  emit_int8(0x00);
  emit_int8((unsigned char)(0xC0 | encode));
}

void Assembler::pshufb(XMMRegister dst, Address src) {
  assert(VM_Version::supports_ssse3(), "");
  InstructionMark im(this);
  InstructionAttr attributes(AVX_128bit, /* rex_w */ false, /* legacy_mode */ _legacy_mode_bw, /* no_mask_reg */ true, /* uses_vl */ false);
  attributes.set_address_attributes(/* tuple_type */ EVEX_FVM, /* input_size_in_bits */ EVEX_NObit);
  simd_prefix(dst, dst, src, VEX_SIMD_66, VEX_OPCODE_0F_38, &attributes);
  emit_int8(0x00);
  emit_operand(dst, src);
}

void Assembler::pshufd(XMMRegister dst, XMMRegister src, int mode) {
  assert(isByte(mode), "invalid value");
  NOT_LP64(assert(VM_Version::supports_sse2(), ""));
  int vector_len = VM_Version::supports_avx512novl() ? AVX_512bit : AVX_128bit;
  InstructionAttr attributes(vector_len, /* rex_w */ false, /* legacy_mode */ false, /* no_mask_reg */ false, /* uses_vl */ true);
  int encode = simd_prefix_and_encode(dst, xnoreg, src, VEX_SIMD_66, VEX_OPCODE_0F, &attributes);
  emit_int8(0x70);
  emit_int8((unsigned char)(0xC0 | encode));
  emit_int8(mode & 0xFF);
}

void Assembler::vpshufd(XMMRegister dst, XMMRegister src, int mode, int vector_len) {
  assert(vector_len == AVX_128bit? VM_Version::supports_avx() :
         vector_len == AVX_256bit? VM_Version::supports_avx2() :
         0, "");
  NOT_LP64(assert(VM_Version::supports_sse2(), ""));
  InstructionAttr attributes(vector_len, /* rex_w */ false, /* legacy_mode */ false, /* no_mask_reg */ false, /* uses_vl */ true);
  int encode = simd_prefix_and_encode(dst, xnoreg, src, VEX_SIMD_66, VEX_OPCODE_0F, &attributes);
  emit_int8(0x70);
  emit_int8((unsigned char)(0xC0 | encode));
  emit_int8(mode & 0xFF);
}

void Assembler::pshufd(XMMRegister dst, Address src, int mode) {
  assert(isByte(mode), "invalid value");
  NOT_LP64(assert(VM_Version::supports_sse2(), ""));
  assert((UseAVX > 0), "SSE mode requires address alignment 16 bytes");
  InstructionMark im(this);
  InstructionAttr attributes(AVX_128bit, /* rex_w */ false, /* legacy_mode */ false, /* no_mask_reg */ false, /* uses_vl */ true);
  attributes.set_address_attributes(/* tuple_type */ EVEX_FV, /* input_size_in_bits */ EVEX_32bit);
  simd_prefix(dst, xnoreg, src, VEX_SIMD_66, VEX_OPCODE_0F, &attributes);
  emit_int8(0x70);
  emit_operand(dst, src);
  emit_int8(mode & 0xFF);
}

void Assembler::pshuflw(XMMRegister dst, XMMRegister src, int mode) {
  assert(isByte(mode), "invalid value");
  NOT_LP64(assert(VM_Version::supports_sse2(), ""));
  InstructionAttr attributes(AVX_128bit, /* rex_w */ false, /* legacy_mode */ _legacy_mode_bw, /* no_mask_reg */ true, /* uses_vl */ false);
  int encode = simd_prefix_and_encode(dst, xnoreg, src, VEX_SIMD_F2, VEX_OPCODE_0F, &attributes);
  emit_int8(0x70);
  emit_int8((unsigned char)(0xC0 | encode));
  emit_int8(mode & 0xFF);
}

void Assembler::pshuflw(XMMRegister dst, Address src, int mode) {
  assert(isByte(mode), "invalid value");
  NOT_LP64(assert(VM_Version::supports_sse2(), ""));
  assert((UseAVX > 0), "SSE mode requires address alignment 16 bytes");
  InstructionMark im(this);
  InstructionAttr attributes(AVX_128bit, /* rex_w */ false, /* legacy_mode */ _legacy_mode_bw, /* no_mask_reg */ true, /* uses_vl */ false);
  attributes.set_address_attributes(/* tuple_type */ EVEX_FVM, /* input_size_in_bits */ EVEX_NObit);
  simd_prefix(dst, xnoreg, src, VEX_SIMD_F2, VEX_OPCODE_0F, &attributes);
  emit_int8(0x70);
  emit_operand(dst, src);
  emit_int8(mode & 0xFF);
}
void Assembler::evshufi64x2(XMMRegister dst, XMMRegister nds, XMMRegister src, int imm8, int vector_len) {
  assert(VM_Version::supports_evex(), "requires EVEX support");
  assert(vector_len == Assembler::AVX_256bit || vector_len == Assembler::AVX_512bit, "");
  InstructionAttr attributes(vector_len, /* vex_w */ VM_Version::supports_evex(), /* legacy_mode */ false, /* no_mask_reg */ true, /* uses_vl */ true);
  attributes.set_is_evex_instruction();
  int encode = vex_prefix_and_encode(dst->encoding(), nds->encoding(), src->encoding(), VEX_SIMD_66, VEX_OPCODE_0F_3A, &attributes);
  emit_int8(0x43);
  emit_int8((unsigned char)(0xC0 | encode));
  emit_int8(imm8 & 0xFF);
}
void Assembler::vpshufpd(XMMRegister dst, XMMRegister nds, XMMRegister src, int imm8, int vector_len) {
  assert(vector_len == Assembler::AVX_128bit || Assembler::AVX_256bit || vector_len == Assembler::AVX_512bit, "");
  InstructionAttr attributes(vector_len, /* vex_w */ false, /* legacy_mode */ false, /* no_mask_reg */ true, /* uses_vl */ true);
  int encode = vex_prefix_and_encode(dst->encoding(), nds->encoding(), src->encoding(), VEX_SIMD_66, VEX_OPCODE_0F, &attributes);
  emit_int8(0xC6);
  emit_int8((unsigned char)(0xC0 | encode));
  emit_int8(imm8 & 0xFF);
} 

void Assembler::vpshufps(XMMRegister dst, XMMRegister nds, XMMRegister src, int imm8, int vector_len) {
  assert(vector_len == Assembler::AVX_128bit || Assembler::AVX_256bit || vector_len == Assembler::AVX_512bit, "");
  InstructionAttr attributes(vector_len, /* vex_w */ false, /* legacy_mode */ false, /* no_mask_reg */ true, /* uses_vl */ true);
  int encode = vex_prefix_and_encode(dst->encoding(), nds->encoding(), src->encoding(), VEX_SIMD_NONE, VEX_OPCODE_0F, &attributes);
  emit_int8(0xC6);
  emit_int8((unsigned char)(0xC0 | encode));
  emit_int8(imm8 & 0xFF);
}
void Assembler::psrldq(XMMRegister dst, int shift) {
  // Shift left 128 bit value in dst XMMRegister by shift number of bytes.
  NOT_LP64(assert(VM_Version::supports_sse2(), ""));
  InstructionAttr attributes(AVX_128bit, /* rex_w */ false, /* legacy_mode */ _legacy_mode_bw, /* no_mask_reg */ true, /* uses_vl */ false);
  int encode = simd_prefix_and_encode(xmm3, dst, dst, VEX_SIMD_66, VEX_OPCODE_0F, &attributes);
  emit_int8(0x73);
  emit_int8((unsigned char)(0xC0 | encode));
  emit_int8(shift);
}

void Assembler::pslldq(XMMRegister dst, int shift) {
  // Shift left 128 bit value in dst XMMRegister by shift number of bytes.
  NOT_LP64(assert(VM_Version::supports_sse2(), ""));
  InstructionAttr attributes(AVX_128bit, /* rex_w */ false, /* legacy_mode */ _legacy_mode_bw, /* no_mask_reg */ true, /* uses_vl */ false);
  // XMM7 is for /7 encoding: 66 0F 73 /7 ib
  int encode = simd_prefix_and_encode(xmm7, dst, dst, VEX_SIMD_66, VEX_OPCODE_0F, &attributes);
  emit_int8(0x73);
  emit_int8((unsigned char)(0xC0 | encode));
  emit_int8(shift);
}

void Assembler::ptest(XMMRegister dst, Address src) {
  assert(VM_Version::supports_sse4_1(), "");
  assert((UseAVX > 0), "SSE mode requires address alignment 16 bytes");
  InstructionMark im(this);
  InstructionAttr attributes(AVX_128bit, /* rex_w */ false, /* legacy_mode */ true, /* no_mask_reg */ false, /* uses_vl */ false);
  simd_prefix(dst, xnoreg, src, VEX_SIMD_66, VEX_OPCODE_0F_38, &attributes);
  emit_int8(0x17);
  emit_operand(dst, src);
}

void Assembler::ptest(XMMRegister dst, XMMRegister src) {
  assert(VM_Version::supports_sse4_1(), "");
  InstructionAttr attributes(AVX_128bit, /* rex_w */ false, /* legacy_mode */ true, /* no_mask_reg */ false, /* uses_vl */ false);
  int encode = simd_prefix_and_encode(dst, xnoreg, src, VEX_SIMD_66, VEX_OPCODE_0F_38, &attributes);
  emit_int8(0x17);
  emit_int8((unsigned char)(0xC0 | encode));
}

void Assembler::vptest(XMMRegister dst, Address src) {
  assert(VM_Version::supports_avx(), "");
  InstructionMark im(this);
  InstructionAttr attributes(AVX_256bit, /* rex_w */ false, /* legacy_mode */ true, /* no_mask_reg */ false, /* uses_vl */ false);
  assert(dst != xnoreg, "sanity");
  // swap src<->dst for encoding
  vex_prefix(src, 0, dst->encoding(), VEX_SIMD_66, VEX_OPCODE_0F_38, &attributes);
  emit_int8(0x17);
  emit_operand(dst, src);
}

void Assembler::vptest(XMMRegister dst, XMMRegister src) {
  assert(VM_Version::supports_avx(), "");
  InstructionAttr attributes(AVX_256bit, /* rex_w */ false, /* legacy_mode */ true, /* no_mask_reg */ false, /* uses_vl */ false);
  int encode = vex_prefix_and_encode(dst->encoding(), 0, src->encoding(), VEX_SIMD_66, VEX_OPCODE_0F_38, &attributes);
  emit_int8(0x17);
  emit_int8((unsigned char)(0xC0 | encode));
}

void Assembler::vptest(XMMRegister dst, XMMRegister src, int vector_len) {
  assert(VM_Version::supports_avx(), "");
  InstructionAttr attributes(vector_len, /* rex_w */ false, /* legacy_mode */ true, /* no_mask_reg */ false, /* uses_vl */ false);
  int encode = vex_prefix_and_encode(dst->encoding(), 0, src->encoding(), VEX_SIMD_66, VEX_OPCODE_0F_38, &attributes);
  emit_int8(0x17);
  emit_int8((unsigned char)(0xC0 | encode));
}

void Assembler::punpcklbw(XMMRegister dst, Address src) {
  NOT_LP64(assert(VM_Version::supports_sse2(), ""));
  assert((UseAVX > 0), "SSE mode requires address alignment 16 bytes");
  InstructionMark im(this);
  InstructionAttr attributes(AVX_128bit, /* rex_w */ false, /* legacy_mode */ _legacy_mode_vlbw, /* no_mask_reg */ false, /* uses_vl */ true);
  attributes.set_address_attributes(/* tuple_type */ EVEX_FVM, /* input_size_in_bits */ EVEX_NObit);
  simd_prefix(dst, dst, src, VEX_SIMD_66, VEX_OPCODE_0F, &attributes);
  emit_int8(0x60);
  emit_operand(dst, src);
}

void Assembler::punpcklbw(XMMRegister dst, XMMRegister src) {
  NOT_LP64(assert(VM_Version::supports_sse2(), ""));
  InstructionAttr attributes(AVX_128bit, /* rex_w */ false, /* legacy_mode */ _legacy_mode_vlbw, /* no_mask_reg */ false, /* uses_vl */ true);
  int encode = simd_prefix_and_encode(dst, dst, src, VEX_SIMD_66, VEX_OPCODE_0F, &attributes);
  emit_int8(0x60);
  emit_int8((unsigned char)(0xC0 | encode));
}

void Assembler::punpckldq(XMMRegister dst, Address src) {
  NOT_LP64(assert(VM_Version::supports_sse2(), ""));
  assert((UseAVX > 0), "SSE mode requires address alignment 16 bytes");
  InstructionMark im(this);
  InstructionAttr attributes(AVX_128bit, /* rex_w */ false, /* legacy_mode */ false, /* no_mask_reg */ false, /* uses_vl */ true);
  attributes.set_address_attributes(/* tuple_type */ EVEX_FV, /* input_size_in_bits */ EVEX_32bit);
  simd_prefix(dst, dst, src, VEX_SIMD_66, VEX_OPCODE_0F, &attributes);
  emit_int8(0x62);
  emit_operand(dst, src);
}

void Assembler::punpckldq(XMMRegister dst, XMMRegister src) {
  NOT_LP64(assert(VM_Version::supports_sse2(), ""));
  InstructionAttr attributes(AVX_128bit, /* rex_w */ false, /* legacy_mode */ false, /* no_mask_reg */ false, /* uses_vl */ true);
  int encode = simd_prefix_and_encode(dst, dst, src, VEX_SIMD_66, VEX_OPCODE_0F, &attributes);
  emit_int8(0x62);
  emit_int8((unsigned char)(0xC0 | encode));
}

void Assembler::punpcklqdq(XMMRegister dst, XMMRegister src) {
  NOT_LP64(assert(VM_Version::supports_sse2(), ""));
  InstructionAttr attributes(AVX_128bit, /* rex_w */ VM_Version::supports_evex(), /* legacy_mode */ false, /* no_mask_reg */ false, /* uses_vl */ true);
  attributes.set_rex_vex_w_reverted();
  int encode = simd_prefix_and_encode(dst, dst, src, VEX_SIMD_66, VEX_OPCODE_0F, &attributes);
  emit_int8(0x6C);
  emit_int8((unsigned char)(0xC0 | encode));
}

void Assembler::push(int32_t imm32) {
  // in 64bits we push 64bits onto the stack but only
  // take a 32bit immediate
  emit_int8(0x68);
  emit_int32(imm32);
}

void Assembler::push(Register src) {
  int encode = prefix_and_encode(src->encoding());

  emit_int8(0x50 | encode);
}

void Assembler::pushf() {
  emit_int8((unsigned char)0x9C);
}

#ifndef _LP64 // no 32bit push/pop on amd64
void Assembler::pushl(Address src) {
  // Note this will push 64bit on 64bit
  InstructionMark im(this);
  prefix(src);
  emit_int8((unsigned char)0xFF);
  emit_operand(rsi, src);
}
#endif

void Assembler::rcll(Register dst, int imm8) {
  assert(isShiftCount(imm8), "illegal shift count");
  int encode = prefix_and_encode(dst->encoding());
  if (imm8 == 1) {
    emit_int8((unsigned char)0xD1);
    emit_int8((unsigned char)(0xD0 | encode));
  } else {
    emit_int8((unsigned char)0xC1);
    emit_int8((unsigned char)0xD0 | encode);
    emit_int8(imm8);
  }
}

void Assembler::rcpps(XMMRegister dst, XMMRegister src) {
  NOT_LP64(assert(VM_Version::supports_sse(), ""));
  InstructionAttr attributes(AVX_128bit, /* rex_w */ false, /* legacy_mode */ true, /* no_mask_reg */ false, /* uses_vl */ false);
  int encode = simd_prefix_and_encode(dst, xnoreg, src, VEX_SIMD_NONE, VEX_OPCODE_0F, &attributes);
  emit_int8(0x53);
  emit_int8((unsigned char)(0xC0 | encode));
}

void Assembler::rcpss(XMMRegister dst, XMMRegister src) {
  NOT_LP64(assert(VM_Version::supports_sse(), ""));
  InstructionAttr attributes(AVX_128bit, /* rex_w */ false, /* legacy_mode */ true, /* no_mask_reg */ false, /* uses_vl */ false);
  int encode = simd_prefix_and_encode(dst, dst, src, VEX_SIMD_F3, VEX_OPCODE_0F, &attributes);
  emit_int8(0x53);
  emit_int8((unsigned char)(0xC0 | encode));
}

void Assembler::rdtsc() {
  emit_int8((unsigned char)0x0F);
  emit_int8((unsigned char)0x31);
}

// copies data from [esi] to [edi] using rcx pointer sized words
// generic
void Assembler::rep_mov() {
  emit_int8((unsigned char)0xF3);
  // MOVSQ
  LP64_ONLY(prefix(REX_W));
  emit_int8((unsigned char)0xA5);
}

// sets rcx bytes with rax, value at [edi]
void Assembler::rep_stosb() {
  emit_int8((unsigned char)0xF3); // REP
  LP64_ONLY(prefix(REX_W));
  emit_int8((unsigned char)0xAA); // STOSB
}

// sets rcx pointer sized words with rax, value at [edi]
// generic
void Assembler::rep_stos() {
  emit_int8((unsigned char)0xF3); // REP
  LP64_ONLY(prefix(REX_W));       // LP64:STOSQ, LP32:STOSD
  emit_int8((unsigned char)0xAB);
}

// scans rcx pointer sized words at [edi] for occurance of rax,
// generic
void Assembler::repne_scan() { // repne_scan
  emit_int8((unsigned char)0xF2);
  // SCASQ
  LP64_ONLY(prefix(REX_W));
  emit_int8((unsigned char)0xAF);
}

#ifdef _LP64
// scans rcx 4 byte words at [edi] for occurance of rax,
// generic
void Assembler::repne_scanl() { // repne_scan
  emit_int8((unsigned char)0xF2);
  // SCASL
  emit_int8((unsigned char)0xAF);
}
#endif

void Assembler::ret(int imm16) {
  if (imm16 == 0) {
    emit_int8((unsigned char)0xC3);
  } else {
    emit_int8((unsigned char)0xC2);
    emit_int16(imm16);
  }
}

void Assembler::sahf() {
#ifdef _LP64
  // Not supported in 64bit mode
  ShouldNotReachHere();
#endif
  emit_int8((unsigned char)0x9E);
}

void Assembler::sarl(Register dst, int imm8) {
  int encode = prefix_and_encode(dst->encoding());
  assert(isShiftCount(imm8), "illegal shift count");
  if (imm8 == 1) {
    emit_int8((unsigned char)0xD1);
    emit_int8((unsigned char)(0xF8 | encode));
  } else {
    emit_int8((unsigned char)0xC1);
    emit_int8((unsigned char)(0xF8 | encode));
    emit_int8(imm8);
  }
}

void Assembler::sarl(Register dst) {
  int encode = prefix_and_encode(dst->encoding());
  emit_int8((unsigned char)0xD3);
  emit_int8((unsigned char)(0xF8 | encode));
}

void Assembler::sbbl(Address dst, int32_t imm32) {
  InstructionMark im(this);
  prefix(dst);
  emit_arith_operand(0x81, rbx, dst, imm32);
}

void Assembler::sbbl(Register dst, int32_t imm32) {
  prefix(dst);
  emit_arith(0x81, 0xD8, dst, imm32);
}


void Assembler::sbbl(Register dst, Address src) {
  InstructionMark im(this);
  prefix(src, dst);
  emit_int8(0x1B);
  emit_operand(dst, src);
}

void Assembler::sbbl(Register dst, Register src) {
  (void) prefix_and_encode(dst->encoding(), src->encoding());
  emit_arith(0x1B, 0xC0, dst, src);
}

void Assembler::setb(Condition cc, Register dst) {
  assert(0 <= cc && cc < 16, "illegal cc");
  int encode = prefix_and_encode(dst->encoding(), true);
  emit_int8(0x0F);
  emit_int8((unsigned char)0x90 | cc);
  emit_int8((unsigned char)(0xC0 | encode));
}

void Assembler::palignr(XMMRegister dst, XMMRegister src, int imm8) {
  assert(VM_Version::supports_ssse3(), "");
  InstructionAttr attributes(AVX_128bit, /* rex_w */ false, /* legacy_mode */ _legacy_mode_bw, /* no_mask_reg */ false, /* uses_vl */ false);
  int encode = simd_prefix_and_encode(dst, dst, src, VEX_SIMD_66, VEX_OPCODE_0F_3A, &attributes);
  emit_int8((unsigned char)0x0F);
  emit_int8((unsigned char)(0xC0 | encode));
  emit_int8(imm8);
}

void Assembler::vpalignr(XMMRegister dst, XMMRegister nds, XMMRegister src, int imm8, int vector_len) {
  assert(vector_len == AVX_128bit? VM_Version::supports_avx() :
         vector_len == AVX_256bit? VM_Version::supports_avx2() :
         0, "");
  InstructionAttr attributes(vector_len, /* rex_w */ false, /* legacy_mode */ _legacy_mode_bw, /* no_mask_reg */ false, /* uses_vl */ true);
  int encode = simd_prefix_and_encode(dst, nds, src, VEX_SIMD_66, VEX_OPCODE_0F_3A, &attributes);
  emit_int8((unsigned char)0x0F);
  emit_int8((unsigned char)(0xC0 | encode));
  emit_int8(imm8);
}

void Assembler::evalignq(XMMRegister dst, XMMRegister nds, XMMRegister src, uint8_t imm8) {
  assert(VM_Version::supports_evex(), "");
  InstructionAttr attributes(AVX_512bit, /* vex_w */ true, /* legacy_mode */ false, /* no_mask_reg */ false, /* uses_vl */ true);
  int encode = vex_prefix_and_encode(dst->encoding(), nds->encoding(), src->encoding(), VEX_SIMD_66, VEX_OPCODE_0F_3A, &attributes);
  emit_int8(0x3);
  emit_int8((unsigned char)(0xC0 | encode));
  emit_int8(imm8);
}

void Assembler::pblendw(XMMRegister dst, XMMRegister src, int imm8) {
  assert(VM_Version::supports_sse4_1(), "");
  InstructionAttr attributes(AVX_128bit, /* rex_w */ false, /* legacy_mode */ true, /* no_mask_reg */ true, /* uses_vl */ false);
  int encode = simd_prefix_and_encode(dst, dst, src, VEX_SIMD_66, VEX_OPCODE_0F_3A, &attributes);
  emit_int8((unsigned char)0x0E);
  emit_int8((unsigned char)(0xC0 | encode));
  emit_int8(imm8);
}

void Assembler::sha1rnds4(XMMRegister dst, XMMRegister src, int imm8) {
  assert(VM_Version::supports_sha(), "");
  int encode = rex_prefix_and_encode(dst->encoding(), src->encoding(), VEX_SIMD_NONE, VEX_OPCODE_0F_3A, /* rex_w */ false);
  emit_int8((unsigned char)0xCC);
  emit_int8((unsigned char)(0xC0 | encode));
  emit_int8((unsigned char)imm8);
}

void Assembler::sha1nexte(XMMRegister dst, XMMRegister src) {
  assert(VM_Version::supports_sha(), "");
  int encode = rex_prefix_and_encode(dst->encoding(), src->encoding(), VEX_SIMD_NONE, VEX_OPCODE_0F_38, /* rex_w */ false);
  emit_int8((unsigned char)0xC8);
  emit_int8((unsigned char)(0xC0 | encode));
}

void Assembler::sha1msg1(XMMRegister dst, XMMRegister src) {
  assert(VM_Version::supports_sha(), "");
  int encode = rex_prefix_and_encode(dst->encoding(), src->encoding(), VEX_SIMD_NONE, VEX_OPCODE_0F_38, /* rex_w */ false);
  emit_int8((unsigned char)0xC9);
  emit_int8((unsigned char)(0xC0 | encode));
}

void Assembler::sha1msg2(XMMRegister dst, XMMRegister src) {
  assert(VM_Version::supports_sha(), "");
  int encode = rex_prefix_and_encode(dst->encoding(), src->encoding(), VEX_SIMD_NONE, VEX_OPCODE_0F_38, /* rex_w */ false);
  emit_int8((unsigned char)0xCA);
  emit_int8((unsigned char)(0xC0 | encode));
}

// xmm0 is implicit additional source to this instruction.
void Assembler::sha256rnds2(XMMRegister dst, XMMRegister src) {
  assert(VM_Version::supports_sha(), "");
  int encode = rex_prefix_and_encode(dst->encoding(), src->encoding(), VEX_SIMD_NONE, VEX_OPCODE_0F_38, /* rex_w */ false);
  emit_int8((unsigned char)0xCB);
  emit_int8((unsigned char)(0xC0 | encode));
}

void Assembler::sha256msg1(XMMRegister dst, XMMRegister src) {
  assert(VM_Version::supports_sha(), "");
  int encode = rex_prefix_and_encode(dst->encoding(), src->encoding(), VEX_SIMD_NONE, VEX_OPCODE_0F_38, /* rex_w */ false);
  emit_int8((unsigned char)0xCC);
  emit_int8((unsigned char)(0xC0 | encode));
}

void Assembler::sha256msg2(XMMRegister dst, XMMRegister src) {
  assert(VM_Version::supports_sha(), "");
  int encode = rex_prefix_and_encode(dst->encoding(), src->encoding(), VEX_SIMD_NONE, VEX_OPCODE_0F_38, /* rex_w */ false);
  emit_int8((unsigned char)0xCD);
  emit_int8((unsigned char)(0xC0 | encode));
}


void Assembler::shll(Register dst, int imm8) {
  assert(isShiftCount(imm8), "illegal shift count");
  int encode = prefix_and_encode(dst->encoding());
  if (imm8 == 1 ) {
    emit_int8((unsigned char)0xD1);
    emit_int8((unsigned char)(0xE0 | encode));
  } else {
    emit_int8((unsigned char)0xC1);
    emit_int8((unsigned char)(0xE0 | encode));
    emit_int8(imm8);
  }
}

void Assembler::shll(Register dst) {
  int encode = prefix_and_encode(dst->encoding());
  emit_int8((unsigned char)0xD3);
  emit_int8((unsigned char)(0xE0 | encode));
}

void Assembler::shrl(Register dst, int imm8) {
  assert(isShiftCount(imm8), "illegal shift count");
  int encode = prefix_and_encode(dst->encoding());
  emit_int8((unsigned char)0xC1);
  emit_int8((unsigned char)(0xE8 | encode));
  emit_int8(imm8);
}

void Assembler::shrl(Register dst) {
  int encode = prefix_and_encode(dst->encoding());
  emit_int8((unsigned char)0xD3);
  emit_int8((unsigned char)(0xE8 | encode));
}

// copies a single word from [esi] to [edi]
void Assembler::smovl() {
  emit_int8((unsigned char)0xA5);
}

void Assembler::sqrtsd(XMMRegister dst, XMMRegister src) {
  NOT_LP64(assert(VM_Version::supports_sse2(), ""));
  InstructionAttr attributes(AVX_128bit, /* rex_w */ VM_Version::supports_evex(), /* legacy_mode */ false, /* no_mask_reg */ true, /* uses_vl */ false);
  attributes.set_rex_vex_w_reverted();
  int encode = simd_prefix_and_encode(dst, dst, src, VEX_SIMD_F2, VEX_OPCODE_0F, &attributes);
  emit_int8(0x51);
  emit_int8((unsigned char)(0xC0 | encode));
}

void Assembler::sqrtsd(XMMRegister dst, Address src) {
  NOT_LP64(assert(VM_Version::supports_sse2(), ""));
  InstructionMark im(this);
  InstructionAttr attributes(AVX_128bit, /* rex_w */ VM_Version::supports_evex(), /* legacy_mode */ false, /* no_mask_reg */ true, /* uses_vl */ false);
  attributes.set_address_attributes(/* tuple_type */ EVEX_T1S, /* input_size_in_bits */ EVEX_64bit);
  attributes.set_rex_vex_w_reverted();
  simd_prefix(dst, dst, src, VEX_SIMD_F2, VEX_OPCODE_0F, &attributes);
  emit_int8(0x51);
  emit_operand(dst, src);
}

void Assembler::sqrtss(XMMRegister dst, XMMRegister src) {
  NOT_LP64(assert(VM_Version::supports_sse(), ""));
  InstructionAttr attributes(AVX_128bit, /* rex_w */ false, /* legacy_mode */ false, /* no_mask_reg */ true, /* uses_vl */ false);
  int encode = simd_prefix_and_encode(dst, dst, src, VEX_SIMD_F3, VEX_OPCODE_0F, &attributes);
  emit_int8(0x51);
  emit_int8((unsigned char)(0xC0 | encode));
}

void Assembler::std() {
  emit_int8((unsigned char)0xFD);
}

void Assembler::sqrtss(XMMRegister dst, Address src) {
  NOT_LP64(assert(VM_Version::supports_sse(), ""));
  InstructionMark im(this);
  InstructionAttr attributes(AVX_128bit, /* rex_w */ false, /* legacy_mode */ false, /* no_mask_reg */ true, /* uses_vl */ false);
  attributes.set_address_attributes(/* tuple_type */ EVEX_T1S, /* input_size_in_bits */ EVEX_32bit);
  simd_prefix(dst, dst, src, VEX_SIMD_F3, VEX_OPCODE_0F, &attributes);
  emit_int8(0x51);
  emit_operand(dst, src);
}

void Assembler::stmxcsr( Address dst) {
  if (UseAVX > 0 ) {
    assert(VM_Version::supports_avx(), "");
    InstructionMark im(this);
    InstructionAttr attributes(AVX_128bit, /* vex_w */ false, /* legacy_mode */ true, /* no_mask_reg */ false, /* uses_vl */ false);
    vex_prefix(dst, 0, 0, VEX_SIMD_NONE, VEX_OPCODE_0F, &attributes);
    emit_int8((unsigned char)0xAE);
    emit_operand(as_Register(3), dst);
  } else {
    NOT_LP64(assert(VM_Version::supports_sse(), ""));
    InstructionMark im(this);
    prefix(dst);
    emit_int8(0x0F);
    emit_int8((unsigned char)0xAE);
    emit_operand(as_Register(3), dst);
  }
}

void Assembler::subl(Address dst, int32_t imm32) {
  InstructionMark im(this);
  prefix(dst);
  emit_arith_operand(0x81, rbp, dst, imm32);
}

void Assembler::subl(Address dst, Register src) {
  InstructionMark im(this);
  prefix(dst, src);
  emit_int8(0x29);
  emit_operand(src, dst);
}

void Assembler::subl(Register dst, int32_t imm32) {
  prefix(dst);
  emit_arith(0x81, 0xE8, dst, imm32);
}

// Force generation of a 4 byte immediate value even if it fits into 8bit
void Assembler::subl_imm32(Register dst, int32_t imm32) {
  prefix(dst);
  emit_arith_imm32(0x81, 0xE8, dst, imm32);
}

void Assembler::subl(Register dst, Address src) {
  InstructionMark im(this);
  prefix(src, dst);
  emit_int8(0x2B);
  emit_operand(dst, src);
}

void Assembler::subl(Register dst, Register src) {
  (void) prefix_and_encode(dst->encoding(), src->encoding());
  emit_arith(0x2B, 0xC0, dst, src);
}

void Assembler::subsd(XMMRegister dst, XMMRegister src) {
  NOT_LP64(assert(VM_Version::supports_sse2(), ""));
  InstructionAttr attributes(AVX_128bit, /* rex_w */ VM_Version::supports_evex(), /* legacy_mode */ false, /* no_mask_reg */ true, /* uses_vl */ false);
  attributes.set_rex_vex_w_reverted();
  int encode = simd_prefix_and_encode(dst, dst, src, VEX_SIMD_F2, VEX_OPCODE_0F, &attributes);
  emit_int8(0x5C);
  emit_int8((unsigned char)(0xC0 | encode));
}

void Assembler::subsd(XMMRegister dst, Address src) {
  NOT_LP64(assert(VM_Version::supports_sse2(), ""));
  InstructionMark im(this);
  InstructionAttr attributes(AVX_128bit, /* rex_w */ VM_Version::supports_evex(), /* legacy_mode */ false, /* no_mask_reg */ true, /* uses_vl */ false);
  attributes.set_address_attributes(/* tuple_type */ EVEX_T1S, /* input_size_in_bits */ EVEX_64bit);
  attributes.set_rex_vex_w_reverted();
  simd_prefix(dst, dst, src, VEX_SIMD_F2, VEX_OPCODE_0F, &attributes);
  emit_int8(0x5C);
  emit_operand(dst, src);
}

void Assembler::subss(XMMRegister dst, XMMRegister src) {
  NOT_LP64(assert(VM_Version::supports_sse(), ""));
  InstructionAttr attributes(AVX_128bit, /* rex_w */ false, /* legacy_mode */ false, /* no_mask_reg */ true , /* uses_vl */ false);
  int encode = simd_prefix_and_encode(dst, dst, src, VEX_SIMD_F3, VEX_OPCODE_0F, &attributes);
  emit_int8(0x5C);
  emit_int8((unsigned char)(0xC0 | encode));
}

void Assembler::subss(XMMRegister dst, Address src) {
  NOT_LP64(assert(VM_Version::supports_sse(), ""));
  InstructionMark im(this);
  InstructionAttr attributes(AVX_128bit, /* rex_w */ false, /* legacy_mode */ false, /* no_mask_reg */ true, /* uses_vl */ false);
  attributes.set_address_attributes(/* tuple_type */ EVEX_T1S, /* input_size_in_bits */ EVEX_32bit);
  simd_prefix(dst, dst, src, VEX_SIMD_F3, VEX_OPCODE_0F, &attributes);
  emit_int8(0x5C);
  emit_operand(dst, src);
}

void Assembler::testb(Register dst, int imm8) {
  NOT_LP64(assert(dst->has_byte_register(), "must have byte register"));
  (void) prefix_and_encode(dst->encoding(), true);
  emit_arith_b(0xF6, 0xC0, dst, imm8);
}

void Assembler::testb(Address dst, int imm8) {
  InstructionMark im(this);
  prefix(dst);
  emit_int8((unsigned char)0xF6);
  emit_operand(rax, dst, 1);
  emit_int8(imm8);
}

void Assembler::testl(Register dst, int32_t imm32) {
  // not using emit_arith because test
  // doesn't support sign-extension of
  // 8bit operands
  int encode = dst->encoding();
  if (encode == 0) {
    emit_int8((unsigned char)0xA9);
  } else {
    encode = prefix_and_encode(encode);
    emit_int8((unsigned char)0xF7);
    emit_int8((unsigned char)(0xC0 | encode));
  }
  emit_int32(imm32);
}

void Assembler::testl(Register dst, Register src) {
  (void) prefix_and_encode(dst->encoding(), src->encoding());
  emit_arith(0x85, 0xC0, dst, src);
}

void Assembler::testl(Register dst, Address src) {
  InstructionMark im(this);
  prefix(src, dst);
  emit_int8((unsigned char)0x85);
  emit_operand(dst, src);
}

void Assembler::tzcntl(Register dst, Register src) {
  assert(VM_Version::supports_bmi1(), "tzcnt instruction not supported");
  emit_int8((unsigned char)0xF3);
  int encode = prefix_and_encode(dst->encoding(), src->encoding());
  emit_int8(0x0F);
  emit_int8((unsigned char)0xBC);
  emit_int8((unsigned char)0xC0 | encode);
}

void Assembler::tzcntq(Register dst, Register src) {
  assert(VM_Version::supports_bmi1(), "tzcnt instruction not supported");
  emit_int8((unsigned char)0xF3);
  int encode = prefixq_and_encode(dst->encoding(), src->encoding());
  emit_int8(0x0F);
  emit_int8((unsigned char)0xBC);
  emit_int8((unsigned char)(0xC0 | encode));
}

void Assembler::ucomisd(XMMRegister dst, Address src) {
  NOT_LP64(assert(VM_Version::supports_sse2(), ""));
  InstructionMark im(this);
  InstructionAttr attributes(AVX_128bit, /* rex_w */ VM_Version::supports_evex(), /* legacy_mode */ false, /* no_mask_reg */ true, /* uses_vl */ false);
  attributes.set_address_attributes(/* tuple_type */ EVEX_T1S, /* input_size_in_bits */ EVEX_64bit);
  attributes.set_rex_vex_w_reverted();
  simd_prefix(dst, xnoreg, src, VEX_SIMD_66, VEX_OPCODE_0F, &attributes);
  emit_int8(0x2E);
  emit_operand(dst, src);
}

void Assembler::ucomisd(XMMRegister dst, XMMRegister src) {
  NOT_LP64(assert(VM_Version::supports_sse2(), ""));
  InstructionAttr attributes(AVX_128bit, /* rex_w */ VM_Version::supports_evex(), /* legacy_mode */ false, /* no_mask_reg */ true, /* uses_vl */ false);
  attributes.set_rex_vex_w_reverted();
  int encode = simd_prefix_and_encode(dst, xnoreg, src, VEX_SIMD_66, VEX_OPCODE_0F, &attributes);
  emit_int8(0x2E);
  emit_int8((unsigned char)(0xC0 | encode));
}

void Assembler::ucomiss(XMMRegister dst, Address src) {
  NOT_LP64(assert(VM_Version::supports_sse(), ""));
  InstructionMark im(this);
  InstructionAttr attributes(AVX_128bit, /* rex_w */ false, /* legacy_mode */ false, /* no_mask_reg */ true, /* uses_vl */ false);
  attributes.set_address_attributes(/* tuple_type */ EVEX_T1S, /* input_size_in_bits */ EVEX_32bit);
  simd_prefix(dst, xnoreg, src, VEX_SIMD_NONE, VEX_OPCODE_0F, &attributes);
  emit_int8(0x2E);
  emit_operand(dst, src);
}

void Assembler::ucomiss(XMMRegister dst, XMMRegister src) {
  NOT_LP64(assert(VM_Version::supports_sse(), ""));
  InstructionAttr attributes(AVX_128bit, /* rex_w */ false, /* legacy_mode */ false, /* no_mask_reg */ true, /* uses_vl */ false);
  int encode = simd_prefix_and_encode(dst, xnoreg, src, VEX_SIMD_NONE, VEX_OPCODE_0F, &attributes);
  emit_int8(0x2E);
  emit_int8((unsigned char)(0xC0 | encode));
}

void Assembler::xabort(int8_t imm8) {
  emit_int8((unsigned char)0xC6);
  emit_int8((unsigned char)0xF8);
  emit_int8((unsigned char)(imm8 & 0xFF));
}

void Assembler::xaddb(Address dst, Register src) {
  InstructionMark im(this);
  prefix(dst, src, true);
  emit_int8(0x0F);
  emit_int8((unsigned char)0xC0);
  emit_operand(src, dst);
}

void Assembler::xaddw(Address dst, Register src) {
  InstructionMark im(this);
  emit_int8(0x66);
  prefix(dst, src);
  emit_int8(0x0F);
  emit_int8((unsigned char)0xC1);
  emit_operand(src, dst);
}

void Assembler::xaddl(Address dst, Register src) {
  InstructionMark im(this);
  prefix(dst, src);
  emit_int8(0x0F);
  emit_int8((unsigned char)0xC1);
  emit_operand(src, dst);
}

void Assembler::xbegin(Label& abort, relocInfo::relocType rtype) {
  InstructionMark im(this);
  relocate(rtype);
  if (abort.is_bound()) {
    address entry = target(abort);
    assert(entry != NULL, "abort entry NULL");
    intptr_t offset = entry - pc();
    emit_int8((unsigned char)0xC7);
    emit_int8((unsigned char)0xF8);
    emit_int32(offset - 6); // 2 opcode + 4 address
  } else {
    abort.add_patch_at(code(), locator());
    emit_int8((unsigned char)0xC7);
    emit_int8((unsigned char)0xF8);
    emit_int32(0);
  }
}

void Assembler::xchgb(Register dst, Address src) { // xchg
  InstructionMark im(this);
  prefix(src, dst, true);
  emit_int8((unsigned char)0x86);
  emit_operand(dst, src);
}

void Assembler::xchgw(Register dst, Address src) { // xchg
  InstructionMark im(this);
  emit_int8(0x66);
  prefix(src, dst);
  emit_int8((unsigned char)0x87);
  emit_operand(dst, src);
}

void Assembler::xchgl(Register dst, Address src) { // xchg
  InstructionMark im(this);
  prefix(src, dst);
  emit_int8((unsigned char)0x87);
  emit_operand(dst, src);
}

void Assembler::xchgl(Register dst, Register src) {
  int encode = prefix_and_encode(dst->encoding(), src->encoding());
  emit_int8((unsigned char)0x87);
  emit_int8((unsigned char)(0xC0 | encode));
}

void Assembler::xend() {
  emit_int8((unsigned char)0x0F);
  emit_int8((unsigned char)0x01);
  emit_int8((unsigned char)0xD5);
}

void Assembler::xgetbv() {
  emit_int8(0x0F);
  emit_int8(0x01);
  emit_int8((unsigned char)0xD0);
}

void Assembler::xorl(Register dst, int32_t imm32) {
  prefix(dst);
  emit_arith(0x81, 0xF0, dst, imm32);
}

void Assembler::xorl(Register dst, Address src) {
  InstructionMark im(this);
  prefix(src, dst);
  emit_int8(0x33);
  emit_operand(dst, src);
}

void Assembler::xorl(Register dst, Register src) {
  (void) prefix_and_encode(dst->encoding(), src->encoding());
  emit_arith(0x33, 0xC0, dst, src);
}

void Assembler::xorb(Register dst, Address src) {
  InstructionMark im(this);
  prefix(src, dst);
  emit_int8(0x32);
  emit_operand(dst, src);
}

void Assembler::xorb(Register dst, Register src) {
  (void)prefix_and_encode(dst->encoding(), src->encoding());
  emit_arith(0x32, 0xC0, dst, src);
}

void Assembler::xorw(Register dst, Register src) {
  (void)prefix_and_encode(dst->encoding(), src->encoding());
  emit_arith(0x33, 0xC0, dst, src);
}

// AVX 3-operands scalar float-point arithmetic instructions

void Assembler::vaddsd(XMMRegister dst, XMMRegister nds, Address src) {
  assert(VM_Version::supports_avx(), "");
  InstructionMark im(this);
  InstructionAttr attributes(AVX_128bit, /* vex_w */ VM_Version::supports_evex(), /* legacy_mode */ false, /* no_mask_reg */ true, /* uses_vl */ false);
  attributes.set_address_attributes(/* tuple_type */ EVEX_T1S, /* input_size_in_bits */ EVEX_64bit);
  attributes.set_rex_vex_w_reverted();
  vex_prefix(src, nds->encoding(), dst->encoding(), VEX_SIMD_F2, VEX_OPCODE_0F, &attributes);
  emit_int8(0x58);
  emit_operand(dst, src);
}

void Assembler::vaddsd(XMMRegister dst, XMMRegister nds, XMMRegister src) {
  assert(VM_Version::supports_avx(), "");
  InstructionAttr attributes(AVX_128bit, /* vex_w */ VM_Version::supports_evex(), /* legacy_mode */ false, /* no_mask_reg */ true, /* uses_vl */ false);
  attributes.set_rex_vex_w_reverted();
  int encode = vex_prefix_and_encode(dst->encoding(), nds->encoding(), src->encoding(), VEX_SIMD_F2, VEX_OPCODE_0F, &attributes);
  emit_int8(0x58);
  emit_int8((unsigned char)(0xC0 | encode));
}

void Assembler::vaddss(XMMRegister dst, XMMRegister nds, Address src) {
  assert(VM_Version::supports_avx(), "");
  InstructionMark im(this);
  InstructionAttr attributes(AVX_128bit, /* vex_w */ false, /* legacy_mode */ false, /* no_mask_reg */ true, /* uses_vl */ false);
  attributes.set_address_attributes(/* tuple_type */ EVEX_T1S, /* input_size_in_bits */ EVEX_32bit);
  vex_prefix(src, nds->encoding(), dst->encoding(), VEX_SIMD_F3, VEX_OPCODE_0F, &attributes);
  emit_int8(0x58);
  emit_operand(dst, src);
}

void Assembler::vaddss(XMMRegister dst, XMMRegister nds, XMMRegister src) {
  assert(VM_Version::supports_avx(), "");
  InstructionAttr attributes(AVX_128bit, /* vex_w */ false, /* legacy_mode */ false, /* no_mask_reg */ true, /* uses_vl */ false);
  int encode = vex_prefix_and_encode(dst->encoding(), nds->encoding(), src->encoding(), VEX_SIMD_F3, VEX_OPCODE_0F, &attributes);
  emit_int8(0x58);
  emit_int8((unsigned char)(0xC0 | encode));
}

void Assembler::vdivsd(XMMRegister dst, XMMRegister nds, Address src) {
  assert(VM_Version::supports_avx(), "");
  InstructionMark im(this);
  InstructionAttr attributes(AVX_128bit, /* vex_w */ VM_Version::supports_evex(), /* legacy_mode */ false, /* no_mask_reg */ true, /* uses_vl */ false);
  attributes.set_address_attributes(/* tuple_type */ EVEX_T1S, /* input_size_in_bits */ EVEX_64bit);
  attributes.set_rex_vex_w_reverted();
  vex_prefix(src, nds->encoding(), dst->encoding(), VEX_SIMD_F2, VEX_OPCODE_0F, &attributes);
  emit_int8(0x5E);
  emit_operand(dst, src);
}

void Assembler::vdivsd(XMMRegister dst, XMMRegister nds, XMMRegister src) {
  assert(VM_Version::supports_avx(), "");
  InstructionAttr attributes(AVX_128bit, /* vex_w */ VM_Version::supports_evex(), /* legacy_mode */ false, /* no_mask_reg */ true, /* uses_vl */ false);
  attributes.set_rex_vex_w_reverted();
  int encode = vex_prefix_and_encode(dst->encoding(), nds->encoding(), src->encoding(), VEX_SIMD_F2, VEX_OPCODE_0F, &attributes);
  emit_int8(0x5E);
  emit_int8((unsigned char)(0xC0 | encode));
}

void Assembler::vdivss(XMMRegister dst, XMMRegister nds, Address src) {
  assert(VM_Version::supports_avx(), "");
  InstructionMark im(this);
  InstructionAttr attributes(AVX_128bit, /* vex_w */ false, /* legacy_mode */ false, /* no_mask_reg */ true, /* uses_vl */ false);
  attributes.set_address_attributes(/* tuple_type */ EVEX_T1S, /* input_size_in_bits */ EVEX_32bit);
  vex_prefix(src, nds->encoding(), dst->encoding(), VEX_SIMD_F3, VEX_OPCODE_0F, &attributes);
  emit_int8(0x5E);
  emit_operand(dst, src);
}

void Assembler::vdivss(XMMRegister dst, XMMRegister nds, XMMRegister src) {
  assert(VM_Version::supports_avx(), "");
  InstructionAttr attributes(AVX_128bit, /* vex_w */ false, /* legacy_mode */ false, /* no_mask_reg */ true, /* uses_vl */ false);
  int encode = vex_prefix_and_encode(dst->encoding(), nds->encoding(), src->encoding(), VEX_SIMD_F3, VEX_OPCODE_0F, &attributes);
  emit_int8(0x5E);
  emit_int8((unsigned char)(0xC0 | encode));
}

void Assembler::vfmadd231sd(XMMRegister dst, XMMRegister src1, XMMRegister src2) {
  assert(VM_Version::supports_fma(), "");
  InstructionAttr attributes(AVX_128bit, /* vex_w */ true, /* legacy_mode */ false, /* no_mask_reg */ true, /* uses_vl */ false);
  int encode = vex_prefix_and_encode(dst->encoding(), src1->encoding(), src2->encoding(), VEX_SIMD_66, VEX_OPCODE_0F_38, &attributes);
  emit_int8((unsigned char)0xB9);
  emit_int8((unsigned char)(0xC0 | encode));
}

void Assembler::vfmadd231ss(XMMRegister dst, XMMRegister src1, XMMRegister src2) {
  assert(VM_Version::supports_fma(), "");
  InstructionAttr attributes(AVX_128bit, /* vex_w */ false, /* legacy_mode */ false, /* no_mask_reg */ true, /* uses_vl */ false);
  int encode = vex_prefix_and_encode(dst->encoding(), src1->encoding(), src2->encoding(), VEX_SIMD_66, VEX_OPCODE_0F_38, &attributes);
  emit_int8((unsigned char)0xB9);
  emit_int8((unsigned char)(0xC0 | encode));
}

void Assembler::vmulsd(XMMRegister dst, XMMRegister nds, Address src) {
  assert(VM_Version::supports_avx(), "");
  InstructionMark im(this);
  InstructionAttr attributes(AVX_128bit, /* vex_w */ VM_Version::supports_evex(), /* legacy_mode */ false, /* no_mask_reg */ true, /* uses_vl */ false);
  attributes.set_address_attributes(/* tuple_type */ EVEX_T1S, /* input_size_in_bits */ EVEX_64bit);
  attributes.set_rex_vex_w_reverted();
  vex_prefix(src, nds->encoding(), dst->encoding(), VEX_SIMD_F2, VEX_OPCODE_0F, &attributes);
  emit_int8(0x59);
  emit_operand(dst, src);
}

void Assembler::vmulsd(XMMRegister dst, XMMRegister nds, XMMRegister src) {
  assert(VM_Version::supports_avx(), "");
  InstructionAttr attributes(AVX_128bit, /* vex_w */ VM_Version::supports_evex(), /* legacy_mode */ false, /* no_mask_reg */ true, /* uses_vl */ false);
  attributes.set_rex_vex_w_reverted();
  int encode = vex_prefix_and_encode(dst->encoding(), nds->encoding(), src->encoding(), VEX_SIMD_F2, VEX_OPCODE_0F, &attributes);
  emit_int8(0x59);
  emit_int8((unsigned char)(0xC0 | encode));
}

void Assembler::vmulss(XMMRegister dst, XMMRegister nds, Address src) {
  assert(VM_Version::supports_avx(), "");
  InstructionMark im(this);
  InstructionAttr attributes(AVX_128bit, /* vex_w */ false, /* legacy_mode */ false, /* no_mask_reg */ true, /* uses_vl */ false);
  attributes.set_address_attributes(/* tuple_type */ EVEX_T1S, /* input_size_in_bits */ EVEX_32bit);
  vex_prefix(src, nds->encoding(), dst->encoding(), VEX_SIMD_F3, VEX_OPCODE_0F, &attributes);
  emit_int8(0x59);
  emit_operand(dst, src);
}

void Assembler::vmulss(XMMRegister dst, XMMRegister nds, XMMRegister src) {
  assert(VM_Version::supports_avx(), "");
  InstructionAttr attributes(AVX_128bit, /* vex_w */ false, /* legacy_mode */ false, /* no_mask_reg */ true, /* uses_vl */ false);
  int encode = vex_prefix_and_encode(dst->encoding(), nds->encoding(), src->encoding(), VEX_SIMD_F3, VEX_OPCODE_0F, &attributes);
  emit_int8(0x59);
  emit_int8((unsigned char)(0xC0 | encode));
}

void Assembler::vsubsd(XMMRegister dst, XMMRegister nds, Address src) {
  assert(VM_Version::supports_avx(), "");
  InstructionMark im(this);
  InstructionAttr attributes(AVX_128bit, /* vex_w */ VM_Version::supports_evex(), /* legacy_mode */ false, /* no_mask_reg */ true, /* uses_vl */ false);
  attributes.set_address_attributes(/* tuple_type */ EVEX_T1S, /* input_size_in_bits */ EVEX_64bit);
  attributes.set_rex_vex_w_reverted();
  vex_prefix(src, nds->encoding(), dst->encoding(), VEX_SIMD_F2, VEX_OPCODE_0F, &attributes);
  emit_int8(0x5C);
  emit_operand(dst, src);
}

void Assembler::vsubsd(XMMRegister dst, XMMRegister nds, XMMRegister src) {
  assert(VM_Version::supports_avx(), "");
  InstructionAttr attributes(AVX_128bit, /* vex_w */ VM_Version::supports_evex(), /* legacy_mode */ false, /* no_mask_reg */ true, /* uses_vl */ false);
  attributes.set_rex_vex_w_reverted();
  int encode = vex_prefix_and_encode(dst->encoding(), nds->encoding(), src->encoding(), VEX_SIMD_F2, VEX_OPCODE_0F, &attributes);
  emit_int8(0x5C);
  emit_int8((unsigned char)(0xC0 | encode));
}

void Assembler::vsubss(XMMRegister dst, XMMRegister nds, Address src) {
  assert(VM_Version::supports_avx(), "");
  InstructionMark im(this);
  InstructionAttr attributes(AVX_128bit, /* vex_w */ false, /* legacy_mode */ false, /* no_mask_reg */ true, /* uses_vl */ false);
  attributes.set_address_attributes(/* tuple_type */ EVEX_T1S, /* input_size_in_bits */ EVEX_32bit);
  vex_prefix(src, nds->encoding(), dst->encoding(), VEX_SIMD_F3, VEX_OPCODE_0F, &attributes);
  emit_int8(0x5C);
  emit_operand(dst, src);
}

void Assembler::vsubss(XMMRegister dst, XMMRegister nds, XMMRegister src) {
  assert(VM_Version::supports_avx(), "");
  InstructionAttr attributes(AVX_128bit, /* vex_w */ false, /* legacy_mode */ false, /* no_mask_reg */ true, /* uses_vl */ false);
  int encode = vex_prefix_and_encode(dst->encoding(), nds->encoding(), src->encoding(), VEX_SIMD_F3, VEX_OPCODE_0F, &attributes);
  emit_int8(0x5C);
  emit_int8((unsigned char)(0xC0 | encode));
}

//====================VECTOR ARITHMETIC=====================================

// Float-point vector arithmetic

void Assembler::addpd(XMMRegister dst, XMMRegister src) {
  NOT_LP64(assert(VM_Version::supports_sse2(), ""));
  InstructionAttr attributes(AVX_128bit, /* rex_w */ VM_Version::supports_evex(), /* legacy_mode */ false, /* no_mask_reg */ false, /* uses_vl */ true);
  attributes.set_rex_vex_w_reverted();
  int encode = simd_prefix_and_encode(dst, dst, src, VEX_SIMD_66, VEX_OPCODE_0F, &attributes);
  emit_int8(0x58);
  emit_int8((unsigned char)(0xC0 | encode));
}

void Assembler::addpd(XMMRegister dst, Address src) {
  NOT_LP64(assert(VM_Version::supports_sse2(), ""));
  InstructionMark im(this);
  InstructionAttr attributes(AVX_128bit, /* rex_w */ VM_Version::supports_evex(), /* legacy_mode */ false, /* no_mask_reg */ false, /* uses_vl */ true);
  attributes.set_rex_vex_w_reverted();
  attributes.set_address_attributes(/* tuple_type */ EVEX_FV, /* input_size_in_bits */ EVEX_64bit);
  simd_prefix(dst, dst, src, VEX_SIMD_66, VEX_OPCODE_0F, &attributes);
  emit_int8(0x58);
  emit_operand(dst, src);
}


void Assembler::addps(XMMRegister dst, XMMRegister src) {
  NOT_LP64(assert(VM_Version::supports_sse2(), ""));
  InstructionAttr attributes(AVX_128bit, /* rex_w */ false, /* legacy_mode */ false, /* no_mask_reg */ false, /* uses_vl */ true);
  int encode = simd_prefix_and_encode(dst, dst, src, VEX_SIMD_NONE, VEX_OPCODE_0F, &attributes);
  emit_int8(0x58);
  emit_int8((unsigned char)(0xC0 | encode));
}

void Assembler::vaddpd(XMMRegister dst, XMMRegister nds, XMMRegister src, int vector_len) {
  assert(VM_Version::supports_avx(), "");
  InstructionAttr attributes(vector_len, /* vex_w */ VM_Version::supports_evex(), /* legacy_mode */ false, /* no_mask_reg */ false, /* uses_vl */ true);
  attributes.set_rex_vex_w_reverted();
  int encode = vex_prefix_and_encode(dst->encoding(), nds->encoding(), src->encoding(), VEX_SIMD_66, VEX_OPCODE_0F, &attributes);
  emit_int8(0x58);
  emit_int8((unsigned char)(0xC0 | encode));
}

void Assembler::vaddps(XMMRegister dst, XMMRegister nds, XMMRegister src, int vector_len) {
  assert(VM_Version::supports_avx(), "");
  InstructionAttr attributes(vector_len, /* vex_w */ false, /* legacy_mode */ false, /* no_mask_reg */ false, /* uses_vl */ true);
  int encode = vex_prefix_and_encode(dst->encoding(), nds->encoding(), src->encoding(), VEX_SIMD_NONE, VEX_OPCODE_0F, &attributes);
  emit_int8(0x58);
  emit_int8((unsigned char)(0xC0 | encode));
}

void Assembler::vaddpd(XMMRegister dst, XMMRegister nds, Address src, int vector_len) {
  assert(VM_Version::supports_avx(), "");
  InstructionMark im(this);
  InstructionAttr attributes(vector_len, /* vex_w */ VM_Version::supports_evex(), /* legacy_mode */ false, /* no_mask_reg */ false, /* uses_vl */ true);
  attributes.set_address_attributes(/* tuple_type */ EVEX_FV, /* input_size_in_bits */ EVEX_64bit);
  attributes.set_rex_vex_w_reverted();
  vex_prefix(src, nds->encoding(), dst->encoding(), VEX_SIMD_66, VEX_OPCODE_0F, &attributes);
  emit_int8(0x58);
  emit_operand(dst, src);
}

void Assembler::vaddps(XMMRegister dst, XMMRegister nds, Address src, int vector_len) {
  assert(VM_Version::supports_avx(), "");
  InstructionMark im(this);
  InstructionAttr attributes(vector_len, /* vex_w */ false, /* legacy_mode */ false, /* no_mask_reg */ false, /* uses_vl */ true);
  attributes.set_address_attributes(/* tuple_type */ EVEX_FV, /* input_size_in_bits */ EVEX_32bit);
  vex_prefix(src, nds->encoding(), dst->encoding(), VEX_SIMD_NONE, VEX_OPCODE_0F, &attributes);
  emit_int8(0x58);
  emit_operand(dst, src);
}

void Assembler::subpd(XMMRegister dst, XMMRegister src) {
  NOT_LP64(assert(VM_Version::supports_sse2(), ""));
  InstructionAttr attributes(AVX_128bit, /* rex_w */ VM_Version::supports_evex(), /* legacy_mode */ false, /* no_mask_reg */ false, /* uses_vl */ true);
  attributes.set_rex_vex_w_reverted();
  int encode = simd_prefix_and_encode(dst, dst, src, VEX_SIMD_66, VEX_OPCODE_0F, &attributes);
  emit_int8(0x5C);
  emit_int8((unsigned char)(0xC0 | encode));
}

void Assembler::subps(XMMRegister dst, XMMRegister src) {
  NOT_LP64(assert(VM_Version::supports_sse2(), ""));
  InstructionAttr attributes(AVX_128bit, /* rex_w */ false, /* legacy_mode */ false, /* no_mask_reg */ false, /* uses_vl */ true);
  int encode = simd_prefix_and_encode(dst, dst, src, VEX_SIMD_NONE, VEX_OPCODE_0F, &attributes);
  emit_int8(0x5C);
  emit_int8((unsigned char)(0xC0 | encode));
}

void Assembler::vsubpd(XMMRegister dst, XMMRegister nds, XMMRegister src, int vector_len) {
  assert(VM_Version::supports_avx(), "");
  InstructionAttr attributes(vector_len, /* vex_w */ VM_Version::supports_evex(), /* legacy_mode */ false, /* no_mask_reg */ false, /* uses_vl */ true);
  attributes.set_rex_vex_w_reverted();
  int encode = vex_prefix_and_encode(dst->encoding(), nds->encoding(), src->encoding(), VEX_SIMD_66, VEX_OPCODE_0F, &attributes);
  emit_int8(0x5C);
  emit_int8((unsigned char)(0xC0 | encode));
}

void Assembler::vsubps(XMMRegister dst, XMMRegister nds, XMMRegister src, int vector_len) {
  assert(VM_Version::supports_avx(), "");
  InstructionAttr attributes(vector_len, /* vex_w */ false, /* legacy_mode */ false, /* no_mask_reg */ false, /* uses_vl */ true);
  int encode = vex_prefix_and_encode(dst->encoding(), nds->encoding(), src->encoding(), VEX_SIMD_NONE, VEX_OPCODE_0F, &attributes);
  emit_int8(0x5C);
  emit_int8((unsigned char)(0xC0 | encode));
}

void Assembler::vsubpd(XMMRegister dst, XMMRegister nds, Address src, int vector_len) {
  assert(VM_Version::supports_avx(), "");
  InstructionMark im(this);
  InstructionAttr attributes(vector_len, /* vex_w */ VM_Version::supports_evex(), /* legacy_mode */ false, /* no_mask_reg */ false, /* uses_vl */ true);
  attributes.set_address_attributes(/* tuple_type */ EVEX_FV, /* input_size_in_bits */ EVEX_64bit);
  attributes.set_rex_vex_w_reverted();
  vex_prefix(src, nds->encoding(), dst->encoding(), VEX_SIMD_66, VEX_OPCODE_0F, &attributes);
  emit_int8(0x5C);
  emit_operand(dst, src);
}

void Assembler::vsubps(XMMRegister dst, XMMRegister nds, Address src, int vector_len) {
  assert(VM_Version::supports_avx(), "");
  InstructionMark im(this);
  InstructionAttr attributes(vector_len, /* vex_w */ false, /* legacy_mode */ false, /* no_mask_reg */ false, /* uses_vl */ true);
  attributes.set_address_attributes(/* tuple_type */ EVEX_FV, /* input_size_in_bits */ EVEX_32bit);
  vex_prefix(src, nds->encoding(), dst->encoding(), VEX_SIMD_NONE, VEX_OPCODE_0F, &attributes);
  emit_int8(0x5C);
  emit_operand(dst, src);
}

void Assembler::mulpd(XMMRegister dst, XMMRegister src) {
  NOT_LP64(assert(VM_Version::supports_sse2(), ""));
  InstructionAttr attributes(AVX_128bit, /* rex_w */ VM_Version::supports_evex(), /* legacy_mode */ false, /* no_mask_reg */ false, /* uses_vl */ true);
  attributes.set_rex_vex_w_reverted();
  int encode = simd_prefix_and_encode(dst, dst, src, VEX_SIMD_66, VEX_OPCODE_0F, &attributes);
  emit_int8(0x59);
  emit_int8((unsigned char)(0xC0 | encode));
}

void Assembler::mulpd(XMMRegister dst, Address src) {
  NOT_LP64(assert(VM_Version::supports_sse2(), ""));
  InstructionMark im(this);
  InstructionAttr attributes(AVX_128bit, /* vex_w */ VM_Version::supports_evex(), /* legacy_mode */ false, /* no_mask_reg */ false, /* uses_vl */ true);
  attributes.set_address_attributes(/* tuple_type */ EVEX_FV, /* input_size_in_bits */ EVEX_64bit);
  attributes.set_rex_vex_w_reverted();
  simd_prefix(dst, dst, src, VEX_SIMD_66, VEX_OPCODE_0F, &attributes);
  emit_int8(0x59);
  emit_operand(dst, src);
}

void Assembler::mulps(XMMRegister dst, XMMRegister src) {
  NOT_LP64(assert(VM_Version::supports_sse2(), ""));
  InstructionAttr attributes(AVX_128bit, /* rex_w */ false, /* legacy_mode */ false, /* no_mask_reg */ false, /* uses_vl */ true);
  int encode = simd_prefix_and_encode(dst, dst, src, VEX_SIMD_NONE, VEX_OPCODE_0F, &attributes);
  emit_int8(0x59);
  emit_int8((unsigned char)(0xC0 | encode));
}

void Assembler::vmulpd(XMMRegister dst, XMMRegister nds, XMMRegister src, int vector_len) {
  assert(VM_Version::supports_avx(), "");
  InstructionAttr attributes(vector_len, /* vex_w */ VM_Version::supports_evex(), /* legacy_mode */ false, /* no_mask_reg */ false, /* uses_vl */ true);
  attributes.set_rex_vex_w_reverted();
  int encode = vex_prefix_and_encode(dst->encoding(), nds->encoding(), src->encoding(), VEX_SIMD_66, VEX_OPCODE_0F, &attributes);
  emit_int8(0x59);
  emit_int8((unsigned char)(0xC0 | encode));
}

void Assembler::vmulps(XMMRegister dst, XMMRegister nds, XMMRegister src, int vector_len) {
  assert(VM_Version::supports_avx(), "");
  InstructionAttr attributes(vector_len, /* vex_w */ false, /* legacy_mode */ false, /* no_mask_reg */ false, /* uses_vl */ true);
  int encode = vex_prefix_and_encode(dst->encoding(), nds->encoding(), src->encoding(), VEX_SIMD_NONE, VEX_OPCODE_0F, &attributes);
  emit_int8(0x59);
  emit_int8((unsigned char)(0xC0 | encode));
}

void Assembler::vmulpd(XMMRegister dst, XMMRegister nds, Address src, int vector_len) {
  assert(VM_Version::supports_avx(), "");
  InstructionMark im(this);
  InstructionAttr attributes(vector_len, /* vex_w */ VM_Version::supports_evex(), /* legacy_mode */ false, /* no_mask_reg */ false, /* uses_vl */ true);
  attributes.set_address_attributes(/* tuple_type */ EVEX_FV, /* input_size_in_bits */ EVEX_64bit);
  attributes.set_rex_vex_w_reverted();
  vex_prefix(src, nds->encoding(), dst->encoding(), VEX_SIMD_66, VEX_OPCODE_0F, &attributes);
  emit_int8(0x59);
  emit_operand(dst, src);
}

void Assembler::vmulps(XMMRegister dst, XMMRegister nds, Address src, int vector_len) {
  assert(VM_Version::supports_avx(), "");
  InstructionMark im(this);
  InstructionAttr attributes(vector_len, /* vex_w */ false, /* legacy_mode */ false, /* no_mask_reg */ false, /* uses_vl */ true);
  attributes.set_address_attributes(/* tuple_type */ EVEX_FV, /* input_size_in_bits */ EVEX_32bit);
  vex_prefix(src, nds->encoding(), dst->encoding(), VEX_SIMD_NONE, VEX_OPCODE_0F, &attributes);
  emit_int8(0x59);
  emit_operand(dst, src);
}

void Assembler::vfmadd231pd(XMMRegister dst, XMMRegister src1, XMMRegister src2, int vector_len) {
  assert(VM_Version::supports_fma(), "");
  InstructionAttr attributes(vector_len, /* vex_w */ true, /* legacy_mode */ false, /* no_mask_reg */ false, /* uses_vl */ true);
  int encode = vex_prefix_and_encode(dst->encoding(), src1->encoding(), src2->encoding(), VEX_SIMD_66, VEX_OPCODE_0F_38, &attributes);
  emit_int8((unsigned char)0xB8);
  emit_int8((unsigned char)(0xC0 | encode));
}

void Assembler::vfmadd231ps(XMMRegister dst, XMMRegister src1, XMMRegister src2, int vector_len) {
  assert(VM_Version::supports_fma(), "");
  InstructionAttr attributes(vector_len, /* vex_w */ false, /* legacy_mode */ false, /* no_mask_reg */ false, /* uses_vl */ true);
  int encode = vex_prefix_and_encode(dst->encoding(), src1->encoding(), src2->encoding(), VEX_SIMD_66, VEX_OPCODE_0F_38, &attributes);
  emit_int8((unsigned char)0xB8);
  emit_int8((unsigned char)(0xC0 | encode));
}

void Assembler::vfmadd231pd(XMMRegister dst, XMMRegister src1, Address src2, int vector_len) {
  assert(VM_Version::supports_fma(), "");
  InstructionMark im(this);
  InstructionAttr attributes(vector_len, /* vex_w */ true, /* legacy_mode */ false, /* no_mask_reg */ false, /* uses_vl */ true);
  attributes.set_address_attributes(/* tuple_type */ EVEX_FV, /* input_size_in_bits */ EVEX_64bit);
  vex_prefix(src2, src1->encoding(), dst->encoding(), VEX_SIMD_66, VEX_OPCODE_0F_38, &attributes);
  emit_int8((unsigned char)0xB8);
  emit_operand(dst, src2);
}

void Assembler::vfmadd231ps(XMMRegister dst, XMMRegister src1, Address src2, int vector_len) {
  assert(VM_Version::supports_fma(), "");
  InstructionMark im(this);
  InstructionAttr attributes(vector_len, /* vex_w */ false, /* legacy_mode */ false, /* no_mask_reg */ false, /* uses_vl */ true);
  attributes.set_address_attributes(/* tuple_type */ EVEX_FV, /* input_size_in_bits */ EVEX_32bit);
  vex_prefix(src2, src1->encoding(), dst->encoding(), VEX_SIMD_66, VEX_OPCODE_0F_38, &attributes);
  emit_int8((unsigned char)0xB8);
  emit_operand(dst, src2);
}

void Assembler::divpd(XMMRegister dst, XMMRegister src) {
  NOT_LP64(assert(VM_Version::supports_sse2(), ""));
  InstructionAttr attributes(AVX_128bit, /* rex_w */ VM_Version::supports_evex(), /* legacy_mode */ false, /* no_mask_reg */ false, /* uses_vl */ true);
  attributes.set_rex_vex_w_reverted();
  int encode = simd_prefix_and_encode(dst, dst, src, VEX_SIMD_66, VEX_OPCODE_0F, &attributes);
  emit_int8(0x5E);
  emit_int8((unsigned char)(0xC0 | encode));
}

void Assembler::divps(XMMRegister dst, XMMRegister src) {
  NOT_LP64(assert(VM_Version::supports_sse2(), ""));
  InstructionAttr attributes(AVX_128bit, /* rex_w */ false, /* legacy_mode */ false, /* no_mask_reg */ false, /* uses_vl */ true);
  int encode = simd_prefix_and_encode(dst, dst, src, VEX_SIMD_NONE, VEX_OPCODE_0F, &attributes);
  emit_int8(0x5E);
  emit_int8((unsigned char)(0xC0 | encode));
}

void Assembler::vdivpd(XMMRegister dst, XMMRegister nds, XMMRegister src, int vector_len) {
  assert(VM_Version::supports_avx(), "");
  InstructionAttr attributes(vector_len, /* vex_w */ VM_Version::supports_evex(), /* legacy_mode */ false, /* no_mask_reg */ false, /* uses_vl */ true);
  attributes.set_rex_vex_w_reverted();
  int encode = vex_prefix_and_encode(dst->encoding(), nds->encoding(), src->encoding(), VEX_SIMD_66, VEX_OPCODE_0F, &attributes);
  emit_int8(0x5E);
  emit_int8((unsigned char)(0xC0 | encode));
}

void Assembler::vdivps(XMMRegister dst, XMMRegister nds, XMMRegister src, int vector_len) {
  assert(VM_Version::supports_avx(), "");
  InstructionAttr attributes(vector_len, /* vex_w */ false, /* legacy_mode */ false, /* no_mask_reg */ false, /* uses_vl */ true);
  int encode = vex_prefix_and_encode(dst->encoding(), nds->encoding(), src->encoding(), VEX_SIMD_NONE, VEX_OPCODE_0F, &attributes);
  emit_int8(0x5E);
  emit_int8((unsigned char)(0xC0 | encode));
}

void Assembler::vdivpd(XMMRegister dst, XMMRegister nds, Address src, int vector_len) {
  assert(VM_Version::supports_avx(), "");
  InstructionMark im(this);
  InstructionAttr attributes(vector_len, /* vex_w */ VM_Version::supports_evex(), /* legacy_mode */ false, /* no_mask_reg */ false, /* uses_vl */ true);
  attributes.set_address_attributes(/* tuple_type */ EVEX_FV, /* input_size_in_bits */ EVEX_64bit);
  attributes.set_rex_vex_w_reverted();
  vex_prefix(src, nds->encoding(), dst->encoding(), VEX_SIMD_66, VEX_OPCODE_0F, &attributes);
  emit_int8(0x5E);
  emit_operand(dst, src);
}

void Assembler::vdivps(XMMRegister dst, XMMRegister nds, Address src, int vector_len) {
  assert(VM_Version::supports_avx(), "");
  InstructionMark im(this);
  InstructionAttr attributes(vector_len, /* vex_w */ false, /* legacy_mode */ false, /* no_mask_reg */ false, /* uses_vl */ true);
  attributes.set_address_attributes(/* tuple_type */ EVEX_FV, /* input_size_in_bits */ EVEX_32bit);
  vex_prefix(src, nds->encoding(), dst->encoding(), VEX_SIMD_NONE, VEX_OPCODE_0F, &attributes);
  emit_int8(0x5E);
  emit_operand(dst, src);
}

void Assembler::vsqrtpd(XMMRegister dst, XMMRegister src, int vector_len) {
  assert(VM_Version::supports_avx(), "");
  InstructionAttr attributes(vector_len, /* vex_w */ VM_Version::supports_evex(), /* legacy_mode */ false, /* no_mask_reg */ false, /* uses_vl */ true);
  attributes.set_rex_vex_w_reverted();
  int encode = vex_prefix_and_encode(dst->encoding(), 0, src->encoding(), VEX_SIMD_66, VEX_OPCODE_0F, &attributes);
  emit_int8(0x51);
  emit_int8((unsigned char)(0xC0 | encode));
}

void Assembler::vsqrtpd(XMMRegister dst, Address src, int vector_len) {
  assert(VM_Version::supports_avx(), "");
  InstructionMark im(this);
  InstructionAttr attributes(vector_len, /* vex_w */ VM_Version::supports_evex(), /* legacy_mode */ false, /* no_mask_reg */ false, /* uses_vl */ true);
  attributes.set_address_attributes(/* tuple_type */ EVEX_FV, /* input_size_in_bits */ EVEX_64bit);
  attributes.set_rex_vex_w_reverted();
  vex_prefix(src, 0, dst->encoding(), VEX_SIMD_66, VEX_OPCODE_0F, &attributes);
  emit_int8(0x51);
  emit_operand(dst, src);
}

void Assembler::vsqrtps(XMMRegister dst, XMMRegister src, int vector_len) {
  assert(VM_Version::supports_avx(), "");
  InstructionAttr attributes(vector_len, /* vex_w */ false, /* legacy_mode */ false, /* no_mask_reg */ false, /* uses_vl */ true);
  int encode = vex_prefix_and_encode(dst->encoding(), 0, src->encoding(), VEX_SIMD_NONE, VEX_OPCODE_0F, &attributes);
  emit_int8(0x51);
  emit_int8((unsigned char)(0xC0 | encode));
}

void Assembler::vsqrtps(XMMRegister dst, Address src, int vector_len) {
  assert(VM_Version::supports_avx(), "");
  InstructionMark im(this);
  InstructionAttr attributes(vector_len, /* vex_w */ false, /* legacy_mode */ false, /* no_mask_reg */ false, /* uses_vl */ true);
  attributes.set_address_attributes(/* tuple_type */ EVEX_FV, /* input_size_in_bits */ EVEX_64bit);
  vex_prefix(src, 0, dst->encoding(), VEX_SIMD_NONE, VEX_OPCODE_0F, &attributes);
  emit_int8(0x51);
  emit_operand(dst, src);
}

void Assembler::andpd(XMMRegister dst, XMMRegister src) {
  NOT_LP64(assert(VM_Version::supports_sse2(), ""));
  InstructionAttr attributes(AVX_128bit, /* rex_w */ !_legacy_mode_dq, /* legacy_mode */ _legacy_mode_dq, /* no_mask_reg */ false, /* uses_vl */ true);
  attributes.set_rex_vex_w_reverted();
  int encode = simd_prefix_and_encode(dst, dst, src, VEX_SIMD_66, VEX_OPCODE_0F, &attributes);
  emit_int8(0x54);
  emit_int8((unsigned char)(0xC0 | encode));
}

void Assembler::andps(XMMRegister dst, XMMRegister src) {
  NOT_LP64(assert(VM_Version::supports_sse(), ""));
  InstructionAttr attributes(AVX_128bit, /* rex_w */ false, /* legacy_mode */ _legacy_mode_dq, /* no_mask_reg */ false, /* uses_vl */ true);
  int encode = simd_prefix_and_encode(dst, dst, src, VEX_SIMD_NONE, VEX_OPCODE_0F, &attributes);
  emit_int8(0x54);
  emit_int8((unsigned char)(0xC0 | encode));
}

void Assembler::andps(XMMRegister dst, Address src) {
  NOT_LP64(assert(VM_Version::supports_sse(), ""));
  InstructionMark im(this);
  InstructionAttr attributes(AVX_128bit, /* rex_w */ false, /* legacy_mode */ _legacy_mode_dq, /* no_mask_reg */ false, /* uses_vl */ true);
  attributes.set_address_attributes(/* tuple_type */ EVEX_FV, /* input_size_in_bits */ EVEX_32bit);
  simd_prefix(dst, dst, src, VEX_SIMD_NONE, VEX_OPCODE_0F, &attributes);
  emit_int8(0x54);
  emit_operand(dst, src);
}

void Assembler::andpd(XMMRegister dst, Address src) {
  NOT_LP64(assert(VM_Version::supports_sse2(), ""));
  InstructionMark im(this);
  InstructionAttr attributes(AVX_128bit, /* rex_w */ !_legacy_mode_dq, /* legacy_mode */ _legacy_mode_dq, /* no_mask_reg */ false, /* uses_vl */ true);
  attributes.set_address_attributes(/* tuple_type */ EVEX_FV, /* input_size_in_bits */ EVEX_64bit);
  attributes.set_rex_vex_w_reverted();
  simd_prefix(dst, dst, src, VEX_SIMD_66, VEX_OPCODE_0F, &attributes);
  emit_int8(0x54);
  emit_operand(dst, src);
}

void Assembler::vandpd(XMMRegister dst, XMMRegister nds, XMMRegister src, int vector_len) {
  assert(VM_Version::supports_avx(), "");
  InstructionAttr attributes(vector_len, /* vex_w */ !_legacy_mode_dq, /* legacy_mode */ _legacy_mode_dq, /* no_mask_reg */ false, /* uses_vl */ true);
  attributes.set_rex_vex_w_reverted();
  int encode = vex_prefix_and_encode(dst->encoding(), nds->encoding(), src->encoding(), VEX_SIMD_66, VEX_OPCODE_0F, &attributes);
  emit_int8(0x54);
  emit_int8((unsigned char)(0xC0 | encode));
}

void Assembler::vandps(XMMRegister dst, XMMRegister nds, XMMRegister src, int vector_len) {
  assert(VM_Version::supports_avx(), "");
  InstructionAttr attributes(vector_len, /* vex_w */ false, /* legacy_mode */ _legacy_mode_dq, /* no_mask_reg */ false, /* uses_vl */ true);
  int encode = vex_prefix_and_encode(dst->encoding(), nds->encoding(), src->encoding(), VEX_SIMD_NONE, VEX_OPCODE_0F, &attributes);
  emit_int8(0x54);
  emit_int8((unsigned char)(0xC0 | encode));
}

void Assembler::vandpd(XMMRegister dst, XMMRegister nds, Address src, int vector_len) {
  assert(VM_Version::supports_avx(), "");
  InstructionMark im(this);
  InstructionAttr attributes(vector_len, /* vex_w */ !_legacy_mode_dq, /* legacy_mode */ _legacy_mode_dq, /* no_mask_reg */ false, /* uses_vl */ true);
  attributes.set_address_attributes(/* tuple_type */ EVEX_FV, /* input_size_in_bits */ EVEX_64bit);
  attributes.set_rex_vex_w_reverted();
  vex_prefix(src, nds->encoding(), dst->encoding(), VEX_SIMD_66, VEX_OPCODE_0F, &attributes);
  emit_int8(0x54);
  emit_operand(dst, src);
}

void Assembler::vandps(XMMRegister dst, XMMRegister nds, Address src, int vector_len) {
  assert(VM_Version::supports_avx(), "");
  InstructionMark im(this);
  InstructionAttr attributes(vector_len, /* vex_w */ false, /* legacy_mode */ _legacy_mode_dq, /* no_mask_reg */ false, /* uses_vl */ true);
  attributes.set_address_attributes(/* tuple_type */ EVEX_FV, /* input_size_in_bits */ EVEX_32bit);
  vex_prefix(src, nds->encoding(), dst->encoding(), VEX_SIMD_NONE, VEX_OPCODE_0F, &attributes);
  emit_int8(0x54);
  emit_operand(dst, src);
}

void Assembler::unpckhpd(XMMRegister dst, XMMRegister src) {
  NOT_LP64(assert(VM_Version::supports_sse2(), ""));
  InstructionAttr attributes(AVX_128bit, /* rex_w */ VM_Version::supports_evex(), /* legacy_mode */ false, /* no_mask_reg */ false, /* uses_vl */ true);
  attributes.set_rex_vex_w_reverted();
  int encode = simd_prefix_and_encode(dst, dst, src, VEX_SIMD_66, VEX_OPCODE_0F, &attributes);
  emit_int8(0x15);
  emit_int8((unsigned char)(0xC0 | encode));
}

void Assembler::unpcklpd(XMMRegister dst, XMMRegister src) {
  NOT_LP64(assert(VM_Version::supports_sse2(), ""));
  InstructionAttr attributes(AVX_128bit, /* rex_w */ VM_Version::supports_evex(), /* legacy_mode */ false, /* no_mask_reg */ false, /* uses_vl */ true);
  attributes.set_rex_vex_w_reverted();
  int encode = simd_prefix_and_encode(dst, dst, src, VEX_SIMD_66, VEX_OPCODE_0F, &attributes);
  emit_int8(0x14);
  emit_int8((unsigned char)(0xC0 | encode));
}

void Assembler::xorpd(XMMRegister dst, XMMRegister src) {
  NOT_LP64(assert(VM_Version::supports_sse2(), ""));
  InstructionAttr attributes(AVX_128bit, /* rex_w */ !_legacy_mode_dq, /* legacy_mode */ _legacy_mode_dq, /* no_mask_reg */ false, /* uses_vl */ true);
  attributes.set_rex_vex_w_reverted();
  int encode = simd_prefix_and_encode(dst, dst, src, VEX_SIMD_66, VEX_OPCODE_0F, &attributes);
  emit_int8(0x57);
  emit_int8((unsigned char)(0xC0 | encode));
}

void Assembler::xorps(XMMRegister dst, XMMRegister src) {
  NOT_LP64(assert(VM_Version::supports_sse(), ""));
  InstructionAttr attributes(AVX_128bit, /* rex_w */ false, /* legacy_mode */ _legacy_mode_dq, /* no_mask_reg */ false, /* uses_vl */ true);
  int encode = simd_prefix_and_encode(dst, dst, src, VEX_SIMD_NONE, VEX_OPCODE_0F, &attributes);
  emit_int8(0x57);
  emit_int8((unsigned char)(0xC0 | encode));
}

void Assembler::xorpd(XMMRegister dst, Address src) {
  NOT_LP64(assert(VM_Version::supports_sse2(), ""));
  InstructionMark im(this);
  InstructionAttr attributes(AVX_128bit, /* rex_w */ !_legacy_mode_dq, /* legacy_mode */ _legacy_mode_dq, /* no_mask_reg */ false, /* uses_vl */ true);
  attributes.set_address_attributes(/* tuple_type */ EVEX_FV, /* input_size_in_bits */ EVEX_64bit);
  attributes.set_rex_vex_w_reverted();
  simd_prefix(dst, dst, src, VEX_SIMD_66, VEX_OPCODE_0F, &attributes);
  emit_int8(0x57);
  emit_operand(dst, src);
}

void Assembler::xorps(XMMRegister dst, Address src) {
  NOT_LP64(assert(VM_Version::supports_sse(), ""));
  InstructionMark im(this);
  InstructionAttr attributes(AVX_128bit, /* rex_w */ false, /* legacy_mode */ _legacy_mode_dq, /* no_mask_reg */ false, /* uses_vl */ true);
  attributes.set_address_attributes(/* tuple_type */ EVEX_FV, /* input_size_in_bits */ EVEX_32bit);
  simd_prefix(dst, dst, src, VEX_SIMD_NONE, VEX_OPCODE_0F, &attributes);
  emit_int8(0x57);
  emit_operand(dst, src);
}

void Assembler::vxorpd(XMMRegister dst, XMMRegister nds, XMMRegister src, int vector_len) {
  assert(VM_Version::supports_avx(), "");
  InstructionAttr attributes(vector_len, /* vex_w */ !_legacy_mode_dq, /* legacy_mode */ _legacy_mode_dq, /* no_mask_reg */ false, /* uses_vl */ true);
  attributes.set_rex_vex_w_reverted();
  int encode = vex_prefix_and_encode(dst->encoding(), nds->encoding(), src->encoding(), VEX_SIMD_66, VEX_OPCODE_0F, &attributes);
  emit_int8(0x57);
  emit_int8((unsigned char)(0xC0 | encode));
}

void Assembler::vxorps(XMMRegister dst, XMMRegister nds, XMMRegister src, int vector_len) {
  assert(VM_Version::supports_avx(), "");
  InstructionAttr attributes(vector_len, /* vex_w */ false, /* legacy_mode */ _legacy_mode_dq, /* no_mask_reg */ false, /* uses_vl */ true);
  int encode = vex_prefix_and_encode(dst->encoding(), nds->encoding(), src->encoding(), VEX_SIMD_NONE, VEX_OPCODE_0F, &attributes);
  emit_int8(0x57);
  emit_int8((unsigned char)(0xC0 | encode));
}

void Assembler::vxorpd(XMMRegister dst, XMMRegister nds, Address src, int vector_len) {
  assert(VM_Version::supports_avx(), "");
  InstructionMark im(this);
  InstructionAttr attributes(vector_len, /* vex_w */ !_legacy_mode_dq, /* legacy_mode */ _legacy_mode_dq, /* no_mask_reg */ false, /* uses_vl */ true);
  attributes.set_address_attributes(/* tuple_type */ EVEX_FV, /* input_size_in_bits */ EVEX_64bit);
  attributes.set_rex_vex_w_reverted();
  vex_prefix(src, nds->encoding(), dst->encoding(), VEX_SIMD_66, VEX_OPCODE_0F, &attributes);
  emit_int8(0x57);
  emit_operand(dst, src);
}

void Assembler::vxorps(XMMRegister dst, XMMRegister nds, Address src, int vector_len) {
  assert(VM_Version::supports_avx(), "");
  InstructionMark im(this);
  InstructionAttr attributes(vector_len, /* vex_w */ false, /* legacy_mode */ _legacy_mode_dq, /* no_mask_reg */ false, /* uses_vl */ true);
  attributes.set_address_attributes(/* tuple_type */ EVEX_FV, /* input_size_in_bits */ EVEX_32bit);
  vex_prefix(src, nds->encoding(), dst->encoding(), VEX_SIMD_NONE, VEX_OPCODE_0F, &attributes);
  emit_int8(0x57);
  emit_operand(dst, src);
}

// Integer vector arithmetic
void Assembler::vphaddw(XMMRegister dst, XMMRegister nds, XMMRegister src, int vector_len) {
  assert(VM_Version::supports_avx() && (vector_len == 0) ||
         VM_Version::supports_avx2(), "256 bit integer vectors requires AVX2");
  InstructionAttr attributes(vector_len, /* vex_w */ false, /* legacy_mode */ true, /* no_mask_reg */ true, /* uses_vl */ false);
  int encode = vex_prefix_and_encode(dst->encoding(), nds->encoding(), src->encoding(), VEX_SIMD_66, VEX_OPCODE_0F_38, &attributes);
  emit_int8(0x01);
  emit_int8((unsigned char)(0xC0 | encode));
}

void Assembler::vphaddd(XMMRegister dst, XMMRegister nds, XMMRegister src, int vector_len) {
  assert(VM_Version::supports_avx() && (vector_len == 0) ||
         VM_Version::supports_avx2(), "256 bit integer vectors requires AVX2");
  InstructionAttr attributes(vector_len, /* vex_w */ false, /* legacy_mode */ true, /* no_mask_reg */ false, /* uses_vl */ false);
  int encode = vex_prefix_and_encode(dst->encoding(), nds->encoding(), src->encoding(), VEX_SIMD_66, VEX_OPCODE_0F_38, &attributes);
  emit_int8(0x02);
  emit_int8((unsigned char)(0xC0 | encode));
}

void Assembler::paddb(XMMRegister dst, XMMRegister src) {
  NOT_LP64(assert(VM_Version::supports_sse2(), ""));
  InstructionAttr attributes(AVX_128bit, /* rex_w */ false, /* legacy_mode */ _legacy_mode_bw, /* no_mask_reg */ true, /* uses_vl */ true);
  int encode = simd_prefix_and_encode(dst, dst, src, VEX_SIMD_66, VEX_OPCODE_0F, &attributes);
  emit_int8((unsigned char)0xFC);
  emit_int8((unsigned char)(0xC0 | encode));
}

void Assembler::paddw(XMMRegister dst, XMMRegister src) {
  NOT_LP64(assert(VM_Version::supports_sse2(), ""));
  InstructionAttr attributes(AVX_128bit, /* rex_w */ false, /* legacy_mode */ _legacy_mode_bw, /* no_mask_reg */ true, /* uses_vl */ true);
  int encode = simd_prefix_and_encode(dst, dst, src, VEX_SIMD_66, VEX_OPCODE_0F, &attributes);
  emit_int8((unsigned char)0xFD);
  emit_int8((unsigned char)(0xC0 | encode));
}

void Assembler::paddd(XMMRegister dst, XMMRegister src) {
  NOT_LP64(assert(VM_Version::supports_sse2(), ""));
  InstructionAttr attributes(AVX_128bit, /* rex_w */ false, /* legacy_mode */ false, /* no_mask_reg */ false, /* uses_vl */ true);
  int encode = simd_prefix_and_encode(dst, dst, src, VEX_SIMD_66, VEX_OPCODE_0F, &attributes);
  emit_int8((unsigned char)0xFE);
  emit_int8((unsigned char)(0xC0 | encode));
}

void Assembler::paddd(XMMRegister dst, Address src) {
  NOT_LP64(assert(VM_Version::supports_sse2(), ""));
  InstructionMark im(this);
  InstructionAttr attributes(AVX_128bit, /* rex_w */ false, /* legacy_mode */ false, /* no_mask_reg */ false, /* uses_vl */ true);
  simd_prefix(dst, dst, src, VEX_SIMD_66, VEX_OPCODE_0F, &attributes);
  emit_int8((unsigned char)0xFE);
  emit_operand(dst, src);
}

void Assembler::paddq(XMMRegister dst, XMMRegister src) {
  NOT_LP64(assert(VM_Version::supports_sse2(), ""));
  InstructionAttr attributes(AVX_128bit, /* rex_w */ VM_Version::supports_evex(), /* legacy_mode */ false, /* no_mask_reg */ false, /* uses_vl */ true);
  attributes.set_rex_vex_w_reverted();
  int encode = simd_prefix_and_encode(dst, dst, src, VEX_SIMD_66, VEX_OPCODE_0F, &attributes);
  emit_int8((unsigned char)0xD4);
  emit_int8((unsigned char)(0xC0 | encode));
}

void Assembler::phaddw(XMMRegister dst, XMMRegister src) {
  assert(VM_Version::supports_sse3(), "");
  InstructionAttr attributes(AVX_128bit, /* rex_w */ false, /* legacy_mode */ true, /* no_mask_reg */ true, /* uses_vl */ false);
  int encode = simd_prefix_and_encode(dst, dst, src, VEX_SIMD_66, VEX_OPCODE_0F_38, &attributes);
  emit_int8(0x01);
  emit_int8((unsigned char)(0xC0 | encode));
}

void Assembler::phaddd(XMMRegister dst, XMMRegister src) {
  assert(VM_Version::supports_sse3(), "");
  InstructionAttr attributes(AVX_128bit, /* rex_w */ false, /* legacy_mode */ true, /* no_mask_reg */ false, /* uses_vl */ false);
  int encode = simd_prefix_and_encode(dst, dst, src, VEX_SIMD_66, VEX_OPCODE_0F_38, &attributes);
  emit_int8(0x02);
  emit_int8((unsigned char)(0xC0 | encode));
}

void Assembler::vpaddb(XMMRegister dst, XMMRegister nds, XMMRegister src, int vector_len) {
  assert(UseAVX > 0, "requires some form of AVX");
  InstructionAttr attributes(vector_len, /* vex_w */ false, /* legacy_mode */ _legacy_mode_bw, /* no_mask_reg */ true, /* uses_vl */ true);
  int encode = vex_prefix_and_encode(dst->encoding(), nds->encoding(), src->encoding(), VEX_SIMD_66, VEX_OPCODE_0F, &attributes);
  emit_int8((unsigned char)0xFC);
  emit_int8((unsigned char)(0xC0 | encode));
}

void Assembler::vpaddw(XMMRegister dst, XMMRegister nds, XMMRegister src, int vector_len) {
  assert(UseAVX > 0, "requires some form of AVX");
  InstructionAttr attributes(vector_len, /* vex_w */ false, /* legacy_mode */ _legacy_mode_bw, /* no_mask_reg */ true, /* uses_vl */ true);
  int encode = vex_prefix_and_encode(dst->encoding(), nds->encoding(), src->encoding(), VEX_SIMD_66, VEX_OPCODE_0F, &attributes);
  emit_int8((unsigned char)0xFD);
  emit_int8((unsigned char)(0xC0 | encode));
}

void Assembler::vpaddd(XMMRegister dst, XMMRegister nds, XMMRegister src, int vector_len) {
  assert(UseAVX > 0, "requires some form of AVX");
  InstructionAttr attributes(vector_len, /* vex_w */ false, /* legacy_mode */ false, /* no_mask_reg */ false, /* uses_vl */ true);
  int encode = vex_prefix_and_encode(dst->encoding(), nds->encoding(), src->encoding(), VEX_SIMD_66, VEX_OPCODE_0F, &attributes);
  emit_int8((unsigned char)0xFE);
  emit_int8((unsigned char)(0xC0 | encode));
}

void Assembler::vpaddq(XMMRegister dst, XMMRegister nds, XMMRegister src, int vector_len) {
  assert(UseAVX > 0, "requires some form of AVX");
  InstructionAttr attributes(vector_len, /* vex_w */ VM_Version::supports_evex(), /* legacy_mode */ false, /* no_mask_reg */ false, /* uses_vl */ true);
  attributes.set_rex_vex_w_reverted();
  int encode = vex_prefix_and_encode(dst->encoding(), nds->encoding(), src->encoding(), VEX_SIMD_66, VEX_OPCODE_0F, &attributes);
  emit_int8((unsigned char)0xD4);
  emit_int8((unsigned char)(0xC0 | encode));
}

void Assembler::vpaddb(XMMRegister dst, XMMRegister nds, Address src, int vector_len) {
  assert(UseAVX > 0, "requires some form of AVX");
  InstructionMark im(this);
  InstructionAttr attributes(vector_len, /* vex_w */ false, /* legacy_mode */ _legacy_mode_bw, /* no_mask_reg */ true, /* uses_vl */ true);
  attributes.set_address_attributes(/* tuple_type */ EVEX_FVM, /* input_size_in_bits */ EVEX_NObit);
  vex_prefix(src, nds->encoding(), dst->encoding(), VEX_SIMD_66, VEX_OPCODE_0F, &attributes);
  emit_int8((unsigned char)0xFC);
  emit_operand(dst, src);
}

void Assembler::vpaddw(XMMRegister dst, XMMRegister nds, Address src, int vector_len) {
  assert(UseAVX > 0, "requires some form of AVX");
  InstructionMark im(this);
  InstructionAttr attributes(vector_len, /* vex_w */ false, /* legacy_mode */ _legacy_mode_bw, /* no_mask_reg */ true, /* uses_vl */ true);
  attributes.set_address_attributes(/* tuple_type */ EVEX_FVM, /* input_size_in_bits */ EVEX_NObit);
  vex_prefix(src, nds->encoding(), dst->encoding(), VEX_SIMD_66, VEX_OPCODE_0F, &attributes);
  emit_int8((unsigned char)0xFD);
  emit_operand(dst, src);
}

void Assembler::vpaddd(XMMRegister dst, XMMRegister nds, Address src, int vector_len) {
  assert(UseAVX > 0, "requires some form of AVX");
  InstructionMark im(this);
  InstructionAttr attributes(vector_len, /* vex_w */ false, /* legacy_mode */ false, /* no_mask_reg */ false, /* uses_vl */ true);
  attributes.set_address_attributes(/* tuple_type */ EVEX_FV, /* input_size_in_bits */ EVEX_32bit);
  vex_prefix(src, nds->encoding(), dst->encoding(), VEX_SIMD_66, VEX_OPCODE_0F, &attributes);
  emit_int8((unsigned char)0xFE);
  emit_operand(dst, src);
}

void Assembler::vpaddq(XMMRegister dst, XMMRegister nds, Address src, int vector_len) {
  assert(UseAVX > 0, "requires some form of AVX");
  InstructionMark im(this);
  InstructionAttr attributes(vector_len, /* vex_w */ VM_Version::supports_evex(), /* legacy_mode */ false, /* no_mask_reg */ false, /* uses_vl */ true);
  attributes.set_address_attributes(/* tuple_type */ EVEX_FV, /* input_size_in_bits */ EVEX_64bit);
  attributes.set_rex_vex_w_reverted();
  vex_prefix(src, nds->encoding(), dst->encoding(), VEX_SIMD_66, VEX_OPCODE_0F, &attributes);
  emit_int8((unsigned char)0xD4);
  emit_operand(dst, src);
}

void Assembler::psubb(XMMRegister dst, XMMRegister src) {
  NOT_LP64(assert(VM_Version::supports_sse2(), ""));
  InstructionAttr attributes(AVX_128bit, /* rex_w */ false, /* legacy_mode */ _legacy_mode_bw, /* no_mask_reg */ true, /* uses_vl */ true);
  int encode = simd_prefix_and_encode(dst, dst, src, VEX_SIMD_66, VEX_OPCODE_0F, &attributes);
  emit_int8((unsigned char)0xF8);
  emit_int8((unsigned char)(0xC0 | encode));
}

void Assembler::psubw(XMMRegister dst, XMMRegister src) {
  NOT_LP64(assert(VM_Version::supports_sse2(), ""));
  InstructionAttr attributes(AVX_128bit, /* rex_w */ false, /* legacy_mode */ _legacy_mode_bw, /* no_mask_reg */ true, /* uses_vl */ true);
  int encode = simd_prefix_and_encode(dst, dst, src, VEX_SIMD_66, VEX_OPCODE_0F, &attributes);
  emit_int8((unsigned char)0xF9);
  emit_int8((unsigned char)(0xC0 | encode));
}

void Assembler::psubd(XMMRegister dst, XMMRegister src) {
  InstructionAttr attributes(AVX_128bit, /* rex_w */ false, /* legacy_mode */ false, /* no_mask_reg */ false, /* uses_vl */ true);
  int encode = simd_prefix_and_encode(dst, dst, src, VEX_SIMD_66, VEX_OPCODE_0F, &attributes);
  emit_int8((unsigned char)0xFA);
  emit_int8((unsigned char)(0xC0 | encode));
}

void Assembler::psubq(XMMRegister dst, XMMRegister src) {
  NOT_LP64(assert(VM_Version::supports_sse2(), ""));
  InstructionAttr attributes(AVX_128bit, /* rex_w */ VM_Version::supports_evex(), /* legacy_mode */ false, /* no_mask_reg */ false, /* uses_vl */ true);
  attributes.set_rex_vex_w_reverted();
  int encode = simd_prefix_and_encode(dst, dst, src, VEX_SIMD_66, VEX_OPCODE_0F, &attributes);
  emit_int8((unsigned char)0xFB);
  emit_int8((unsigned char)(0xC0 | encode));
}

void Assembler::vpsubb(XMMRegister dst, XMMRegister nds, XMMRegister src, int vector_len) {
  assert(UseAVX > 0, "requires some form of AVX");
  InstructionAttr attributes(vector_len, /* vex_w */ false, /* legacy_mode */ _legacy_mode_bw, /* no_mask_reg */ true, /* uses_vl */ true);
  int encode = vex_prefix_and_encode(dst->encoding(), nds->encoding(), src->encoding(), VEX_SIMD_66, VEX_OPCODE_0F, &attributes);
  emit_int8((unsigned char)0xF8);
  emit_int8((unsigned char)(0xC0 | encode));
}

void Assembler::vpsubw(XMMRegister dst, XMMRegister nds, XMMRegister src, int vector_len) {
  assert(UseAVX > 0, "requires some form of AVX");
  InstructionAttr attributes(vector_len, /* vex_w */ false, /* legacy_mode */ _legacy_mode_bw, /* no_mask_reg */ true, /* uses_vl */ true);
  int encode = vex_prefix_and_encode(dst->encoding(), nds->encoding(), src->encoding(), VEX_SIMD_66, VEX_OPCODE_0F, &attributes);
  emit_int8((unsigned char)0xF9);
  emit_int8((unsigned char)(0xC0 | encode));
}

void Assembler::vpsubd(XMMRegister dst, XMMRegister nds, XMMRegister src, int vector_len) {
  assert(UseAVX > 0, "requires some form of AVX");
  InstructionAttr attributes(vector_len, /* vex_w */ false, /* legacy_mode */ false, /* no_mask_reg */ false, /* uses_vl */ true);
  int encode = vex_prefix_and_encode(dst->encoding(), nds->encoding(), src->encoding(), VEX_SIMD_66, VEX_OPCODE_0F, &attributes);
  emit_int8((unsigned char)0xFA);
  emit_int8((unsigned char)(0xC0 | encode));
}

void Assembler::vpsubq(XMMRegister dst, XMMRegister nds, XMMRegister src, int vector_len) {
  assert(UseAVX > 0, "requires some form of AVX");
  InstructionAttr attributes(vector_len, /* rex_w */ VM_Version::supports_evex(), /* legacy_mode */ false, /* no_mask_reg */ false, /* uses_vl */ true);
  attributes.set_rex_vex_w_reverted();
  int encode = vex_prefix_and_encode(dst->encoding(), nds->encoding(), src->encoding(), VEX_SIMD_66, VEX_OPCODE_0F, &attributes);
  emit_int8((unsigned char)0xFB);
  emit_int8((unsigned char)(0xC0 | encode));
}

void Assembler::vpsubb(XMMRegister dst, XMMRegister nds, Address src, int vector_len) {
  assert(UseAVX > 0, "requires some form of AVX");
  InstructionMark im(this);
  InstructionAttr attributes(vector_len, /* vex_w */ false, /* legacy_mode */ _legacy_mode_bw, /* no_mask_reg */ true, /* uses_vl */ true);
  attributes.set_address_attributes(/* tuple_type */ EVEX_FVM, /* input_size_in_bits */ EVEX_NObit);
  vex_prefix(src, nds->encoding(), dst->encoding(), VEX_SIMD_66, VEX_OPCODE_0F, &attributes);
  emit_int8((unsigned char)0xF8);
  emit_operand(dst, src);
}

void Assembler::vpsubw(XMMRegister dst, XMMRegister nds, Address src, int vector_len) {
  assert(UseAVX > 0, "requires some form of AVX");
  InstructionMark im(this);
  InstructionAttr attributes(vector_len, /* vex_w */ false, /* legacy_mode */ _legacy_mode_bw, /* no_mask_reg */ true, /* uses_vl */ true);
  attributes.set_address_attributes(/* tuple_type */ EVEX_FVM, /* input_size_in_bits */ EVEX_NObit);
  vex_prefix(src, nds->encoding(), dst->encoding(), VEX_SIMD_66, VEX_OPCODE_0F, &attributes);
  emit_int8((unsigned char)0xF9);
  emit_operand(dst, src);
}

void Assembler::vpsubd(XMMRegister dst, XMMRegister nds, Address src, int vector_len) {
  assert(UseAVX > 0, "requires some form of AVX");
  InstructionMark im(this);
  InstructionAttr attributes(vector_len, /* vex_w */ false, /* legacy_mode */ false, /* no_mask_reg */ false, /* uses_vl */ true);
  attributes.set_address_attributes(/* tuple_type */ EVEX_FV, /* input_size_in_bits */ EVEX_32bit);
  vex_prefix(src, nds->encoding(), dst->encoding(), VEX_SIMD_66, VEX_OPCODE_0F, &attributes);
  emit_int8((unsigned char)0xFA);
  emit_operand(dst, src);
}

void Assembler::vpsubq(XMMRegister dst, XMMRegister nds, Address src, int vector_len) {
  assert(UseAVX > 0, "requires some form of AVX");
  InstructionMark im(this);
  InstructionAttr attributes(vector_len, /* vex_w */ VM_Version::supports_evex(), /* legacy_mode */ false, /* no_mask_reg */ false, /* uses_vl */ true);
  attributes.set_address_attributes(/* tuple_type */ EVEX_FV, /* input_size_in_bits */ EVEX_64bit);
  attributes.set_rex_vex_w_reverted();
  vex_prefix(src, nds->encoding(), dst->encoding(), VEX_SIMD_66, VEX_OPCODE_0F, &attributes);
  emit_int8((unsigned char)0xFB);
  emit_operand(dst, src);
}

void Assembler::pmullw(XMMRegister dst, XMMRegister src) {
  NOT_LP64(assert(VM_Version::supports_sse2(), ""));
  InstructionAttr attributes(AVX_128bit, /* rex_w */ false, /* legacy_mode */ _legacy_mode_bw, /* no_mask_reg */ true, /* uses_vl */ true);
  int encode = simd_prefix_and_encode(dst, dst, src, VEX_SIMD_66, VEX_OPCODE_0F, &attributes);
  emit_int8((unsigned char)0xD5);
  emit_int8((unsigned char)(0xC0 | encode));
}

void Assembler::pmulld(XMMRegister dst, XMMRegister src) {
  assert(VM_Version::supports_sse4_1(), "");
  InstructionAttr attributes(AVX_128bit, /* rex_w */ false, /* legacy_mode */ false, /* no_mask_reg */ false, /* uses_vl */ true);
  int encode = simd_prefix_and_encode(dst, dst, src, VEX_SIMD_66, VEX_OPCODE_0F_38, &attributes);
  emit_int8(0x40);
  emit_int8((unsigned char)(0xC0 | encode));
}

void Assembler::pmuludq(XMMRegister dst, XMMRegister src) {
  assert(VM_Version::supports_sse2(), "");
  InstructionAttr attributes(AVX_128bit, /* rex_w */ false, /* legacy_mode */ false, /* no_mask_reg */ false, /* uses_vl */ true);
  int encode = simd_prefix_and_encode(dst, dst, src, VEX_SIMD_66, VEX_OPCODE_0F, &attributes);
  emit_int8((unsigned char)(0xF4));
  emit_int8((unsigned char)(0xC0 | encode));
}

void Assembler::vpmullw(XMMRegister dst, XMMRegister nds, XMMRegister src, int vector_len) {
  assert(UseAVX > 0, "requires some form of AVX");
  InstructionAttr attributes(vector_len, /* vex_w */ false, /* legacy_mode */ _legacy_mode_bw, /* no_mask_reg */ true, /* uses_vl */ true);
  int encode = vex_prefix_and_encode(dst->encoding(), nds->encoding(), src->encoding(), VEX_SIMD_66, VEX_OPCODE_0F, &attributes);
  emit_int8((unsigned char)0xD5);
  emit_int8((unsigned char)(0xC0 | encode));
}

void Assembler::vpmulld(XMMRegister dst, XMMRegister nds, XMMRegister src, int vector_len) {
  assert(UseAVX > 0, "requires some form of AVX");
  InstructionAttr attributes(vector_len, /* vex_w */ false, /* legacy_mode */ false, /* no_mask_reg */ false, /* uses_vl */ true);
  int encode = vex_prefix_and_encode(dst->encoding(), nds->encoding(), src->encoding(), VEX_SIMD_66, VEX_OPCODE_0F_38, &attributes);
  emit_int8(0x40);
  emit_int8((unsigned char)(0xC0 | encode));
}

void Assembler::vpmullq(XMMRegister dst, XMMRegister nds, XMMRegister src, int vector_len) {
  assert(UseAVX > 2, "requires some form of EVEX");
  InstructionAttr attributes(vector_len, /* vex_w */ true, /* legacy_mode */ _legacy_mode_dq, /* no_mask_reg */ false, /* uses_vl */ true);
  attributes.set_is_evex_instruction();
  int encode = vex_prefix_and_encode(dst->encoding(), nds->encoding(), src->encoding(), VEX_SIMD_66, VEX_OPCODE_0F_38, &attributes);
  emit_int8(0x40);
  emit_int8((unsigned char)(0xC0 | encode));
}

void Assembler::vpmuludq(XMMRegister dst, XMMRegister nds, XMMRegister src, int vector_len) {
  assert(UseAVX > 0, "requires some form of AVX");
  InstructionAttr attributes(vector_len, /* vex_w */ VM_Version::supports_evex(), /* legacy_mode */ false, /* no_mask_reg */ false, /* uses_vl */ true);
  int encode = vex_prefix_and_encode(dst->encoding(), nds->encoding(), src->encoding(), VEX_SIMD_66, VEX_OPCODE_0F, &attributes);
  emit_int8((unsigned char)(0xF4));
  emit_int8((unsigned char)(0xC0 | encode));
}

void Assembler::vpmullw(XMMRegister dst, XMMRegister nds, Address src, int vector_len) {
  assert(UseAVX > 0, "requires some form of AVX");
  InstructionMark im(this);
  InstructionAttr attributes(vector_len, /* vex_w */ false, /* legacy_mode */ _legacy_mode_bw, /* no_mask_reg */ true, /* uses_vl */ true);
  attributes.set_address_attributes(/* tuple_type */ EVEX_FVM, /* input_size_in_bits */ EVEX_NObit);
  vex_prefix(src, nds->encoding(), dst->encoding(), VEX_SIMD_66, VEX_OPCODE_0F, &attributes);
  emit_int8((unsigned char)0xD5);
  emit_operand(dst, src);
}

void Assembler::vpmulld(XMMRegister dst, XMMRegister nds, Address src, int vector_len) {
  assert(UseAVX > 0, "requires some form of AVX");
  InstructionMark im(this);
  InstructionAttr attributes(vector_len, /* vex_w */ false, /* legacy_mode */ false, /* no_mask_reg */ false, /* uses_vl */ true);
  attributes.set_address_attributes(/* tuple_type */ EVEX_FV, /* input_size_in_bits */ EVEX_32bit);
  vex_prefix(src, nds->encoding(), dst->encoding(), VEX_SIMD_66, VEX_OPCODE_0F_38, &attributes);
  emit_int8(0x40);
  emit_operand(dst, src);
}

void Assembler::vpmullq(XMMRegister dst, XMMRegister nds, Address src, int vector_len) {
  assert(UseAVX > 2, "requires some form of EVEX");
  InstructionMark im(this);
  InstructionAttr attributes(vector_len, /* vex_w */ true, /* legacy_mode */ _legacy_mode_dq, /* no_mask_reg */ false, /* uses_vl */ true);
  attributes.set_address_attributes(/* tuple_type */ EVEX_FV, /* input_size_in_bits */ EVEX_64bit);
  attributes.set_is_evex_instruction();
  vex_prefix(src, nds->encoding(), dst->encoding(), VEX_SIMD_66, VEX_OPCODE_0F_38, &attributes);
  emit_int8(0x40);
  emit_operand(dst, src);
}

// Min, max
void Assembler::pminsb(XMMRegister dst, XMMRegister src) {
  assert(VM_Version::supports_sse4_1(), "");
  InstructionAttr attributes(AVX_128bit, /* rex_w */ false, /* legacy_mode */ false, /* no_mask_reg */ true, /* uses_vl */ false);
  int encode = simd_prefix_and_encode(dst, dst, src, VEX_SIMD_66, VEX_OPCODE_0F_38, &attributes);
  emit_int8(0x38);
  emit_int8((unsigned char)(0xC0 | encode));
}

void Assembler::vpminsb(XMMRegister dst, XMMRegister nds, XMMRegister src, int vector_len) {
  assert(vector_len == AVX_128bit ? VM_Version::supports_avx() :
        (vector_len == AVX_256bit ? VM_Version::supports_avx2() : VM_Version::supports_avx512bw()), "");
  InstructionAttr attributes(vector_len, /* vex_w */ false, /* legacy_mode */ _legacy_mode_bw, /* no_mask_reg */ false, /* uses_vl */ true);
  int encode = vex_prefix_and_encode(dst->encoding(), nds->encoding(), src->encoding(), VEX_SIMD_66, VEX_OPCODE_0F_38, &attributes);
  emit_int8(0x38);
  emit_int8((unsigned char)(0xC0 | encode));
}

void Assembler::pminsw(XMMRegister dst, XMMRegister src) {
  assert(VM_Version::supports_sse2(), "");
  InstructionAttr attributes(AVX_128bit, /* rex_w */ false, /* legacy_mode */ false, /* no_mask_reg */ true, /* uses_vl */ false);
  int encode = simd_prefix_and_encode(dst, dst, src, VEX_SIMD_66, VEX_OPCODE_0F, &attributes);
  emit_int8((unsigned char)0xEA);
  emit_int8((unsigned char)(0xC0 | encode));
}

void Assembler::vpminsw(XMMRegister dst, XMMRegister nds, XMMRegister src, int vector_len) {
  assert(vector_len == AVX_128bit ? VM_Version::supports_avx() :
        (vector_len == AVX_256bit ? VM_Version::supports_avx2() : VM_Version::supports_avx512bw()), "");
  InstructionAttr attributes(vector_len, /* vex_w */ false, /* legacy_mode */ _legacy_mode_bw, /* no_mask_reg */ false, /* uses_vl */ true);
  int encode = vex_prefix_and_encode(dst->encoding(), nds->encoding(), src->encoding(), VEX_SIMD_66, VEX_OPCODE_0F, &attributes);
  emit_int8((unsigned char)0xEA);
  emit_int8((unsigned char)(0xC0 | encode));
}

void Assembler::pminsd(XMMRegister dst, XMMRegister src) {
  assert(VM_Version::supports_sse4_1(), "");
  InstructionAttr attributes(AVX_128bit, /* rex_w */ false, /* legacy_mode */ _legacy_mode_bw, /* no_mask_reg */ true, /* uses_vl */ false);
  int encode = simd_prefix_and_encode(dst, dst, src, VEX_SIMD_66, VEX_OPCODE_0F_38, &attributes);
  emit_int8(0x39);
  emit_int8((unsigned char)(0xC0 | encode));
}

void Assembler::vpminsd(XMMRegister dst, XMMRegister nds, XMMRegister src, int vector_len) {
  assert(vector_len == AVX_128bit ? VM_Version::supports_avx() :
        (vector_len == AVX_256bit ? VM_Version::supports_avx2() : VM_Version::supports_evex()), "");
  InstructionAttr attributes(vector_len, /* vex_w */ false, /* legacy_mode */ true, /* no_mask_reg */ false, /* uses_vl */ true);
  int encode = vex_prefix_and_encode(dst->encoding(), nds->encoding(), src->encoding(), VEX_SIMD_66, VEX_OPCODE_0F_38, &attributes);
  emit_int8(0x39);
  emit_int8((unsigned char)(0xC0 | encode));
}

void Assembler::vpminsq(XMMRegister dst, XMMRegister nds, XMMRegister src, int vector_len) {
  assert(UseAVX > 2, "requires AVX512F");
  InstructionAttr attributes(vector_len, /* vex_w */ true, /* legacy_mode */ false, /* no_mask_reg */ false, /* uses_vl */ true);
  int encode = vex_prefix_and_encode(dst->encoding(), nds->encoding(), src->encoding(), VEX_SIMD_66, VEX_OPCODE_0F_38, &attributes);
  emit_int8(0x39);
  emit_int8((unsigned char)(0xC0 | encode));
}

void Assembler::minps(XMMRegister dst, XMMRegister src) {
  NOT_LP64(assert(VM_Version::supports_sse(), ""));
  InstructionAttr attributes(AVX_128bit, /* rex_w */ false, /* legacy_mode */ false, /* no_mask_reg */ false, /* uses_vl */ false);
  int encode = simd_prefix_and_encode(dst, dst, src, VEX_SIMD_NONE, VEX_OPCODE_0F, &attributes);
  emit_int8(0x5D);
  emit_int8((unsigned char)(0xC0 | encode));
}
void Assembler::vminps(XMMRegister dst, XMMRegister nds, XMMRegister src, int vector_len) {
  assert(vector_len >= AVX_512bit ? VM_Version::supports_evex() : VM_Version::supports_avx(), "");
  InstructionAttr attributes(vector_len, /* vex_w */ false, /* legacy_mode */ true, /* no_mask_reg */ false, /* uses_vl */ true);
  int encode = vex_prefix_and_encode(dst->encoding(), nds->encoding(), src->encoding(), VEX_SIMD_NONE, VEX_OPCODE_0F, &attributes);
  emit_int8(0x5D);
  emit_int8((unsigned char)(0xC0 | encode));
}

void Assembler::minpd(XMMRegister dst, XMMRegister src) {
  NOT_LP64(assert(VM_Version::supports_sse(), ""));
  InstructionAttr attributes(AVX_128bit, /* rex_w */ false, /* legacy_mode */ false, /* no_mask_reg */ false, /* uses_vl */ false);
  int encode = simd_prefix_and_encode(dst, dst, src, VEX_SIMD_66, VEX_OPCODE_0F, &attributes);
  emit_int8(0x5D);
  emit_int8((unsigned char)(0xC0 | encode));
}
void Assembler::vminpd(XMMRegister dst, XMMRegister nds, XMMRegister src, int vector_len) {
  assert(vector_len >= AVX_512bit ? VM_Version::supports_evex() : VM_Version::supports_avx(), "");
  InstructionAttr attributes(vector_len, /* vex_w */ true, /* legacy_mode */ true, /* no_mask_reg */ false, /* uses_vl */ true);
  int encode = vex_prefix_and_encode(dst->encoding(), nds->encoding(), src->encoding(), VEX_SIMD_66, VEX_OPCODE_0F, &attributes);
  emit_int8(0x5D);
  emit_int8((unsigned char)(0xC0 | encode));
}

void Assembler::pmaxsb(XMMRegister dst, XMMRegister src) {
  assert(VM_Version::supports_sse4_1(), "");
  InstructionAttr attributes(AVX_128bit, /* rex_w */ false, /* legacy_mode */ false, /* no_mask_reg */ true, /* uses_vl */ false);
  int encode = simd_prefix_and_encode(dst, dst, src, VEX_SIMD_66, VEX_OPCODE_0F_38, &attributes);
  emit_int8(0x3C);
  emit_int8((unsigned char)(0xC0 | encode));
}

void Assembler::vpmaxsb(XMMRegister dst, XMMRegister nds, XMMRegister src, int vector_len) {
  assert(vector_len == AVX_128bit ? VM_Version::supports_avx() :
        (vector_len == AVX_256bit ? VM_Version::supports_avx2() : VM_Version::supports_avx512bw()), "");
  InstructionAttr attributes(vector_len, /* vex_w */ false, /* legacy_mode */ _legacy_mode_bw, /* no_mask_reg */ false, /* uses_vl */ true);
  int encode = vex_prefix_and_encode(dst->encoding(), nds->encoding(), src->encoding(), VEX_SIMD_66, VEX_OPCODE_0F_38, &attributes);
  emit_int8(0x3C);
  emit_int8((unsigned char)(0xC0 | encode));
}

void Assembler::pmaxsw(XMMRegister dst, XMMRegister src) {
  assert(VM_Version::supports_sse2(), "");
  InstructionAttr attributes(AVX_128bit, /* rex_w */ false, /* legacy_mode */ false, /* no_mask_reg */ true, /* uses_vl */ false);
  int encode = simd_prefix_and_encode(dst, dst, src, VEX_SIMD_66, VEX_OPCODE_0F, &attributes);
  emit_int8((unsigned char)0xEE);
  emit_int8((unsigned char)(0xC0 | encode));
}

void Assembler::vpmaxsw(XMMRegister dst, XMMRegister nds, XMMRegister src, int vector_len) {
  assert(vector_len == AVX_128bit ? VM_Version::supports_avx() :
        (vector_len == AVX_256bit ? VM_Version::supports_avx2() : VM_Version::supports_avx512bw()), "");
  InstructionAttr attributes(vector_len, /* vex_w */ false, /* legacy_mode */ _legacy_mode_bw, /* no_mask_reg */ false, /* uses_vl */ true);
  int encode = vex_prefix_and_encode(dst->encoding(), nds->encoding(), src->encoding(), VEX_SIMD_66, VEX_OPCODE_0F, &attributes);
  emit_int8((unsigned char)0xEE);
  emit_int8((unsigned char)(0xC0 | encode));
}

void Assembler::pmaxsd(XMMRegister dst, XMMRegister src) {
  assert(VM_Version::supports_sse4_1(), "");
  InstructionAttr attributes(AVX_128bit, /* rex_w */ false, /* legacy_mode */ _legacy_mode_bw, /* no_mask_reg */ true, /* uses_vl */ false);
  int encode = simd_prefix_and_encode(dst, dst, src, VEX_SIMD_66, VEX_OPCODE_0F_38, &attributes);
  emit_int8(0x3D);
  emit_int8((unsigned char)(0xC0 | encode));
}

void Assembler::vpmaxsd(XMMRegister dst, XMMRegister nds, XMMRegister src, int vector_len) {
  assert(vector_len == AVX_128bit ? VM_Version::supports_avx() :
        (vector_len == AVX_256bit ? VM_Version::supports_avx2() : VM_Version::supports_evex()), "");
  InstructionAttr attributes(vector_len, /* vex_w */ false, /* legacy_mode */ true, /* no_mask_reg */ false, /* uses_vl */ true);
  int encode = vex_prefix_and_encode(dst->encoding(), nds->encoding(), src->encoding(), VEX_SIMD_66, VEX_OPCODE_0F_38, &attributes);
  emit_int8(0x3D);
  emit_int8((unsigned char)(0xC0 | encode));
}

void Assembler::vpmaxsq(XMMRegister dst, XMMRegister nds, XMMRegister src, int vector_len) {
  assert(UseAVX > 2, "requires AVX512F");
  InstructionAttr attributes(vector_len, /* vex_w */ true, /* legacy_mode */ false, /* no_mask_reg */ false, /* uses_vl */ true);
  int encode = vex_prefix_and_encode(dst->encoding(), nds->encoding(), src->encoding(), VEX_SIMD_66, VEX_OPCODE_0F_38, &attributes);
  emit_int8(0x3D);
  emit_int8((unsigned char)(0xC0 | encode));
}

void Assembler::maxps(XMMRegister dst, XMMRegister src) {
  NOT_LP64(assert(VM_Version::supports_sse(), ""));
  InstructionAttr attributes(AVX_128bit, /* rex_w */ false, /* legacy_mode */ false, /* no_mask_reg */ false, /* uses_vl */ false);
  int encode = simd_prefix_and_encode(dst, dst, src, VEX_SIMD_NONE, VEX_OPCODE_0F, &attributes);
  emit_int8(0x5F);
  emit_int8((unsigned char)(0xC0 | encode));
}

void Assembler::vmaxps(XMMRegister dst, XMMRegister nds, XMMRegister src, int vector_len) {
  assert(vector_len >= AVX_512bit ? VM_Version::supports_evex() : VM_Version::supports_avx(), "");
  InstructionAttr attributes(vector_len, /* vex_w */ false, /* legacy_mode */ true, /* no_mask_reg */ false, /* uses_vl */ true);
  int encode = vex_prefix_and_encode(dst->encoding(), nds->encoding(), src->encoding(), VEX_SIMD_NONE, VEX_OPCODE_0F, &attributes);
  emit_int8(0x5F);
  emit_int8((unsigned char)(0xC0 | encode));
}

void Assembler::maxpd(XMMRegister dst, XMMRegister src) {
  NOT_LP64(assert(VM_Version::supports_sse(), ""));
  InstructionAttr attributes(AVX_128bit, /* rex_w */ false, /* legacy_mode */ false, /* no_mask_reg */ false, /* uses_vl */ false);
  int encode = simd_prefix_and_encode(dst, xnoreg, src, VEX_SIMD_66, VEX_OPCODE_0F, &attributes);
  emit_int8(0x5F);
  emit_int8((unsigned char)(0xC0 | encode));
}

void Assembler::vmaxpd(XMMRegister dst, XMMRegister nds, XMMRegister src, int vector_len) {
  assert(vector_len >= AVX_512bit ? VM_Version::supports_evex() : VM_Version::supports_avx(), "");
  InstructionAttr attributes(vector_len, /* vex_w */true, /* legacy_mode */ true, /* no_mask_reg */ false, /* uses_vl */ true);
  int encode = vex_prefix_and_encode(dst->encoding(), nds->encoding(), src->encoding(), VEX_SIMD_66, VEX_OPCODE_0F, &attributes);
  emit_int8(0x5F);
  emit_int8((unsigned char)(0xC0 | encode));
}

// Shift packed integers left by specified number of bits.
void Assembler::psllw(XMMRegister dst, int shift) {
  NOT_LP64(assert(VM_Version::supports_sse2(), ""));
  InstructionAttr attributes(AVX_128bit, /* rex_w */ false, /* legacy_mode */ _legacy_mode_bw, /* no_mask_reg */ true, /* uses_vl */ true);
  // XMM6 is for /6 encoding: 66 0F 71 /6 ib
  int encode = simd_prefix_and_encode(xmm6, dst, dst, VEX_SIMD_66, VEX_OPCODE_0F, &attributes);
  emit_int8(0x71);
  emit_int8((unsigned char)(0xC0 | encode));
  emit_int8(shift & 0xFF);
}

void Assembler::pslld(XMMRegister dst, int shift) {
  NOT_LP64(assert(VM_Version::supports_sse2(), ""));
  InstructionAttr attributes(AVX_128bit, /* rex_w */ false, /* legacy_mode */ false, /* no_mask_reg */ false, /* uses_vl */ true);
  // XMM6 is for /6 encoding: 66 0F 72 /6 ib
  int encode = simd_prefix_and_encode(xmm6, dst, dst, VEX_SIMD_66, VEX_OPCODE_0F, &attributes);
  emit_int8(0x72);
  emit_int8((unsigned char)(0xC0 | encode));
  emit_int8(shift & 0xFF);
}

void Assembler::psllq(XMMRegister dst, int shift) {
  NOT_LP64(assert(VM_Version::supports_sse2(), ""));
  InstructionAttr attributes(AVX_128bit, /* rex_w */ true, /* legacy_mode */ false, /* no_mask_reg */ false, /* uses_vl */ true);
  // XMM6 is for /6 encoding: 66 0F 73 /6 ib
  int encode = simd_prefix_and_encode(xmm6, dst, dst, VEX_SIMD_66, VEX_OPCODE_0F, &attributes);
  emit_int8(0x73);
  emit_int8((unsigned char)(0xC0 | encode));
  emit_int8(shift & 0xFF);
}

void Assembler::psllw(XMMRegister dst, XMMRegister shift) {
  NOT_LP64(assert(VM_Version::supports_sse2(), ""));
  InstructionAttr attributes(AVX_128bit, /* rex_w */ false, /* legacy_mode */ _legacy_mode_bw, /* no_mask_reg */ true, /* uses_vl */ true);
  int encode = simd_prefix_and_encode(dst, dst, shift, VEX_SIMD_66, VEX_OPCODE_0F, &attributes);
  emit_int8((unsigned char)0xF1);
  emit_int8((unsigned char)(0xC0 | encode));
}

void Assembler::pslld(XMMRegister dst, XMMRegister shift) {
  NOT_LP64(assert(VM_Version::supports_sse2(), ""));
  InstructionAttr attributes(AVX_128bit, /* rex_w */ false, /* legacy_mode */ false, /* no_mask_reg */ false, /* uses_vl */ true);
  int encode = simd_prefix_and_encode(dst, dst, shift, VEX_SIMD_66, VEX_OPCODE_0F, &attributes);
  emit_int8((unsigned char)0xF2);
  emit_int8((unsigned char)(0xC0 | encode));
}

void Assembler::psllq(XMMRegister dst, XMMRegister shift) {
  NOT_LP64(assert(VM_Version::supports_sse2(), ""));
  InstructionAttr attributes(AVX_128bit, /* rex_w */ VM_Version::supports_evex(), /* legacy_mode */ false, /* no_mask_reg */ false, /* uses_vl */ true);
  attributes.set_rex_vex_w_reverted();
  int encode = simd_prefix_and_encode(dst, dst, shift, VEX_SIMD_66, VEX_OPCODE_0F, &attributes);
  emit_int8((unsigned char)0xF3);
  emit_int8((unsigned char)(0xC0 | encode));
}

void Assembler::vpsllw(XMMRegister dst, XMMRegister src, int shift, int vector_len) {
  assert(UseAVX > 0, "requires some form of AVX");
  InstructionAttr attributes(vector_len, /* vex_w */ false, /* legacy_mode */ _legacy_mode_bw, /* no_mask_reg */ true, /* uses_vl */ true);
  // XMM6 is for /6 encoding: 66 0F 71 /6 ib
  int encode = vex_prefix_and_encode(xmm6->encoding(), dst->encoding(), src->encoding(), VEX_SIMD_66, VEX_OPCODE_0F, &attributes);
  emit_int8(0x71);
  emit_int8((unsigned char)(0xC0 | encode));
  emit_int8(shift & 0xFF);
}

void Assembler::vpslld(XMMRegister dst, XMMRegister src, int shift, int vector_len) {
  assert(UseAVX > 0, "requires some form of AVX");
  NOT_LP64(assert(VM_Version::supports_sse2(), ""));
  InstructionAttr attributes(vector_len, /* vex_w */ false, /* legacy_mode */ false, /* no_mask_reg */ false, /* uses_vl */ true);
  // XMM6 is for /6 encoding: 66 0F 72 /6 ib
  int encode = vex_prefix_and_encode(xmm6->encoding(), dst->encoding(), src->encoding(), VEX_SIMD_66, VEX_OPCODE_0F, &attributes);
  emit_int8(0x72);
  emit_int8((unsigned char)(0xC0 | encode));
  emit_int8(shift & 0xFF);
}

void Assembler::vpsllq(XMMRegister dst, XMMRegister src, int shift, int vector_len) {
  assert(UseAVX > 0, "requires some form of AVX");
  InstructionAttr attributes(vector_len, /* vex_w */ VM_Version::supports_evex(), /* legacy_mode */ false, /* no_mask_reg */ false, /* uses_vl */ true);
  attributes.set_rex_vex_w_reverted();
  // XMM6 is for /6 encoding: 66 0F 73 /6 ib
  int encode = vex_prefix_and_encode(xmm6->encoding(), dst->encoding(), src->encoding(), VEX_SIMD_66, VEX_OPCODE_0F, &attributes);
  emit_int8(0x73);
  emit_int8((unsigned char)(0xC0 | encode));
  emit_int8(shift & 0xFF);
}

void Assembler::vpsllw(XMMRegister dst, XMMRegister src, XMMRegister shift, int vector_len) {
  assert(UseAVX > 0, "requires some form of AVX");
  InstructionAttr attributes(vector_len, /* vex_w */ false, /* legacy_mode */ _legacy_mode_bw, /* no_mask_reg */ true, /* uses_vl */ true);
  int encode = vex_prefix_and_encode(dst->encoding(), src->encoding(), shift->encoding(), VEX_SIMD_66, VEX_OPCODE_0F, &attributes);
  emit_int8((unsigned char)0xF1);
  emit_int8((unsigned char)(0xC0 | encode));
}

void Assembler::vpslld(XMMRegister dst, XMMRegister src, XMMRegister shift, int vector_len) {
  assert(UseAVX > 0, "requires some form of AVX");
  InstructionAttr attributes(vector_len, /* vex_w */ false, /* legacy_mode */ false, /* no_mask_reg */ false, /* uses_vl */ true);
  int encode = vex_prefix_and_encode(dst->encoding(), src->encoding(), shift->encoding(), VEX_SIMD_66, VEX_OPCODE_0F, &attributes);
  emit_int8((unsigned char)0xF2);
  emit_int8((unsigned char)(0xC0 | encode));
}

void Assembler::vpsllq(XMMRegister dst, XMMRegister src, XMMRegister shift, int vector_len) {
  assert(UseAVX > 0, "requires some form of AVX");
  InstructionAttr attributes(vector_len, /* vex_w */ VM_Version::supports_evex(), /* legacy_mode */ false, /* no_mask_reg */ false, /* uses_vl */ true);
  attributes.set_rex_vex_w_reverted();
  int encode = vex_prefix_and_encode(dst->encoding(), src->encoding(), shift->encoding(), VEX_SIMD_66, VEX_OPCODE_0F, &attributes);
  emit_int8((unsigned char)0xF3);
  emit_int8((unsigned char)(0xC0 | encode));
}

// Shift packed integers logically right by specified number of bits.
void Assembler::psrlw(XMMRegister dst, int shift) {
  NOT_LP64(assert(VM_Version::supports_sse2(), ""));
  InstructionAttr attributes(AVX_128bit, /* rex_w */ false, /* legacy_mode */ _legacy_mode_bw, /* no_mask_reg */ true, /* uses_vl */ true);
  // XMM2 is for /2 encoding: 66 0F 71 /2 ib
  int encode = simd_prefix_and_encode(xmm2, dst, dst, VEX_SIMD_66, VEX_OPCODE_0F, &attributes);
  emit_int8(0x71);
  emit_int8((unsigned char)(0xC0 | encode));
  emit_int8(shift & 0xFF);
}

void Assembler::psrld(XMMRegister dst, int shift) {
  NOT_LP64(assert(VM_Version::supports_sse2(), ""));
  InstructionAttr attributes(AVX_128bit, /* rex_w */ false, /* legacy_mode */ false, /* no_mask_reg */ false, /* uses_vl */ true);
  // XMM2 is for /2 encoding: 66 0F 72 /2 ib
  int encode = simd_prefix_and_encode(xmm2, dst, dst, VEX_SIMD_66, VEX_OPCODE_0F, &attributes);
  emit_int8(0x72);
  emit_int8((unsigned char)(0xC0 | encode));
  emit_int8(shift & 0xFF);
}

void Assembler::psrlq(XMMRegister dst, int shift) {
  // Do not confuse it with psrldq SSE2 instruction which
  // shifts 128 bit value in xmm register by number of bytes.
  NOT_LP64(assert(VM_Version::supports_sse2(), ""));
  InstructionAttr attributes(AVX_128bit, /* rex_w */ VM_Version::supports_evex(), /* legacy_mode */ false, /* no_mask_reg */ false, /* uses_vl */ true);
  attributes.set_rex_vex_w_reverted();
  // XMM2 is for /2 encoding: 66 0F 73 /2 ib
  int encode = simd_prefix_and_encode(xmm2, dst, dst, VEX_SIMD_66, VEX_OPCODE_0F, &attributes);
  emit_int8(0x73);
  emit_int8((unsigned char)(0xC0 | encode));
  emit_int8(shift & 0xFF);
}

void Assembler::psrlw(XMMRegister dst, XMMRegister shift) {
  NOT_LP64(assert(VM_Version::supports_sse2(), ""));
  InstructionAttr attributes(AVX_128bit, /* rex_w */ false, /* legacy_mode */ _legacy_mode_bw, /* no_mask_reg */ true, /* uses_vl */ true);
  int encode = simd_prefix_and_encode(dst, dst, shift, VEX_SIMD_66, VEX_OPCODE_0F, &attributes);
  emit_int8((unsigned char)0xD1);
  emit_int8((unsigned char)(0xC0 | encode));
}

void Assembler::psrld(XMMRegister dst, XMMRegister shift) {
  NOT_LP64(assert(VM_Version::supports_sse2(), ""));
  InstructionAttr attributes(AVX_128bit, /* rex_w */ false, /* legacy_mode */ false, /* no_mask_reg */ false, /* uses_vl */ true);
  int encode = simd_prefix_and_encode(dst, dst, shift, VEX_SIMD_66, VEX_OPCODE_0F, &attributes);
  emit_int8((unsigned char)0xD2);
  emit_int8((unsigned char)(0xC0 | encode));
}

void Assembler::psrlq(XMMRegister dst, XMMRegister shift) {
  NOT_LP64(assert(VM_Version::supports_sse2(), ""));
  InstructionAttr attributes(AVX_128bit, /* rex_w */ VM_Version::supports_evex(), /* legacy_mode */ false, /* no_mask_reg */ false, /* uses_vl */ true);
  attributes.set_rex_vex_w_reverted();
  int encode = simd_prefix_and_encode(dst, dst, shift, VEX_SIMD_66, VEX_OPCODE_0F, &attributes);
  emit_int8((unsigned char)0xD3);
  emit_int8((unsigned char)(0xC0 | encode));
}

void Assembler::vpsrlw(XMMRegister dst, XMMRegister src, int shift, int vector_len) {
  assert(UseAVX > 0, "requires some form of AVX");
  InstructionAttr attributes(vector_len, /* vex_w */ false, /* legacy_mode */ _legacy_mode_bw, /* no_mask_reg */ true, /* uses_vl */ true);
  // XMM2 is for /2 encoding: 66 0F 71 /2 ib
  int encode = vex_prefix_and_encode(xmm2->encoding(), dst->encoding(), src->encoding(), VEX_SIMD_66, VEX_OPCODE_0F, &attributes);
  emit_int8(0x71);
  emit_int8((unsigned char)(0xC0 | encode));
  emit_int8(shift & 0xFF);
}

void Assembler::vpsrld(XMMRegister dst, XMMRegister src, int shift, int vector_len) {
  assert(UseAVX > 0, "requires some form of AVX");
  InstructionAttr attributes(vector_len, /* vex_w */ false, /* legacy_mode */ false, /* no_mask_reg */ false, /* uses_vl */ true);
  // XMM2 is for /2 encoding: 66 0F 72 /2 ib
  int encode = vex_prefix_and_encode(xmm2->encoding(), dst->encoding(), src->encoding(), VEX_SIMD_66, VEX_OPCODE_0F, &attributes);
  emit_int8(0x72);
  emit_int8((unsigned char)(0xC0 | encode));
  emit_int8(shift & 0xFF);
}

void Assembler::vpsrlq(XMMRegister dst, XMMRegister src, int shift, int vector_len) {
  assert(UseAVX > 0, "requires some form of AVX");
  InstructionAttr attributes(vector_len, /* vex_w */ VM_Version::supports_evex(), /* legacy_mode */ false, /* no_mask_reg */ false, /* uses_vl */ true);
  attributes.set_rex_vex_w_reverted();
  // XMM2 is for /2 encoding: 66 0F 73 /2 ib
  int encode = vex_prefix_and_encode(xmm2->encoding(), dst->encoding(), src->encoding(), VEX_SIMD_66, VEX_OPCODE_0F, &attributes);
  emit_int8(0x73);
  emit_int8((unsigned char)(0xC0 | encode));
  emit_int8(shift & 0xFF);
}

void Assembler::vpsrlw(XMMRegister dst, XMMRegister src, XMMRegister shift, int vector_len) {
  assert(UseAVX > 0, "requires some form of AVX");
  InstructionAttr attributes(vector_len, /* vex_w */ false, /* legacy_mode */ _legacy_mode_bw, /* no_mask_reg */ true, /* uses_vl */ true);
  int encode = vex_prefix_and_encode(dst->encoding(), src->encoding(), shift->encoding(), VEX_SIMD_66, VEX_OPCODE_0F, &attributes);
  emit_int8((unsigned char)0xD1);
  emit_int8((unsigned char)(0xC0 | encode));
}

void Assembler::vpsrld(XMMRegister dst, XMMRegister src, XMMRegister shift, int vector_len) {
  assert(UseAVX > 0, "requires some form of AVX");
  InstructionAttr attributes(vector_len, /* vex_w */ false, /* legacy_mode */ false, /* no_mask_reg */ false, /* uses_vl */ true);
  int encode = vex_prefix_and_encode(dst->encoding(), src->encoding(), shift->encoding(), VEX_SIMD_66, VEX_OPCODE_0F, &attributes);
  emit_int8((unsigned char)0xD2);
  emit_int8((unsigned char)(0xC0 | encode));
}

void Assembler::vpsrlq(XMMRegister dst, XMMRegister src, XMMRegister shift, int vector_len) {
  assert(UseAVX > 0, "requires some form of AVX");
  InstructionAttr attributes(vector_len, /* vex_w */ VM_Version::supports_evex(), /* legacy_mode */ false, /* no_mask_reg */ false, /* uses_vl */ true);
  attributes.set_rex_vex_w_reverted();
  int encode = vex_prefix_and_encode(dst->encoding(), src->encoding(), shift->encoding(), VEX_SIMD_66, VEX_OPCODE_0F, &attributes);
  emit_int8((unsigned char)0xD3);
  emit_int8((unsigned char)(0xC0 | encode));
}

void Assembler::evpsrlvw(XMMRegister dst, XMMRegister nds, XMMRegister src, int vector_len) {
  assert(VM_Version::supports_avx512bw(), "");
  InstructionAttr attributes(vector_len, /* vex_w */ true, /* legacy_mode */ false, /* no_mask_reg */ false, /* uses_vl */ true);
  attributes.set_is_evex_instruction();
  int encode = vex_prefix_and_encode(dst->encoding(), nds->encoding(), src->encoding(), VEX_SIMD_66, VEX_OPCODE_0F_38, &attributes);
  emit_int8(0x10);
  emit_int8((unsigned char)(0xC0 | encode));
}

void Assembler::evpsllvw(XMMRegister dst, XMMRegister nds, XMMRegister src, int vector_len) {
  assert(VM_Version::supports_avx512bw(), "");
  InstructionAttr attributes(vector_len, /* rex_w */ true, /* legacy_mode */ false, /* no_mask_reg */ false, /* uses_vl */ true);
  attributes.set_is_evex_instruction();
  int encode = vex_prefix_and_encode(dst->encoding(), nds->encoding(), src->encoding(), VEX_SIMD_66, VEX_OPCODE_0F_38, &attributes);
  emit_int8(0x12);
  emit_int8((unsigned char)(0xC0 | encode));
}

// Shift packed integers arithmetically right by specified number of bits.
void Assembler::psraw(XMMRegister dst, int shift) {
  NOT_LP64(assert(VM_Version::supports_sse2(), ""));
  InstructionAttr attributes(AVX_128bit, /* rex_w */ false, /* legacy_mode */ _legacy_mode_bw, /* no_mask_reg */ true, /* uses_vl */ true);
  // XMM4 is for /4 encoding: 66 0F 71 /4 ib
  int encode = simd_prefix_and_encode(xmm4, dst, dst, VEX_SIMD_66, VEX_OPCODE_0F, &attributes);
  emit_int8(0x71);
  emit_int8((unsigned char)(0xC0 | encode));
  emit_int8(shift & 0xFF);
}

void Assembler::psrad(XMMRegister dst, int shift) {
  NOT_LP64(assert(VM_Version::supports_sse2(), ""));
  InstructionAttr attributes(AVX_128bit, /* rex_w */ false, /* legacy_mode */ false, /* no_mask_reg */ false, /* uses_vl */ true);
  // XMM4 is for /4 encoding: 66 0F 72 /4 ib
  int encode = simd_prefix_and_encode(xmm4, dst, dst, VEX_SIMD_66, VEX_OPCODE_0F, &attributes);
  emit_int8(0x72);
  emit_int8((unsigned char)(0xC0 | encode));
  emit_int8(shift & 0xFF);
}

void Assembler::psraw(XMMRegister dst, XMMRegister shift) {
  NOT_LP64(assert(VM_Version::supports_sse2(), ""));
  InstructionAttr attributes(AVX_128bit, /* rex_w */ false, /* legacy_mode */ _legacy_mode_bw, /* no_mask_reg */ true, /* uses_vl */ true);
  int encode = simd_prefix_and_encode(dst, dst, shift, VEX_SIMD_66, VEX_OPCODE_0F, &attributes);
  emit_int8((unsigned char)0xE1);
  emit_int8((unsigned char)(0xC0 | encode));
}

void Assembler::psrad(XMMRegister dst, XMMRegister shift) {
  NOT_LP64(assert(VM_Version::supports_sse2(), ""));
  InstructionAttr attributes(AVX_128bit, /* rex_w */ false, /* legacy_mode */ false, /* no_mask_reg */ false, /* uses_vl */ true);
  int encode = simd_prefix_and_encode(dst, dst, shift, VEX_SIMD_66, VEX_OPCODE_0F, &attributes);
  emit_int8((unsigned char)0xE2);
  emit_int8((unsigned char)(0xC0 | encode));
}

void Assembler::vpsraw(XMMRegister dst, XMMRegister src, int shift, int vector_len) {
  assert(UseAVX > 0, "requires some form of AVX");
  InstructionAttr attributes(vector_len, /* vex_w */ false, /* legacy_mode */ _legacy_mode_bw, /* no_mask_reg */ true, /* uses_vl */ true);
  // XMM4 is for /4 encoding: 66 0F 71 /4 ib
  int encode = vex_prefix_and_encode(xmm4->encoding(), dst->encoding(), src->encoding(), VEX_SIMD_66, VEX_OPCODE_0F, &attributes);
  emit_int8(0x71);
  emit_int8((unsigned char)(0xC0 | encode));
  emit_int8(shift & 0xFF);
}

void Assembler::vpsrad(XMMRegister dst, XMMRegister src, int shift, int vector_len) {
  assert(UseAVX > 0, "requires some form of AVX");
  InstructionAttr attributes(vector_len, /* vex_w */ false, /* legacy_mode */ false, /* no_mask_reg */ false, /* uses_vl */ true);
  // XMM4 is for /4 encoding: 66 0F 71 /4 ib
  int encode = vex_prefix_and_encode(xmm4->encoding(), dst->encoding(), src->encoding(), VEX_SIMD_66, VEX_OPCODE_0F, &attributes);
  emit_int8(0x72);
  emit_int8((unsigned char)(0xC0 | encode));
  emit_int8(shift & 0xFF);
}

void Assembler::vpsraw(XMMRegister dst, XMMRegister src, XMMRegister shift, int vector_len) {
  assert(UseAVX > 0, "requires some form of AVX");
  InstructionAttr attributes(vector_len, /* vex_w */ false, /* legacy_mode */ _legacy_mode_bw, /* no_mask_reg */ true, /* uses_vl */ true);
  int encode = vex_prefix_and_encode(dst->encoding(), src->encoding(), shift->encoding(), VEX_SIMD_66, VEX_OPCODE_0F, &attributes);
  emit_int8((unsigned char)0xE1);
  emit_int8((unsigned char)(0xC0 | encode));
}

void Assembler::vpsrad(XMMRegister dst, XMMRegister src, XMMRegister shift, int vector_len) {
  assert(UseAVX > 0, "requires some form of AVX");
  InstructionAttr attributes(vector_len, /* vex_w */ false, /* legacy_mode */ false, /* no_mask_reg */ false, /* uses_vl */ true);
  int encode = vex_prefix_and_encode(dst->encoding(), src->encoding(), shift->encoding(), VEX_SIMD_66, VEX_OPCODE_0F, &attributes);
  emit_int8((unsigned char)0xE2);
  emit_int8((unsigned char)(0xC0 | encode));
}

//Variable Shift packed integers logically left.
void Assembler::vpsllvd(XMMRegister dst, XMMRegister src, XMMRegister shift, int vector_len) {
  assert(UseAVX > 1, "requires AVX2");
  InstructionAttr attributes(vector_len, /* vex_w */ false, /* legacy_mode */ false, /* no_mask_reg */ false, /* uses_vl */ true);
  int encode = vex_prefix_and_encode(dst->encoding(), src->encoding(), shift->encoding(), VEX_SIMD_66, VEX_OPCODE_0F_38, &attributes);
  emit_int8(0x47);
  emit_int8((unsigned char)(0xC0 | encode));
}

void Assembler::vpsllvq(XMMRegister dst, XMMRegister src, XMMRegister shift, int vector_len) {
  assert(UseAVX > 1, "requires AVX2");
  InstructionAttr attributes(vector_len, /* vex_w */ true, /* legacy_mode */ false, /* no_mask_reg */ false, /* uses_vl */ true);
  int encode = vex_prefix_and_encode(dst->encoding(), src->encoding(), shift->encoding(), VEX_SIMD_66, VEX_OPCODE_0F_38, &attributes);
  emit_int8(0x47);
  emit_int8((unsigned char)(0xC0 | encode));
}

//Variable Shift packed integers logically right.
void Assembler::vpsrlvd(XMMRegister dst, XMMRegister src, XMMRegister shift, int vector_len) {
  assert(UseAVX > 1, "requires AVX2");
  InstructionAttr attributes(vector_len, /* vex_w */ false, /* legacy_mode */ false, /* no_mask_reg */ false, /* uses_vl */ true);
  int encode = vex_prefix_and_encode(dst->encoding(), src->encoding(), shift->encoding(), VEX_SIMD_66, VEX_OPCODE_0F_38, &attributes);
  emit_int8(0x45);
  emit_int8((unsigned char)(0xC0 | encode));
}

void Assembler::vpsrlvq(XMMRegister dst, XMMRegister src, XMMRegister shift, int vector_len) {
  assert(UseAVX > 1, "requires AVX2");
  InstructionAttr attributes(vector_len, /* vex_w */ true, /* legacy_mode */ false, /* no_mask_reg */ false, /* uses_vl */ true);
  int encode = vex_prefix_and_encode(dst->encoding(), src->encoding(), shift->encoding(), VEX_SIMD_66, VEX_OPCODE_0F_38, &attributes);
  emit_int8(0x45);
  emit_int8((unsigned char)(0xC0 | encode));
}

//Variable right Shift arithmetic packed integers .
void Assembler::vpsravd(XMMRegister dst, XMMRegister src, XMMRegister shift, int vector_len) {
  assert(UseAVX > 1, "requires AVX2");
  InstructionAttr attributes(vector_len, /* vex_w */ false, /* legacy_mode */ false, /* no_mask_reg */ false, /* uses_vl */ true);
  int encode = vex_prefix_and_encode(dst->encoding(), src->encoding(), shift->encoding(), VEX_SIMD_66, VEX_OPCODE_0F_38, &attributes);
  emit_int8(0x46);
  emit_int8((unsigned char)(0xC0 | encode));
}

void Assembler::vpsravq(XMMRegister dst, XMMRegister src, XMMRegister shift, int vector_len) {
  assert(UseAVX > 1, "requires AVX2");
  InstructionAttr attributes(vector_len, /* vex_w */ true, /* legacy_mode */ false, /* no_mask_reg */ false, /* uses_vl */ true);
  int encode = vex_prefix_and_encode(dst->encoding(), src->encoding(), shift->encoding(), VEX_SIMD_66, VEX_OPCODE_0F_38, &attributes);
  emit_int8(0x46);
  emit_int8((unsigned char)(0xC0 | encode));
}

// logical operations packed integers
void Assembler::pand(XMMRegister dst, XMMRegister src) {
  NOT_LP64(assert(VM_Version::supports_sse2(), ""));
  InstructionAttr attributes(AVX_128bit, /* rex_w */ false, /* legacy_mode */ false, /* no_mask_reg */ false, /* uses_vl */ true);
  int encode = simd_prefix_and_encode(dst, dst, src, VEX_SIMD_66, VEX_OPCODE_0F, &attributes);
  emit_int8((unsigned char)0xDB);
  emit_int8((unsigned char)(0xC0 | encode));
}

void Assembler::vpand(XMMRegister dst, XMMRegister nds, XMMRegister src, int vector_len) {
  assert(UseAVX > 0, "requires some form of AVX");
  InstructionAttr attributes(vector_len, /* vex_w */ false, /* legacy_mode */ false, /* no_mask_reg */ false, /* uses_vl */ true);
  int encode = vex_prefix_and_encode(dst->encoding(), nds->encoding(), src->encoding(), VEX_SIMD_66, VEX_OPCODE_0F, &attributes);
  emit_int8((unsigned char)0xDB);
  emit_int8((unsigned char)(0xC0 | encode));
}

void Assembler::vpand(XMMRegister dst, XMMRegister nds, Address src, int vector_len) {
  assert(UseAVX > 0, "requires some form of AVX");
  InstructionMark im(this);
  InstructionAttr attributes(vector_len, /* vex_w */ false, /* legacy_mode */ false, /* no_mask_reg */ false, /* uses_vl */ true);
  attributes.set_address_attributes(/* tuple_type */ EVEX_FV, /* input_size_in_bits */ EVEX_32bit);
  vex_prefix(src, nds->encoding(), dst->encoding(), VEX_SIMD_66, VEX_OPCODE_0F, &attributes);
  emit_int8((unsigned char)0xDB);
  emit_operand(dst, src);
}

<<<<<<< HEAD
void Assembler::evpandd(XMMRegister dst, KRegister mask, XMMRegister nds, XMMRegister src, bool merge, int vector_len) {
  assert(VM_Version::supports_evex(), "");
  // Encoding: EVEX.NDS.XXX.66.0F.W0 DB /r
  InstructionAttr attributes(vector_len, /* vex_w */ false, /* legacy_mode */ false, /* no_mask_reg */ false, /* uses_vl */ true);
  attributes.set_is_evex_instruction();
  attributes.set_embedded_opmask_register_specifier(mask);
  if (merge) {
    attributes.reset_is_clear_context();
  }
=======
void Assembler::vpandq(XMMRegister dst, XMMRegister nds, XMMRegister src, int vector_len) {
  assert(VM_Version::supports_evex(), "");
  InstructionAttr attributes(vector_len, /* vex_w */ true, /* legacy_mode */ false, /* no_mask_reg */ false, /* uses_vl */ true);
>>>>>>> 136331b7
  int encode = vex_prefix_and_encode(dst->encoding(), nds->encoding(), src->encoding(), VEX_SIMD_66, VEX_OPCODE_0F, &attributes);
  emit_int8((unsigned char)0xDB);
  emit_int8((unsigned char)(0xC0 | encode));
}

<<<<<<< HEAD
void Assembler::vpandq(XMMRegister dst, XMMRegister nds, XMMRegister src, int vector_len) {
  assert(UseAVX > 2, "requires some form of EVEX");
  InstructionAttr attributes(vector_len, /* vex_w */ VM_Version::supports_evex(), /* legacy_mode */ false, /* no_mask_reg */ false, /* uses_vl */ true);
  attributes.set_rex_vex_w_reverted();
  int encode = vex_prefix_and_encode(dst->encoding(), nds->encoding(), src->encoding(), VEX_SIMD_66, VEX_OPCODE_0F, &attributes);
  emit_int8((unsigned char)0xDB);
  emit_int8((unsigned char)(0xC0 | encode));
}
=======
>>>>>>> 136331b7

void Assembler::pandn(XMMRegister dst, XMMRegister src) {
  NOT_LP64(assert(VM_Version::supports_sse2(), ""));
  InstructionAttr attributes(AVX_128bit, /* vex_w */ VM_Version::supports_evex(), /* legacy_mode */ false, /* no_mask_reg */ false, /* uses_vl */ true);
  attributes.set_rex_vex_w_reverted();
  int encode = simd_prefix_and_encode(dst, dst, src, VEX_SIMD_66, VEX_OPCODE_0F, &attributes);
  emit_int8((unsigned char)0xDF);
  emit_int8((unsigned char)(0xC0 | encode));
}

void Assembler::por(XMMRegister dst, XMMRegister src) {
  NOT_LP64(assert(VM_Version::supports_sse2(), ""));
  InstructionAttr attributes(AVX_128bit, /* vex_w */ false, /* legacy_mode */ false, /* no_mask_reg */ false, /* uses_vl */ true);
  int encode = simd_prefix_and_encode(dst, dst, src, VEX_SIMD_66, VEX_OPCODE_0F, &attributes);
  emit_int8((unsigned char)0xEB);
  emit_int8((unsigned char)(0xC0 | encode));
}

void Assembler::vpor(XMMRegister dst, XMMRegister nds, XMMRegister src, int vector_len) {
  assert(UseAVX > 0, "requires some form of AVX");
  InstructionAttr attributes(vector_len, /* vex_w */ false, /* legacy_mode */ false, /* no_mask_reg */ false, /* uses_vl */ true);
  int encode = vex_prefix_and_encode(dst->encoding(), nds->encoding(), src->encoding(), VEX_SIMD_66, VEX_OPCODE_0F, &attributes);
  emit_int8((unsigned char)0xEB);
  emit_int8((unsigned char)(0xC0 | encode));
}

void Assembler::vpor(XMMRegister dst, XMMRegister nds, Address src, int vector_len) {
  assert(UseAVX > 0, "requires some form of AVX");
  InstructionMark im(this);
  InstructionAttr attributes(vector_len, /* vex_w */ false, /* legacy_mode */ false, /* no_mask_reg */ false, /* uses_vl */ true);
  attributes.set_address_attributes(/* tuple_type */ EVEX_FV, /* input_size_in_bits */ EVEX_32bit);
  vex_prefix(src, nds->encoding(), dst->encoding(), VEX_SIMD_66, VEX_OPCODE_0F, &attributes);
  emit_int8((unsigned char)0xEB);
  emit_operand(dst, src);
}

void Assembler::vporq(XMMRegister dst, XMMRegister nds, XMMRegister src, int vector_len) {
<<<<<<< HEAD
  assert(UseAVX > 2, "requires some form of EVEX");
  InstructionAttr attributes(vector_len, /* vex_w */ VM_Version::supports_evex(), /* legacy_mode */ false, /* no_mask_reg */ false, /* uses_vl */ true);
  attributes.set_rex_vex_w_reverted();
  int encode = vex_prefix_and_encode(dst->encoding(), nds->encoding(), src->encoding(), VEX_SIMD_66, VEX_OPCODE_0F, &attributes);
  emit_int8((unsigned char)0xEB);
  emit_int8((unsigned char)(0xC0 | encode));
}

void Assembler::evpord(XMMRegister dst, KRegister mask, XMMRegister nds, XMMRegister src, bool merge, int vector_len) {
  assert(VM_Version::supports_evex(), "");
  // Encoding: EVEX.NDS.XXX.66.0F.W0 EB /r
  InstructionAttr attributes(vector_len, /* vex_w */ false, /* legacy_mode */ false, /* no_mask_reg */ false, /* uses_vl */ true);
  attributes.set_is_evex_instruction();
  attributes.set_embedded_opmask_register_specifier(mask);
  if (merge) {
    attributes.reset_is_clear_context();
  }
=======
  assert(VM_Version::supports_evex(), "");
  InstructionAttr attributes(vector_len, /* vex_w */ true, /* legacy_mode */ false, /* no_mask_reg */ false, /* uses_vl */ true);
>>>>>>> 136331b7
  int encode = vex_prefix_and_encode(dst->encoding(), nds->encoding(), src->encoding(), VEX_SIMD_66, VEX_OPCODE_0F, &attributes);
  emit_int8((unsigned char)0xEB);
  emit_int8((unsigned char)(0xC0 | encode));
}

<<<<<<< HEAD
void Assembler::evpord(XMMRegister dst, KRegister mask, XMMRegister nds, Address src, bool merge, int vector_len) {
  assert(VM_Version::supports_evex(), "");
  // Encoding: EVEX.NDS.XXX.66.0F.W0 EB /r
  InstructionMark im(this);
  InstructionAttr attributes(vector_len, /* vex_w */ false, /* legacy_mode */ false, /* no_mask_reg */ false, /* uses_vl */ true);
  attributes.set_address_attributes(/* tuple_type */ EVEX_FV, /* input_size_in_bits */ EVEX_NObit);
  attributes.set_is_evex_instruction();
  attributes.set_embedded_opmask_register_specifier(mask);
  if (merge) {
    attributes.reset_is_clear_context();
  }
  vex_prefix(src, nds->encoding(), dst->encoding(), VEX_SIMD_66, VEX_OPCODE_0F, &attributes);
  emit_int8((unsigned char)0xEB);
  emit_operand(dst, src);
}
=======
>>>>>>> 136331b7

void Assembler::pxor(XMMRegister dst, XMMRegister src) {
  NOT_LP64(assert(VM_Version::supports_sse2(), ""));
  InstructionAttr attributes(AVX_128bit, /* rex_w */ false, /* legacy_mode */ false, /* no_mask_reg */ false, /* uses_vl */ true);
  int encode = simd_prefix_and_encode(dst, dst, src, VEX_SIMD_66, VEX_OPCODE_0F, &attributes);
  emit_int8((unsigned char)0xEF);
  emit_int8((unsigned char)(0xC0 | encode));
}

void Assembler::vpxor(XMMRegister dst, XMMRegister nds, XMMRegister src, int vector_len) {
  assert(UseAVX > 0, "requires some form of AVX");
  InstructionAttr attributes(vector_len, /* vex_w */ false, /* legacy_mode */ false, /* no_mask_reg */ false, /* uses_vl */ true);
  int encode = vex_prefix_and_encode(dst->encoding(), nds->encoding(), src->encoding(), VEX_SIMD_66, VEX_OPCODE_0F, &attributes);
  emit_int8((unsigned char)0xEF);
  emit_int8((unsigned char)(0xC0 | encode));
}

void Assembler::vpxor(XMMRegister dst, XMMRegister nds, Address src, int vector_len) {
  assert(UseAVX > 0, "requires some form of AVX");
  InstructionMark im(this);
  InstructionAttr attributes(vector_len, /* vex_w */ false, /* legacy_mode */ false, /* no_mask_reg */ false, /* uses_vl */ true);
  attributes.set_address_attributes(/* tuple_type */ EVEX_FV, /* input_size_in_bits */ EVEX_32bit);
  vex_prefix(src, nds->encoding(), dst->encoding(), VEX_SIMD_66, VEX_OPCODE_0F, &attributes);
  emit_int8((unsigned char)0xEF);
  emit_operand(dst, src);
}

void Assembler::vpxorq(XMMRegister dst, XMMRegister nds, XMMRegister src, int vector_len) {
  assert(UseAVX > 2, "requires some form of EVEX");
  InstructionAttr attributes(vector_len, /* vex_w */ VM_Version::supports_evex(), /* legacy_mode */ false, /* no_mask_reg */ false, /* uses_vl */ true);
  attributes.set_rex_vex_w_reverted();
  int encode = vex_prefix_and_encode(dst->encoding(), nds->encoding(), src->encoding(), VEX_SIMD_66, VEX_OPCODE_0F, &attributes);
  emit_int8((unsigned char)0xEF);
  emit_int8((unsigned char)(0xC0 | encode));
}

void Assembler::evpxord(XMMRegister dst, KRegister mask, XMMRegister nds, XMMRegister src, bool merge, int vector_len) {
  assert(VM_Version::supports_evex(), "");
  // Encoding: EVEX.NDS.XXX.66.0F.W0 EF /r
  InstructionAttr attributes(vector_len, /* vex_w */ false, /* legacy_mode */ false, /* no_mask_reg */ false, /* uses_vl */ true);
  attributes.set_is_evex_instruction();
  attributes.set_embedded_opmask_register_specifier(mask);
  if (merge) {
    attributes.reset_is_clear_context();
  }
  int encode = vex_prefix_and_encode(dst->encoding(), nds->encoding(), src->encoding(), VEX_SIMD_66, VEX_OPCODE_0F, &attributes);
  emit_int8((unsigned char)0xEF);
  emit_int8((unsigned char)(0xC0 | encode));
}

void Assembler::evpxorq(XMMRegister dst, XMMRegister nds, XMMRegister src, int vector_len) {
  assert(VM_Version::supports_evex(), "requires EVEX support");
  InstructionAttr attributes(vector_len, /* vex_w */ true, /* legacy_mode */ false, /* no_mask_reg */ true, /* uses_vl */ true);
  attributes.set_is_evex_instruction();
  int encode = vex_prefix_and_encode(dst->encoding(), nds->encoding(), src->encoding(), VEX_SIMD_66, VEX_OPCODE_0F, &attributes);
  emit_int8((unsigned char)0xEF);
  emit_int8((unsigned char)(0xC0 | encode));
}

void Assembler::evpxorq(XMMRegister dst, XMMRegister nds, Address src, int vector_len) {
  assert(VM_Version::supports_evex(), "requires EVEX support");
  assert(dst != xnoreg, "sanity");
  InstructionMark im(this);
  InstructionAttr attributes(vector_len, /* vex_w */ true, /* legacy_mode */ false, /* no_mask_reg */ true, /* uses_vl */ true);
  attributes.set_is_evex_instruction();
  attributes.set_address_attributes(/* tuple_type */ EVEX_FV, /* input_size_in_bits */ EVEX_64bit);
  vex_prefix(src, nds->encoding(), dst->encoding(), VEX_SIMD_66, VEX_OPCODE_0F, &attributes);
  emit_int8((unsigned char)0xEF);
  emit_operand(dst, src);
}

// vinserti forms

void Assembler::vinserti128(XMMRegister dst, XMMRegister nds, XMMRegister src, uint8_t imm8) {
  assert(VM_Version::supports_avx2(), "");
  assert(imm8 <= 0x01, "imm8: %u", imm8);
  int vector_len = VM_Version::supports_avx512novl() ? AVX_512bit : AVX_256bit;
  InstructionAttr attributes(vector_len, /* vex_w */ false, /* legacy_mode */ false, /* no_mask_reg */ false, /* uses_vl */ false);
  int encode = vex_prefix_and_encode(dst->encoding(), nds->encoding(), src->encoding(), VEX_SIMD_66, VEX_OPCODE_0F_3A, &attributes);
  emit_int8(0x38);
  emit_int8((unsigned char)(0xC0 | encode));
  // 0x00 - insert into lower 128 bits
  // 0x01 - insert into upper 128 bits
  emit_int8(imm8 & 0x01);
}

void Assembler::vinserti128(XMMRegister dst, XMMRegister nds, Address src, uint8_t imm8) {
  assert(VM_Version::supports_avx2(), "");
  assert(dst != xnoreg, "sanity");
  assert(imm8 <= 0x01, "imm8: %u", imm8);
  int vector_len = VM_Version::supports_avx512novl() ? AVX_512bit : AVX_256bit;
  InstructionMark im(this);
  InstructionAttr attributes(vector_len, /* vex_w */ false, /* legacy_mode */ false, /* no_mask_reg */ false, /* uses_vl */ false);
  attributes.set_address_attributes(/* tuple_type */ EVEX_T4, /* input_size_in_bits */ EVEX_32bit);
  vex_prefix(src, nds->encoding(), dst->encoding(), VEX_SIMD_66, VEX_OPCODE_0F_3A, &attributes);
  emit_int8(0x38);
  emit_operand(dst, src);
  // 0x00 - insert into lower 128 bits
  // 0x01 - insert into upper 128 bits
  emit_int8(imm8 & 0x01);
}

void Assembler::vinserti32x4(XMMRegister dst, XMMRegister nds, XMMRegister src, uint8_t imm8) {
  assert(VM_Version::supports_evex(), "");
  assert(imm8 <= 0x03, "imm8: %u", imm8);
  InstructionAttr attributes(AVX_512bit, /* vex_w */ false, /* legacy_mode */ false, /* no_mask_reg */ false, /* uses_vl */ false);
  int encode = vex_prefix_and_encode(dst->encoding(), nds->encoding(), src->encoding(), VEX_SIMD_66, VEX_OPCODE_0F_3A, &attributes);
  emit_int8(0x38);
  emit_int8((unsigned char)(0xC0 | encode));
  // 0x00 - insert into q0 128 bits (0..127)
  // 0x01 - insert into q1 128 bits (128..255)
  // 0x02 - insert into q2 128 bits (256..383)
  // 0x03 - insert into q3 128 bits (384..511)
  emit_int8(imm8 & 0x03);
}

void Assembler::vinserti32x4(XMMRegister dst, XMMRegister nds, Address src, uint8_t imm8) {
  assert(VM_Version::supports_avx(), "");
  assert(dst != xnoreg, "sanity");
  assert(imm8 <= 0x03, "imm8: %u", imm8);
  int vector_len = VM_Version::supports_evex() ? AVX_512bit : AVX_256bit;
  InstructionMark im(this);
  InstructionAttr attributes(vector_len, /* vex_w */ false, /* legacy_mode */ false, /* no_mask_reg */ false, /* uses_vl */ false);
  attributes.set_address_attributes(/* tuple_type */ EVEX_T4, /* input_size_in_bits */ EVEX_32bit);
  vex_prefix(src, nds->encoding(), dst->encoding(), VEX_SIMD_66, VEX_OPCODE_0F_3A, &attributes);
  emit_int8(0x18);
  emit_operand(dst, src);
  // 0x00 - insert into q0 128 bits (0..127)
  // 0x01 - insert into q1 128 bits (128..255)
  // 0x02 - insert into q2 128 bits (256..383)
  // 0x03 - insert into q3 128 bits (384..511)
  emit_int8(imm8 & 0x03);
}

void Assembler::vinserti64x4(XMMRegister dst, XMMRegister nds, XMMRegister src, uint8_t imm8) {
  assert(VM_Version::supports_evex(), "");
  assert(imm8 <= 0x01, "imm8: %u", imm8);
  InstructionAttr attributes(AVX_512bit, /* vex_w */ true, /* legacy_mode */ false, /* no_mask_reg */ false, /* uses_vl */ false);
  int encode = vex_prefix_and_encode(dst->encoding(), nds->encoding(), src->encoding(), VEX_SIMD_66, VEX_OPCODE_0F_3A, &attributes);
  emit_int8(0x38);
  emit_int8((unsigned char)(0xC0 | encode));
  // 0x00 - insert into lower 256 bits
  // 0x01 - insert into upper 256 bits
  emit_int8(imm8 & 0x01);
}


// vinsertf forms

void Assembler::vinsertf128(XMMRegister dst, XMMRegister nds, XMMRegister src, uint8_t imm8) {
  assert(VM_Version::supports_avx(), "");
  assert(imm8 <= 0x01, "imm8: %u", imm8);
  int vector_len = VM_Version::supports_avx512novl() ? AVX_512bit : AVX_256bit;
  InstructionAttr attributes(vector_len, /* vex_w */ false, /* legacy_mode */ false, /* no_mask_reg */ false, /* uses_vl */ false);
  int encode = vex_prefix_and_encode(dst->encoding(), nds->encoding(), src->encoding(), VEX_SIMD_66, VEX_OPCODE_0F_3A, &attributes);
  emit_int8(0x18);
  emit_int8((unsigned char)(0xC0 | encode));
  // 0x00 - insert into lower 128 bits
  // 0x01 - insert into upper 128 bits
  emit_int8(imm8 & 0x01);
}

void Assembler::vinsertf128(XMMRegister dst, XMMRegister nds, Address src, uint8_t imm8) {
  assert(VM_Version::supports_avx(), "");
  assert(dst != xnoreg, "sanity");
  assert(imm8 <= 0x01, "imm8: %u", imm8);
  int vector_len = VM_Version::supports_avx512novl() ? AVX_512bit : AVX_256bit;
  InstructionMark im(this);
  InstructionAttr attributes(vector_len, /* vex_w */ false, /* legacy_mode */ false, /* no_mask_reg */ false, /* uses_vl */ false);
  attributes.set_address_attributes(/* tuple_type */ EVEX_T4, /* input_size_in_bits */ EVEX_32bit);
  vex_prefix(src, nds->encoding(), dst->encoding(), VEX_SIMD_66, VEX_OPCODE_0F_3A, &attributes);
  emit_int8(0x18);
  emit_operand(dst, src);
  // 0x00 - insert into lower 128 bits
  // 0x01 - insert into upper 128 bits
  emit_int8(imm8 & 0x01);
}

void Assembler::vinsertf32x4(XMMRegister dst, XMMRegister nds, XMMRegister src, uint8_t imm8) {
  assert(VM_Version::supports_evex(), "");
  assert(imm8 <= 0x03, "imm8: %u", imm8);
  InstructionAttr attributes(AVX_512bit, /* vex_w */ false, /* legacy_mode */ false, /* no_mask_reg */ false, /* uses_vl */ false);
  int encode = vex_prefix_and_encode(dst->encoding(), nds->encoding(), src->encoding(), VEX_SIMD_66, VEX_OPCODE_0F_3A, &attributes);
  emit_int8(0x18);
  emit_int8((unsigned char)(0xC0 | encode));
  // 0x00 - insert into q0 128 bits (0..127)
  // 0x01 - insert into q1 128 bits (128..255)
  // 0x02 - insert into q2 128 bits (256..383)
  // 0x03 - insert into q3 128 bits (384..511)
  emit_int8(imm8 & 0x03);
}

void Assembler::vinsertf32x4(XMMRegister dst, XMMRegister nds, Address src, uint8_t imm8) {
  assert(VM_Version::supports_avx(), "");
  assert(dst != xnoreg, "sanity");
  assert(imm8 <= 0x03, "imm8: %u", imm8);
  int vector_len = VM_Version::supports_evex() ? AVX_512bit : AVX_256bit;
  InstructionMark im(this);
  InstructionAttr attributes(vector_len, /* vex_w */ false, /* legacy_mode */ false, /* no_mask_reg */ false, /* uses_vl */ false);
  attributes.set_address_attributes(/* tuple_type */ EVEX_T4, /* input_size_in_bits */ EVEX_32bit);
  vex_prefix(src, nds->encoding(), dst->encoding(), VEX_SIMD_66, VEX_OPCODE_0F_3A, &attributes);
  emit_int8(0x18);
  emit_operand(dst, src);
  // 0x00 - insert into q0 128 bits (0..127)
  // 0x01 - insert into q1 128 bits (128..255)
  // 0x02 - insert into q2 128 bits (256..383)
  // 0x03 - insert into q3 128 bits (384..511)
  emit_int8(imm8 & 0x03);
}

void Assembler::vinsertf64x4(XMMRegister dst, XMMRegister nds, XMMRegister src, uint8_t imm8) {
  assert(VM_Version::supports_evex(), "");
  assert(imm8 <= 0x01, "imm8: %u", imm8);
  InstructionAttr attributes(AVX_512bit, /* vex_w */ true, /* legacy_mode */ false, /* no_mask_reg */ false, /* uses_vl */ false);
  int encode = vex_prefix_and_encode(dst->encoding(), nds->encoding(), src->encoding(), VEX_SIMD_66, VEX_OPCODE_0F_3A, &attributes);
  emit_int8(0x1A);
  emit_int8((unsigned char)(0xC0 | encode));
  // 0x00 - insert into lower 256 bits
  // 0x01 - insert into upper 256 bits
  emit_int8(imm8 & 0x01);
}

void Assembler::vinsertf64x4(XMMRegister dst, XMMRegister nds, Address src, uint8_t imm8) {
  assert(VM_Version::supports_evex(), "");
  assert(dst != xnoreg, "sanity");
  assert(imm8 <= 0x01, "imm8: %u", imm8);
  InstructionMark im(this);
  InstructionAttr attributes(AVX_512bit, /* vex_w */ true, /* legacy_mode */ false, /* no_mask_reg */ false, /* uses_vl */ false);
  attributes.set_address_attributes(/* tuple_type */ EVEX_T4, /* input_size_in_bits */ EVEX_64bit);
  vex_prefix(src, nds->encoding(), dst->encoding(), VEX_SIMD_66, VEX_OPCODE_0F_3A, &attributes);
  emit_int8(0x1A);
  emit_operand(dst, src);
  // 0x00 - insert into lower 256 bits
  // 0x01 - insert into upper 256 bits
  emit_int8(imm8 & 0x01);
}


// vextracti forms

void Assembler::vextracti128(XMMRegister dst, XMMRegister src, uint8_t imm8) {
  assert(VM_Version::supports_avx(), "");
  assert(imm8 <= 0x01, "imm8: %u", imm8);
  int vector_len = VM_Version::supports_avx512novl() ? AVX_512bit : AVX_256bit;
  InstructionAttr attributes(vector_len, /* vex_w */ false, /* legacy_mode */ false, /* no_mask_reg */ false, /* uses_vl */ false);
  int encode = vex_prefix_and_encode(src->encoding(), 0, dst->encoding(), VEX_SIMD_66, VEX_OPCODE_0F_3A, &attributes);
  emit_int8(0x39);
  emit_int8((unsigned char)(0xC0 | encode));
  // 0x00 - extract from lower 128 bits
  // 0x01 - extract from upper 128 bits
  emit_int8(imm8 & 0x01);
}

void Assembler::vextracti128(Address dst, XMMRegister src, uint8_t imm8) {
  assert(VM_Version::supports_avx2(), "");
  assert(src != xnoreg, "sanity");
  assert(imm8 <= 0x01, "imm8: %u", imm8);
  int vector_len = VM_Version::supports_avx512novl() ? AVX_512bit : AVX_256bit;
  InstructionMark im(this);
  InstructionAttr attributes(vector_len, /* vex_w */ false, /* legacy_mode */ false, /* no_mask_reg */ false, /* uses_vl */ false);
  attributes.set_address_attributes(/* tuple_type */ EVEX_T4, /* input_size_in_bits */ EVEX_32bit);
  attributes.reset_is_clear_context();
  vex_prefix(dst, 0, src->encoding(), VEX_SIMD_66, VEX_OPCODE_0F_3A, &attributes);
  emit_int8(0x39);
  emit_operand(src, dst);
  // 0x00 - extract from lower 128 bits
  // 0x01 - extract from upper 128 bits
  emit_int8(imm8 & 0x01);
}

void Assembler::vextracti32x4(XMMRegister dst, XMMRegister src, uint8_t imm8) {
  assert(VM_Version::supports_avx(), "");
  assert(imm8 <= 0x03, "imm8: %u", imm8);
  int vector_len = VM_Version::supports_evex() ? AVX_512bit : AVX_256bit;
  InstructionAttr attributes(vector_len, /* vex_w */ false, /* legacy_mode */ false, /* no_mask_reg */ false, /* uses_vl */ false);
  int encode = vex_prefix_and_encode(src->encoding(), 0, dst->encoding(), VEX_SIMD_66, VEX_OPCODE_0F_3A, &attributes);
  emit_int8(0x39);
  emit_int8((unsigned char)(0xC0 | encode));
  // 0x00 - extract from bits 127:0
  // 0x01 - extract from bits 255:128
  // 0x02 - extract from bits 383:256
  // 0x03 - extract from bits 511:384
  emit_int8(imm8 & 0x03);
}

void Assembler::vextracti32x4(Address dst, XMMRegister src, uint8_t imm8) {
  assert(VM_Version::supports_evex(), "");
  assert(src != xnoreg, "sanity");
  assert(imm8 <= 0x03, "imm8: %u", imm8);
  InstructionMark im(this);
  InstructionAttr attributes(AVX_512bit, /* vex_w */ false, /* legacy_mode */ false, /* no_mask_reg */ false, /* uses_vl */ false);
  attributes.set_address_attributes(/* tuple_type */ EVEX_T4, /* input_size_in_bits */ EVEX_32bit);
  attributes.reset_is_clear_context();
  vex_prefix(dst, 0, src->encoding(), VEX_SIMD_66, VEX_OPCODE_0F_3A, &attributes);
  emit_int8(0x39);
  emit_operand(src, dst);
  // 0x00 - extract from bits 127:0
  // 0x01 - extract from bits 255:128
  // 0x02 - extract from bits 383:256
  // 0x03 - extract from bits 511:384
  emit_int8(imm8 & 0x03);
}

void Assembler::vextracti64x2(XMMRegister dst, XMMRegister src, uint8_t imm8) {
  assert(VM_Version::supports_avx512dq(), "");
  assert(imm8 <= 0x03, "imm8: %u", imm8);
  InstructionAttr attributes(AVX_512bit, /* vex_w */ true, /* legacy_mode */ false, /* no_mask_reg */ false, /* uses_vl */ false);
  int encode = vex_prefix_and_encode(src->encoding(), 0, dst->encoding(), VEX_SIMD_66, VEX_OPCODE_0F_3A, &attributes);
  emit_int8(0x39);
  emit_int8((unsigned char)(0xC0 | encode));
  // 0x00 - extract from bits 127:0
  // 0x01 - extract from bits 255:128
  // 0x02 - extract from bits 383:256
  // 0x03 - extract from bits 511:384
  emit_int8(imm8 & 0x03);
}

void Assembler::vextracti64x4(XMMRegister dst, XMMRegister src, uint8_t imm8) {
  assert(VM_Version::supports_evex(), "");
  assert(imm8 <= 0x01, "imm8: %u", imm8);
  InstructionAttr attributes(AVX_512bit, /* vex_w */ true, /* legacy_mode */ false, /* no_mask_reg */ false, /* uses_vl */ false);
  int encode = vex_prefix_and_encode(src->encoding(), 0, dst->encoding(), VEX_SIMD_66, VEX_OPCODE_0F_3A, &attributes);
  emit_int8(0x3B);
  emit_int8((unsigned char)(0xC0 | encode));
  // 0x00 - extract from lower 256 bits
  // 0x01 - extract from upper 256 bits
  emit_int8(imm8 & 0x01);
}


// vextractf forms

void Assembler::vextractf128(XMMRegister dst, XMMRegister src, uint8_t imm8) {
  assert(VM_Version::supports_avx(), "");
  assert(imm8 <= 0x01, "imm8: %u", imm8);
  int vector_len = VM_Version::supports_avx512novl() ? AVX_512bit : AVX_256bit;
  InstructionAttr attributes(vector_len, /* vex_w */ false, /* legacy_mode */ false, /* no_mask_reg */ false, /* uses_vl */ false);
  int encode = vex_prefix_and_encode(src->encoding(), 0, dst->encoding(), VEX_SIMD_66, VEX_OPCODE_0F_3A, &attributes);
  emit_int8(0x19);
  emit_int8((unsigned char)(0xC0 | encode));
  // 0x00 - extract from lower 128 bits
  // 0x01 - extract from upper 128 bits
  emit_int8(imm8 & 0x01);
}

void Assembler::vextractf128(Address dst, XMMRegister src, uint8_t imm8) {
  assert(VM_Version::supports_avx(), "");
  assert(src != xnoreg, "sanity");
  assert(imm8 <= 0x01, "imm8: %u", imm8);
  int vector_len = VM_Version::supports_avx512novl() ? AVX_512bit : AVX_256bit;
  InstructionMark im(this);
  InstructionAttr attributes(vector_len, /* vex_w */ false, /* legacy_mode */ false, /* no_mask_reg */ false, /* uses_vl */ false);
  attributes.set_address_attributes(/* tuple_type */ EVEX_T4, /* input_size_in_bits */ EVEX_32bit);
  attributes.reset_is_clear_context();
  vex_prefix(dst, 0, src->encoding(), VEX_SIMD_66, VEX_OPCODE_0F_3A, &attributes);
  emit_int8(0x19);
  emit_operand(src, dst);
  // 0x00 - extract from lower 128 bits
  // 0x01 - extract from upper 128 bits
  emit_int8(imm8 & 0x01);
}

void Assembler::vextractf32x4(XMMRegister dst, XMMRegister src, uint8_t imm8) {
  assert(VM_Version::supports_avx(), "");
  assert(imm8 <= 0x03, "imm8: %u", imm8);
  int vector_len = VM_Version::supports_evex() ? AVX_512bit : AVX_256bit;
  InstructionAttr attributes(vector_len, /* vex_w */ false, /* legacy_mode */ false, /* no_mask_reg */ false, /* uses_vl */ false);
  int encode = vex_prefix_and_encode(src->encoding(), 0, dst->encoding(), VEX_SIMD_66, VEX_OPCODE_0F_3A, &attributes);
  emit_int8(0x19);
  emit_int8((unsigned char)(0xC0 | encode));
  // 0x00 - extract from bits 127:0
  // 0x01 - extract from bits 255:128
  // 0x02 - extract from bits 383:256
  // 0x03 - extract from bits 511:384
  emit_int8(imm8 & 0x03);
}

void Assembler::vextractf32x4(Address dst, XMMRegister src, uint8_t imm8) {
  assert(VM_Version::supports_evex(), "");
  assert(src != xnoreg, "sanity");
  assert(imm8 <= 0x03, "imm8: %u", imm8);
  InstructionMark im(this);
  InstructionAttr attributes(AVX_512bit, /* vex_w */ false, /* legacy_mode */ false, /* no_mask_reg */ false, /* uses_vl */ false);
  attributes.set_address_attributes(/* tuple_type */ EVEX_T4, /* input_size_in_bits */ EVEX_32bit);
  attributes.reset_is_clear_context();
  vex_prefix(dst, 0, src->encoding(), VEX_SIMD_66, VEX_OPCODE_0F_3A, &attributes);
  emit_int8(0x19);
  emit_operand(src, dst);
  // 0x00 - extract from bits 127:0
  // 0x01 - extract from bits 255:128
  // 0x02 - extract from bits 383:256
  // 0x03 - extract from bits 511:384
  emit_int8(imm8 & 0x03);
}

void Assembler::vextractf64x2(XMMRegister dst, XMMRegister src, uint8_t imm8) {
  assert(VM_Version::supports_avx512dq(), "");
  assert(imm8 <= 0x03, "imm8: %u", imm8);
  InstructionAttr attributes(AVX_512bit, /* vex_w */ true, /* legacy_mode */ false, /* no_mask_reg */ false, /* uses_vl */ false);
  int encode = vex_prefix_and_encode(src->encoding(), 0, dst->encoding(), VEX_SIMD_66, VEX_OPCODE_0F_3A, &attributes);
  emit_int8(0x19);
  emit_int8((unsigned char)(0xC0 | encode));
  // 0x00 - extract from bits 127:0
  // 0x01 - extract from bits 255:128
  // 0x02 - extract from bits 383:256
  // 0x03 - extract from bits 511:384
  emit_int8(imm8 & 0x03);
}

void Assembler::vextractf64x4(XMMRegister dst, XMMRegister src, uint8_t imm8) {
  assert(VM_Version::supports_evex(), "");
  assert(imm8 <= 0x01, "imm8: %u", imm8);
  InstructionAttr attributes(AVX_512bit, /* vex_w */ true, /* legacy_mode */ false, /* no_mask_reg */ false, /* uses_vl */ false);
  int encode = vex_prefix_and_encode(src->encoding(), 0, dst->encoding(), VEX_SIMD_66, VEX_OPCODE_0F_3A, &attributes);
  emit_int8(0x1B);
  emit_int8((unsigned char)(0xC0 | encode));
  // 0x00 - extract from lower 256 bits
  // 0x01 - extract from upper 256 bits
  emit_int8(imm8 & 0x01);
}

void Assembler::vextractf64x4(Address dst, XMMRegister src, uint8_t imm8) {
  assert(VM_Version::supports_evex(), "");
  assert(src != xnoreg, "sanity");
  assert(imm8 <= 0x01, "imm8: %u", imm8);
  InstructionMark im(this);
  InstructionAttr attributes(AVX_512bit, /* vex_w */ true, /* legacy_mode */ false, /* no_mask_reg */ false, /* uses_vl */ false);
  attributes.set_address_attributes(/* tuple_type */ EVEX_T4,/* input_size_in_bits */  EVEX_64bit);
  attributes.reset_is_clear_context();
  vex_prefix(dst, 0, src->encoding(), VEX_SIMD_66, VEX_OPCODE_0F_3A, &attributes);
  emit_int8(0x1B);
  emit_operand(src, dst);
  // 0x00 - extract from lower 256 bits
  // 0x01 - extract from upper 256 bits
  emit_int8(imm8 & 0x01);
}


// legacy word/dword replicate
void Assembler::vpbroadcastw(XMMRegister dst, XMMRegister src) {
  assert(VM_Version::supports_avx2(), "");
  InstructionAttr attributes(AVX_256bit, /* vex_w */ false, /* legacy_mode */ _legacy_mode_bw, /* no_mask_reg */ true, /* uses_vl */ true);
  int encode = vex_prefix_and_encode(dst->encoding(), 0, src->encoding(), VEX_SIMD_66, VEX_OPCODE_0F_38, &attributes);
  emit_int8(0x79);
  emit_int8((unsigned char)(0xC0 | encode));
}

void Assembler::vpbroadcastd(XMMRegister dst, XMMRegister src) {
  assert(VM_Version::supports_avx2(), "");
  InstructionAttr attributes(AVX_256bit, /* vex_w */ false, /* legacy_mode */ false, /* no_mask_reg */ false, /* uses_vl */ true);
  int encode = vex_prefix_and_encode(dst->encoding(), 0, src->encoding(), VEX_SIMD_66, VEX_OPCODE_0F_38, &attributes);
  emit_int8(0x58);
  emit_int8((unsigned char)(0xC0 | encode));
}


// xmm/mem sourced byte/word/dword/qword replicate

// duplicate 1-byte integer data from src into programmed locations in dest : requires AVX512BW and AVX512VL
void Assembler::evpbroadcastb(XMMRegister dst, XMMRegister src, int vector_len) {
  assert(VM_Version::supports_evex(), "");
  InstructionAttr attributes(vector_len, /* vex_w */ false, /* legacy_mode */ _legacy_mode_bw, /* no_mask_reg */ true, /* uses_vl */ true);
  int encode = vex_prefix_and_encode(dst->encoding(), 0, src->encoding(), VEX_SIMD_66, VEX_OPCODE_0F_38, &attributes);
  emit_int8(0x78);
  emit_int8((unsigned char)(0xC0 | encode));
}

void Assembler::evpbroadcastb(XMMRegister dst, Address src, int vector_len) {
  assert(VM_Version::supports_evex(), "");
  assert(dst != xnoreg, "sanity");
  InstructionMark im(this);
  InstructionAttr attributes(vector_len, /* vex_w */ false, /* legacy_mode */ _legacy_mode_bw, /* no_mask_reg */ true, /* uses_vl */ true);
  attributes.set_address_attributes(/* tuple_type */ EVEX_T1S, /* input_size_in_bits */ EVEX_8bit);
  // swap src<->dst for encoding
  vex_prefix(src, 0, dst->encoding(), VEX_SIMD_66, VEX_OPCODE_0F_38, &attributes);
  emit_int8(0x78);
  emit_operand(dst, src);
}

// duplicate 2-byte integer data from src into programmed locations in dest : requires AVX512BW and AVX512VL
void Assembler::evpbroadcastw(XMMRegister dst, XMMRegister src, int vector_len) {
  assert(VM_Version::supports_evex(), "");
  InstructionAttr attributes(vector_len, /* vex_w */ false, /* legacy_mode */ _legacy_mode_bw, /* no_mask_reg */ true, /* uses_vl */ true);
  int encode = vex_prefix_and_encode(dst->encoding(), 0, src->encoding(), VEX_SIMD_66, VEX_OPCODE_0F_38, &attributes);
  emit_int8(0x79);
  emit_int8((unsigned char)(0xC0 | encode));
}

void Assembler::evpbroadcastw(XMMRegister dst, Address src, int vector_len) {
  assert(VM_Version::supports_evex(), "");
  assert(dst != xnoreg, "sanity");
  InstructionMark im(this);
  InstructionAttr attributes(vector_len, /* vex_w */ false, /* legacy_mode */ _legacy_mode_bw, /* no_mask_reg */ true, /* uses_vl */ true);
  attributes.set_address_attributes(/* tuple_type */ EVEX_T1S, /* input_size_in_bits */ EVEX_16bit);
  // swap src<->dst for encoding
  vex_prefix(src, 0, dst->encoding(), VEX_SIMD_66, VEX_OPCODE_0F_38, &attributes);
  emit_int8(0x79);
  emit_operand(dst, src);
}

// duplicate 4-byte integer data from src into programmed locations in dest : requires AVX512VL
void Assembler::evpbroadcastd(XMMRegister dst, XMMRegister src, int vector_len) {
  assert(VM_Version::supports_evex(), "");
  InstructionAttr attributes(vector_len, /* vex_w */ false, /* legacy_mode */ false, /* no_mask_reg */ false, /* uses_vl */ true);
  int encode = vex_prefix_and_encode(dst->encoding(), 0, src->encoding(), VEX_SIMD_66, VEX_OPCODE_0F_38, &attributes);
  emit_int8(0x58);
  emit_int8((unsigned char)(0xC0 | encode));
}

void Assembler::evpbroadcastd(XMMRegister dst, Address src, int vector_len) {
  assert(VM_Version::supports_evex(), "");
  assert(dst != xnoreg, "sanity");
  InstructionMark im(this);
  InstructionAttr attributes(vector_len, /* vex_w */ false, /* legacy_mode */ false, /* no_mask_reg */ false, /* uses_vl */ true);
  attributes.set_address_attributes(/* tuple_type */ EVEX_T1S, /* input_size_in_bits */ EVEX_32bit);
  // swap src<->dst for encoding
  vex_prefix(src, 0, dst->encoding(), VEX_SIMD_66, VEX_OPCODE_0F_38, &attributes);
  emit_int8(0x58);
  emit_operand(dst, src);
}

// duplicate 8-byte integer data from src into programmed locations in dest : requires AVX512VL
void Assembler::evpbroadcastq(XMMRegister dst, XMMRegister src, int vector_len) {
  assert(VM_Version::supports_evex(), "");
  InstructionAttr attributes(vector_len, /* vex_w */ VM_Version::supports_evex(), /* legacy_mode */ false, /* no_mask_reg */ false, /* uses_vl */ true);
  attributes.set_rex_vex_w_reverted();
  int encode = vex_prefix_and_encode(dst->encoding(), 0, src->encoding(), VEX_SIMD_66, VEX_OPCODE_0F_38, &attributes);
  emit_int8(0x59);
  emit_int8((unsigned char)(0xC0 | encode));
}

void Assembler::evpbroadcastq(XMMRegister dst, Address src, int vector_len) {
  assert(VM_Version::supports_evex(), "");
  assert(dst != xnoreg, "sanity");
  InstructionMark im(this);
  InstructionAttr attributes(vector_len, /* vex_w */ VM_Version::supports_evex(), /* legacy_mode */ false, /* no_mask_reg */ false, /* uses_vl */ true);
  attributes.set_rex_vex_w_reverted();
  attributes.set_address_attributes(/* tuple_type */ EVEX_T1S, /* input_size_in_bits */ EVEX_64bit);
  // swap src<->dst for encoding
  vex_prefix(src, 0, dst->encoding(), VEX_SIMD_66, VEX_OPCODE_0F_38, &attributes);
  emit_int8(0x59);
  emit_operand(dst, src);
}
void Assembler::evbroadcasti64x2(XMMRegister dst, XMMRegister src, int vector_len) {
  assert(vector_len != Assembler::AVX_128bit, "");
  assert(VM_Version::supports_avx512dq(), "");
  InstructionAttr attributes(vector_len, /* vex_w */ true, /* legacy_mode */ false, /* no_mask_reg */ false, /* uses_vl */ true);
  attributes.set_rex_vex_w_reverted();
  int encode = vex_prefix_and_encode(dst->encoding(), 0, src->encoding(), VEX_SIMD_66, VEX_OPCODE_0F_38, &attributes);
  emit_int8(0x5A);
  emit_int8((unsigned char)(0xC0 | encode));
}

void Assembler::evbroadcasti64x2(XMMRegister dst, Address src, int vector_len) {
  assert(vector_len != Assembler::AVX_128bit, "");
  assert(VM_Version::supports_avx512dq(), "");
  assert(dst != xnoreg, "sanity");
  InstructionMark im(this);
  InstructionAttr attributes(vector_len, /* vex_w */ true, /* legacy_mode */ false, /* no_mask_reg */ false, /* uses_vl */ true);
  attributes.set_rex_vex_w_reverted();
  attributes.set_address_attributes(/* tuple_type */ EVEX_T2, /* input_size_in_bits */ EVEX_64bit);
  // swap src<->dst for encoding
  vex_prefix(src, 0, dst->encoding(), VEX_SIMD_66, VEX_OPCODE_0F_38, &attributes);
  emit_int8(0x5A);
  emit_operand(dst, src);
}

// scalar single/double precision replicate

// duplicate single precision data from src into programmed locations in dest : requires AVX512VL
void Assembler::evpbroadcastss(XMMRegister dst, XMMRegister src, int vector_len) {
  assert(VM_Version::supports_evex(), "");
  InstructionAttr attributes(vector_len, /* vex_w */ false, /* legacy_mode */ false, /* no_mask_reg */ false, /* uses_vl */ true);
  int encode = vex_prefix_and_encode(dst->encoding(), 0, src->encoding(), VEX_SIMD_66, VEX_OPCODE_0F_38, &attributes);
  emit_int8(0x18);
  emit_int8((unsigned char)(0xC0 | encode));
}

void Assembler::evpbroadcastss(XMMRegister dst, Address src, int vector_len) {
  assert(VM_Version::supports_evex(), "");
  assert(dst != xnoreg, "sanity");
  InstructionMark im(this);
  InstructionAttr attributes(vector_len, /* vex_w */ false, /* legacy_mode */ false, /* no_mask_reg */ false, /* uses_vl */ true);
  attributes.set_address_attributes(/* tuple_type */ EVEX_T1S, /* input_size_in_bits */ EVEX_32bit);
  // swap src<->dst for encoding
  vex_prefix(src, 0, dst->encoding(), VEX_SIMD_66, VEX_OPCODE_0F_38, &attributes);
  emit_int8(0x18);
  emit_operand(dst, src);
}

// duplicate double precision data from src into programmed locations in dest : requires AVX512VL
void Assembler::evpbroadcastsd(XMMRegister dst, XMMRegister src, int vector_len) {
  assert(VM_Version::supports_evex(), "");
  InstructionAttr attributes(vector_len, /* vex_w */ VM_Version::supports_evex(), /* legacy_mode */ false, /* no_mask_reg */ false, /* uses_vl */ true);
  attributes.set_rex_vex_w_reverted();
  int encode = vex_prefix_and_encode(dst->encoding(), 0, src->encoding(), VEX_SIMD_66, VEX_OPCODE_0F_38, &attributes);
  emit_int8(0x19);
  emit_int8((unsigned char)(0xC0 | encode));
}

void Assembler::evpbroadcastsd(XMMRegister dst, Address src, int vector_len) {
  assert(VM_Version::supports_evex(), "");
  assert(dst != xnoreg, "sanity");
  InstructionMark im(this);
  InstructionAttr attributes(vector_len, /* vex_w */ VM_Version::supports_evex(), /* legacy_mode */ false, /* no_mask_reg */ false, /* uses_vl */ true);
  attributes.set_address_attributes(/* tuple_type */ EVEX_T1S, /* input_size_in_bits */ EVEX_64bit);
  attributes.set_rex_vex_w_reverted();
  // swap src<->dst for encoding
  vex_prefix(src, 0, dst->encoding(), VEX_SIMD_66, VEX_OPCODE_0F_38, &attributes);
  emit_int8(0x19);
  emit_operand(dst, src);
}


// gpr source broadcast forms

// duplicate 1-byte integer data from src into programmed locations in dest : requires AVX512BW and AVX512VL
void Assembler::evpbroadcastb(XMMRegister dst, Register src, int vector_len) {
  assert(VM_Version::supports_evex(), "");
  InstructionAttr attributes(vector_len, /* vex_w */ false, /* legacy_mode */ _legacy_mode_bw, /* no_mask_reg */ true, /* uses_vl */ true);
  attributes.set_is_evex_instruction();
  int encode = vex_prefix_and_encode(dst->encoding(), 0, src->encoding(), VEX_SIMD_66, VEX_OPCODE_0F_38, &attributes);
  emit_int8(0x7A);
  emit_int8((unsigned char)(0xC0 | encode));
}

// duplicate 2-byte integer data from src into programmed locations in dest : requires AVX512BW and AVX512VL
void Assembler::evpbroadcastw(XMMRegister dst, Register src, int vector_len) {
  assert(VM_Version::supports_evex(), "");
  InstructionAttr attributes(vector_len, /* vex_w */ false, /* legacy_mode */ _legacy_mode_bw, /* no_mask_reg */ true, /* uses_vl */ true);
  attributes.set_is_evex_instruction();
  int encode = vex_prefix_and_encode(dst->encoding(), 0, src->encoding(), VEX_SIMD_66, VEX_OPCODE_0F_38, &attributes);
  emit_int8(0x7B);
  emit_int8((unsigned char)(0xC0 | encode));
}

// duplicate 4-byte integer data from src into programmed locations in dest : requires AVX512VL
void Assembler::evpbroadcastd(XMMRegister dst, Register src, int vector_len) {
  assert(VM_Version::supports_evex(), "");
  InstructionAttr attributes(vector_len, /* vex_w */ false, /* legacy_mode */ false, /* no_mask_reg */ false, /* uses_vl */ true);
  attributes.set_is_evex_instruction();
  int encode = vex_prefix_and_encode(dst->encoding(), 0, src->encoding(), VEX_SIMD_66, VEX_OPCODE_0F_38, &attributes);
  emit_int8(0x7C);
  emit_int8((unsigned char)(0xC0 | encode));
}

// duplicate 8-byte integer data from src into programmed locations in dest : requires AVX512VL
void Assembler::evpbroadcastq(XMMRegister dst, Register src, int vector_len) {
  assert(VM_Version::supports_evex(), "");
  InstructionAttr attributes(vector_len, /* vex_w */ true, /* legacy_mode */ false, /* no_mask_reg */ false, /* uses_vl */ true);
  attributes.set_is_evex_instruction();
  int encode = vex_prefix_and_encode(dst->encoding(), 0, src->encoding(), VEX_SIMD_66, VEX_OPCODE_0F_38, &attributes);
  emit_int8(0x7C);
  emit_int8((unsigned char)(0xC0 | encode));
}

void Assembler::evpgatherdd(XMMRegister dst, KRegister mask, Address src, int vector_len) {
  assert(VM_Version::supports_evex(), "");
  assert(dst != xnoreg, "sanity");
  InstructionMark im(this);
  InstructionAttr attributes(vector_len, /* vex_w */ false, /* legacy_mode */ false, /* no_mask_reg */ false, /* uses_vl */ true);
  attributes.set_address_attributes(/* tuple_type */ EVEX_T1S, /* input_size_in_bits */ EVEX_64bit);
  attributes.reset_is_clear_context();
  attributes.set_embedded_opmask_register_specifier(mask);
  attributes.set_is_evex_instruction();
  // swap src<->dst for encoding
  vex_prefix(src, 0, dst->encoding(), VEX_SIMD_66, VEX_OPCODE_0F_38, &attributes);
  emit_int8((unsigned char)0x90);
  emit_operand(dst, src);
}

// Carry-Less Multiplication Quadword
void Assembler::pclmulqdq(XMMRegister dst, XMMRegister src, int mask) {
  assert(VM_Version::supports_clmul(), "");
  InstructionAttr attributes(AVX_128bit, /* rex_w */ false, /* legacy_mode */ true, /* no_mask_reg */ false, /* uses_vl */ false);
  int encode = simd_prefix_and_encode(dst, dst, src, VEX_SIMD_66, VEX_OPCODE_0F_3A, &attributes);
  emit_int8(0x44);
  emit_int8((unsigned char)(0xC0 | encode));
  emit_int8((unsigned char)mask);
}

// Carry-Less Multiplication Quadword
void Assembler::vpclmulqdq(XMMRegister dst, XMMRegister nds, XMMRegister src, int mask) {
  assert(VM_Version::supports_avx() && VM_Version::supports_clmul(), "");
  InstructionAttr attributes(AVX_128bit, /* vex_w */ false, /* legacy_mode */ true, /* no_mask_reg */ false, /* uses_vl */ false);
  int encode = vex_prefix_and_encode(dst->encoding(), nds->encoding(), src->encoding(), VEX_SIMD_66, VEX_OPCODE_0F_3A, &attributes);
  emit_int8(0x44);
  emit_int8((unsigned char)(0xC0 | encode));
  emit_int8((unsigned char)mask);
}

void Assembler::evpclmulqdq(XMMRegister dst, XMMRegister nds, XMMRegister src, int mask, int vector_len) {
  assert(VM_Version::supports_vpclmulqdq(), "Requires vector carryless multiplication support");
  InstructionAttr attributes(vector_len, /* vex_w */ false, /* legacy_mode */ false, /* no_mask_reg */ true, /* uses_vl */ true);
  attributes.set_is_evex_instruction();
  int encode = vex_prefix_and_encode(dst->encoding(), nds->encoding(), src->encoding(), VEX_SIMD_66, VEX_OPCODE_0F_3A, &attributes);
  emit_int8(0x44);
  emit_int8((unsigned char)(0xC0 | encode));
  emit_int8((unsigned char)mask);
}

void Assembler::vzeroupper() {
  if (VM_Version::supports_vzeroupper()) {
    InstructionAttr attributes(AVX_128bit, /* vex_w */ false, /* legacy_mode */ true, /* no_mask_reg */ true, /* uses_vl */ false);
    (void)vex_prefix_and_encode(0, 0, 0, VEX_SIMD_NONE, VEX_OPCODE_0F, &attributes);
    emit_int8(0x77);
  }
}

#ifndef _LP64
// 32bit only pieces of the assembler

void Assembler::cmp_literal32(Register src1, int32_t imm32, RelocationHolder const& rspec) {
  // NO PREFIX AS NEVER 64BIT
  InstructionMark im(this);
  emit_int8((unsigned char)0x81);
  emit_int8((unsigned char)(0xF8 | src1->encoding()));
  emit_data(imm32, rspec, 0);
}

void Assembler::cmp_literal32(Address src1, int32_t imm32, RelocationHolder const& rspec) {
  // NO PREFIX AS NEVER 64BIT (not even 32bit versions of 64bit regs
  InstructionMark im(this);
  emit_int8((unsigned char)0x81);
  emit_operand(rdi, src1);
  emit_data(imm32, rspec, 0);
}

// The 64-bit (32bit platform) cmpxchg compares the value at adr with the contents of rdx:rax,
// and stores rcx:rbx into adr if so; otherwise, the value at adr is loaded
// into rdx:rax.  The ZF is set if the compared values were equal, and cleared otherwise.
void Assembler::cmpxchg8(Address adr) {
  InstructionMark im(this);
  emit_int8(0x0F);
  emit_int8((unsigned char)0xC7);
  emit_operand(rcx, adr);
}

void Assembler::decl(Register dst) {
  // Don't use it directly. Use MacroAssembler::decrementl() instead.
 emit_int8(0x48 | dst->encoding());
}

#endif // _LP64

// 64bit typically doesn't use the x87 but needs to for the trig funcs

void Assembler::fabs() {
  emit_int8((unsigned char)0xD9);
  emit_int8((unsigned char)0xE1);
}

void Assembler::fadd(int i) {
  emit_farith(0xD8, 0xC0, i);
}

void Assembler::fadd_d(Address src) {
  InstructionMark im(this);
  emit_int8((unsigned char)0xDC);
  emit_operand32(rax, src);
}

void Assembler::fadd_s(Address src) {
  InstructionMark im(this);
  emit_int8((unsigned char)0xD8);
  emit_operand32(rax, src);
}

void Assembler::fadda(int i) {
  emit_farith(0xDC, 0xC0, i);
}

void Assembler::faddp(int i) {
  emit_farith(0xDE, 0xC0, i);
}

void Assembler::fchs() {
  emit_int8((unsigned char)0xD9);
  emit_int8((unsigned char)0xE0);
}

void Assembler::fcom(int i) {
  emit_farith(0xD8, 0xD0, i);
}

void Assembler::fcomp(int i) {
  emit_farith(0xD8, 0xD8, i);
}

void Assembler::fcomp_d(Address src) {
  InstructionMark im(this);
  emit_int8((unsigned char)0xDC);
  emit_operand32(rbx, src);
}

void Assembler::fcomp_s(Address src) {
  InstructionMark im(this);
  emit_int8((unsigned char)0xD8);
  emit_operand32(rbx, src);
}

void Assembler::fcompp() {
  emit_int8((unsigned char)0xDE);
  emit_int8((unsigned char)0xD9);
}

void Assembler::fcos() {
  emit_int8((unsigned char)0xD9);
  emit_int8((unsigned char)0xFF);
}

void Assembler::fdecstp() {
  emit_int8((unsigned char)0xD9);
  emit_int8((unsigned char)0xF6);
}

void Assembler::fdiv(int i) {
  emit_farith(0xD8, 0xF0, i);
}

void Assembler::fdiv_d(Address src) {
  InstructionMark im(this);
  emit_int8((unsigned char)0xDC);
  emit_operand32(rsi, src);
}

void Assembler::fdiv_s(Address src) {
  InstructionMark im(this);
  emit_int8((unsigned char)0xD8);
  emit_operand32(rsi, src);
}

void Assembler::fdiva(int i) {
  emit_farith(0xDC, 0xF8, i);
}

// Note: The Intel manual (Pentium Processor User's Manual, Vol.3, 1994)
//       is erroneous for some of the floating-point instructions below.

void Assembler::fdivp(int i) {
  emit_farith(0xDE, 0xF8, i);                    // ST(0) <- ST(0) / ST(1) and pop (Intel manual wrong)
}

void Assembler::fdivr(int i) {
  emit_farith(0xD8, 0xF8, i);
}

void Assembler::fdivr_d(Address src) {
  InstructionMark im(this);
  emit_int8((unsigned char)0xDC);
  emit_operand32(rdi, src);
}

void Assembler::fdivr_s(Address src) {
  InstructionMark im(this);
  emit_int8((unsigned char)0xD8);
  emit_operand32(rdi, src);
}

void Assembler::fdivra(int i) {
  emit_farith(0xDC, 0xF0, i);
}

void Assembler::fdivrp(int i) {
  emit_farith(0xDE, 0xF0, i);                    // ST(0) <- ST(1) / ST(0) and pop (Intel manual wrong)
}

void Assembler::ffree(int i) {
  emit_farith(0xDD, 0xC0, i);
}

void Assembler::fild_d(Address adr) {
  InstructionMark im(this);
  emit_int8((unsigned char)0xDF);
  emit_operand32(rbp, adr);
}

void Assembler::fild_s(Address adr) {
  InstructionMark im(this);
  emit_int8((unsigned char)0xDB);
  emit_operand32(rax, adr);
}

void Assembler::fincstp() {
  emit_int8((unsigned char)0xD9);
  emit_int8((unsigned char)0xF7);
}

void Assembler::finit() {
  emit_int8((unsigned char)0x9B);
  emit_int8((unsigned char)0xDB);
  emit_int8((unsigned char)0xE3);
}

void Assembler::fist_s(Address adr) {
  InstructionMark im(this);
  emit_int8((unsigned char)0xDB);
  emit_operand32(rdx, adr);
}

void Assembler::fistp_d(Address adr) {
  InstructionMark im(this);
  emit_int8((unsigned char)0xDF);
  emit_operand32(rdi, adr);
}

void Assembler::fistp_s(Address adr) {
  InstructionMark im(this);
  emit_int8((unsigned char)0xDB);
  emit_operand32(rbx, adr);
}

void Assembler::fld1() {
  emit_int8((unsigned char)0xD9);
  emit_int8((unsigned char)0xE8);
}

void Assembler::fld_d(Address adr) {
  InstructionMark im(this);
  emit_int8((unsigned char)0xDD);
  emit_operand32(rax, adr);
}

void Assembler::fld_s(Address adr) {
  InstructionMark im(this);
  emit_int8((unsigned char)0xD9);
  emit_operand32(rax, adr);
}


void Assembler::fld_s(int index) {
  emit_farith(0xD9, 0xC0, index);
}

void Assembler::fld_x(Address adr) {
  InstructionMark im(this);
  emit_int8((unsigned char)0xDB);
  emit_operand32(rbp, adr);
}

void Assembler::fldcw(Address src) {
  InstructionMark im(this);
  emit_int8((unsigned char)0xD9);
  emit_operand32(rbp, src);
}

void Assembler::fldenv(Address src) {
  InstructionMark im(this);
  emit_int8((unsigned char)0xD9);
  emit_operand32(rsp, src);
}

void Assembler::fldlg2() {
  emit_int8((unsigned char)0xD9);
  emit_int8((unsigned char)0xEC);
}

void Assembler::fldln2() {
  emit_int8((unsigned char)0xD9);
  emit_int8((unsigned char)0xED);
}

void Assembler::fldz() {
  emit_int8((unsigned char)0xD9);
  emit_int8((unsigned char)0xEE);
}

void Assembler::flog() {
  fldln2();
  fxch();
  fyl2x();
}

void Assembler::flog10() {
  fldlg2();
  fxch();
  fyl2x();
}

void Assembler::fmul(int i) {
  emit_farith(0xD8, 0xC8, i);
}

void Assembler::fmul_d(Address src) {
  InstructionMark im(this);
  emit_int8((unsigned char)0xDC);
  emit_operand32(rcx, src);
}

void Assembler::fmul_s(Address src) {
  InstructionMark im(this);
  emit_int8((unsigned char)0xD8);
  emit_operand32(rcx, src);
}

void Assembler::fmula(int i) {
  emit_farith(0xDC, 0xC8, i);
}

void Assembler::fmulp(int i) {
  emit_farith(0xDE, 0xC8, i);
}

void Assembler::fnsave(Address dst) {
  InstructionMark im(this);
  emit_int8((unsigned char)0xDD);
  emit_operand32(rsi, dst);
}

void Assembler::fnstcw(Address src) {
  InstructionMark im(this);
  emit_int8((unsigned char)0x9B);
  emit_int8((unsigned char)0xD9);
  emit_operand32(rdi, src);
}

void Assembler::fnstsw_ax() {
  emit_int8((unsigned char)0xDF);
  emit_int8((unsigned char)0xE0);
}

void Assembler::fprem() {
  emit_int8((unsigned char)0xD9);
  emit_int8((unsigned char)0xF8);
}

void Assembler::fprem1() {
  emit_int8((unsigned char)0xD9);
  emit_int8((unsigned char)0xF5);
}

void Assembler::frstor(Address src) {
  InstructionMark im(this);
  emit_int8((unsigned char)0xDD);
  emit_operand32(rsp, src);
}

void Assembler::fsin() {
  emit_int8((unsigned char)0xD9);
  emit_int8((unsigned char)0xFE);
}

void Assembler::fsqrt() {
  emit_int8((unsigned char)0xD9);
  emit_int8((unsigned char)0xFA);
}

void Assembler::fst_d(Address adr) {
  InstructionMark im(this);
  emit_int8((unsigned char)0xDD);
  emit_operand32(rdx, adr);
}

void Assembler::fst_s(Address adr) {
  InstructionMark im(this);
  emit_int8((unsigned char)0xD9);
  emit_operand32(rdx, adr);
}

void Assembler::fstp_d(Address adr) {
  InstructionMark im(this);
  emit_int8((unsigned char)0xDD);
  emit_operand32(rbx, adr);
}

void Assembler::fstp_d(int index) {
  emit_farith(0xDD, 0xD8, index);
}

void Assembler::fstp_s(Address adr) {
  InstructionMark im(this);
  emit_int8((unsigned char)0xD9);
  emit_operand32(rbx, adr);
}

void Assembler::fstp_x(Address adr) {
  InstructionMark im(this);
  emit_int8((unsigned char)0xDB);
  emit_operand32(rdi, adr);
}

void Assembler::fsub(int i) {
  emit_farith(0xD8, 0xE0, i);
}

void Assembler::fsub_d(Address src) {
  InstructionMark im(this);
  emit_int8((unsigned char)0xDC);
  emit_operand32(rsp, src);
}

void Assembler::fsub_s(Address src) {
  InstructionMark im(this);
  emit_int8((unsigned char)0xD8);
  emit_operand32(rsp, src);
}

void Assembler::fsuba(int i) {
  emit_farith(0xDC, 0xE8, i);
}

void Assembler::fsubp(int i) {
  emit_farith(0xDE, 0xE8, i);                    // ST(0) <- ST(0) - ST(1) and pop (Intel manual wrong)
}

void Assembler::fsubr(int i) {
  emit_farith(0xD8, 0xE8, i);
}

void Assembler::fsubr_d(Address src) {
  InstructionMark im(this);
  emit_int8((unsigned char)0xDC);
  emit_operand32(rbp, src);
}

void Assembler::fsubr_s(Address src) {
  InstructionMark im(this);
  emit_int8((unsigned char)0xD8);
  emit_operand32(rbp, src);
}

void Assembler::fsubra(int i) {
  emit_farith(0xDC, 0xE0, i);
}

void Assembler::fsubrp(int i) {
  emit_farith(0xDE, 0xE0, i);                    // ST(0) <- ST(1) - ST(0) and pop (Intel manual wrong)
}

void Assembler::ftan() {
  emit_int8((unsigned char)0xD9);
  emit_int8((unsigned char)0xF2);
  emit_int8((unsigned char)0xDD);
  emit_int8((unsigned char)0xD8);
}

void Assembler::ftst() {
  emit_int8((unsigned char)0xD9);
  emit_int8((unsigned char)0xE4);
}

void Assembler::fucomi(int i) {
  // make sure the instruction is supported (introduced for P6, together with cmov)
  guarantee(VM_Version::supports_cmov(), "illegal instruction");
  emit_farith(0xDB, 0xE8, i);
}

void Assembler::fucomip(int i) {
  // make sure the instruction is supported (introduced for P6, together with cmov)
  guarantee(VM_Version::supports_cmov(), "illegal instruction");
  emit_farith(0xDF, 0xE8, i);
}

void Assembler::fwait() {
  emit_int8((unsigned char)0x9B);
}

void Assembler::fxch(int i) {
  emit_farith(0xD9, 0xC8, i);
}

void Assembler::fyl2x() {
  emit_int8((unsigned char)0xD9);
  emit_int8((unsigned char)0xF1);
}

void Assembler::frndint() {
  emit_int8((unsigned char)0xD9);
  emit_int8((unsigned char)0xFC);
}

void Assembler::f2xm1() {
  emit_int8((unsigned char)0xD9);
  emit_int8((unsigned char)0xF0);
}

void Assembler::fldl2e() {
  emit_int8((unsigned char)0xD9);
  emit_int8((unsigned char)0xEA);
}

// SSE SIMD prefix byte values corresponding to VexSimdPrefix encoding.
static int simd_pre[4] = { 0, 0x66, 0xF3, 0xF2 };
// SSE opcode second byte values (first is 0x0F) corresponding to VexOpcode encoding.
static int simd_opc[4] = { 0,    0, 0x38, 0x3A };

// Generate SSE legacy REX prefix and SIMD opcode based on VEX encoding.
void Assembler::rex_prefix(Address adr, XMMRegister xreg, VexSimdPrefix pre, VexOpcode opc, bool rex_w) {
  if (pre > 0) {
    emit_int8(simd_pre[pre]);
  }
  if (rex_w) {
    prefixq(adr, xreg);
  } else {
    prefix(adr, xreg);
  }
  if (opc > 0) {
    emit_int8(0x0F);
    int opc2 = simd_opc[opc];
    if (opc2 > 0) {
      emit_int8(opc2);
    }
  }
}

int Assembler::rex_prefix_and_encode(int dst_enc, int src_enc, VexSimdPrefix pre, VexOpcode opc, bool rex_w) {
  if (pre > 0) {
    emit_int8(simd_pre[pre]);
  }
  int encode = (rex_w) ? prefixq_and_encode(dst_enc, src_enc) : prefix_and_encode(dst_enc, src_enc);
  if (opc > 0) {
    emit_int8(0x0F);
    int opc2 = simd_opc[opc];
    if (opc2 > 0) {
      emit_int8(opc2);
    }
  }
  return encode;
}


void Assembler::vex_prefix(bool vex_r, bool vex_b, bool vex_x, int nds_enc, VexSimdPrefix pre, VexOpcode opc) {
  int vector_len = _attributes->get_vector_len();
  bool vex_w = _attributes->is_rex_vex_w();
  if (vex_b || vex_x || vex_w || (opc == VEX_OPCODE_0F_38) || (opc == VEX_OPCODE_0F_3A)) {
    prefix(VEX_3bytes);

    int byte1 = (vex_r ? VEX_R : 0) | (vex_x ? VEX_X : 0) | (vex_b ? VEX_B : 0);
    byte1 = (~byte1) & 0xE0;
    byte1 |= opc;
    emit_int8(byte1);

    int byte2 = ((~nds_enc) & 0xf) << 3;
    byte2 |= (vex_w ? VEX_W : 0) | ((vector_len > 0) ? 4 : 0) | pre;
    emit_int8(byte2);
  } else {
    prefix(VEX_2bytes);

    int byte1 = vex_r ? VEX_R : 0;
    byte1 = (~byte1) & 0x80;
    byte1 |= ((~nds_enc) & 0xf) << 3;
    byte1 |= ((vector_len > 0 ) ? 4 : 0) | pre;
    emit_int8(byte1);
  }
}

// This is a 4 byte encoding
void Assembler::evex_prefix(bool vex_r, bool vex_b, bool vex_x, bool evex_r, bool evex_v, int nds_enc, VexSimdPrefix pre, VexOpcode opc){
  // EVEX 0x62 prefix
  prefix(EVEX_4bytes);
  bool vex_w = _attributes->is_rex_vex_w();
  int evex_encoding = (vex_w ? VEX_W : 0);
  // EVEX.b is not currently used for broadcast of single element or data rounding modes
  _attributes->set_evex_encoding(evex_encoding);

  // P0: byte 2, initialized to RXBR`00mm
  // instead of not'd
  int byte2 = (vex_r ? VEX_R : 0) | (vex_x ? VEX_X : 0) | (vex_b ? VEX_B : 0) | (evex_r ? EVEX_Rb : 0);
  byte2 = (~byte2) & 0xF0;
  // confine opc opcode extensions in mm bits to lower two bits
  // of form {0F, 0F_38, 0F_3A}
  byte2 |= opc;
  emit_int8(byte2);

  // P1: byte 3 as Wvvvv1pp
  int byte3 = ((~nds_enc) & 0xf) << 3;
  // p[10] is always 1
  byte3 |= EVEX_F;
  byte3 |= (vex_w & 1) << 7;
  // confine pre opcode extensions in pp bits to lower two bits
  // of form {66, F3, F2}
  byte3 |= pre;
  emit_int8(byte3);

  // P2: byte 4 as zL'Lbv'aaa
  // kregs are implemented in the low 3 bits as aaa (hard code k1, it will be initialized for now)
  int byte4 = (_attributes->is_no_reg_mask()) ?
              0 :
              _attributes->get_embedded_opmask_register_specifier();
  // EVEX.v` for extending EVEX.vvvv or VIDX
  byte4 |= (evex_v ? 0: EVEX_V);
  // third EXEC.b for broadcast actions
  byte4 |= (_attributes->is_extended_context() ? EVEX_Rb : 0);
  // fourth EVEX.L'L for vector length : 0 is 128, 1 is 256, 2 is 512, currently we do not support 1024
  byte4 |= ((_attributes->get_vector_len())& 0x3) << 5;
  // last is EVEX.z for zero/merge actions
  if (_attributes->is_no_reg_mask() == false) {
    byte4 |= (_attributes->is_clear_context() ? EVEX_Z : 0);
  }
  emit_int8(byte4);
}

void Assembler::vex_prefix(Address adr, int nds_enc, int xreg_enc, VexSimdPrefix pre, VexOpcode opc, InstructionAttr *attributes) {
  bool vex_r = ((xreg_enc & 8) == 8) ? 1 : 0;
  bool vex_b = adr.base_needs_rex();
  bool vex_x;
  if (adr.isxmmindex()) {
    vex_x = adr.xmmindex_needs_rex();
  } else {
    vex_x = adr.index_needs_rex();
  }
  set_attributes(attributes);
  attributes->set_current_assembler(this);

  // if vector length is turned off, revert to AVX for vectors smaller than 512-bit
  if (UseAVX > 2 && _legacy_mode_vl && attributes->uses_vl()) {
    switch (attributes->get_vector_len()) {
    case AVX_128bit:
    case AVX_256bit:
      attributes->set_is_legacy_mode();
      break;
    }
  }

  // For pure EVEX check and see if this instruction
  // is allowed in legacy mode and has resources which will
  // fit in it.  Pure EVEX instructions will use set_is_evex_instruction in their definition,
  // else that field is set when we encode to EVEX
  if (UseAVX > 2 && !attributes->is_legacy_mode() &&
      !_is_managed && !attributes->is_evex_instruction()) {
    if (!_legacy_mode_vl && attributes->get_vector_len() != AVX_512bit) {
      bool check_register_bank = NOT_IA32(true) IA32_ONLY(false);
      if (check_register_bank) {
        // check nds_enc and xreg_enc for upper bank usage
        if (nds_enc < 16 && xreg_enc < 16) {
          attributes->set_is_legacy_mode();
        }
      } else {
        attributes->set_is_legacy_mode();
      }
    }
  }

  _is_managed = false;
  if (UseAVX > 2 && !attributes->is_legacy_mode())
  {
    bool evex_r = (xreg_enc >= 16);
    bool evex_v;
    // EVEX.V' is set to true when VSIB is used as we may need to use higher order XMM registers (16-31)
    if (adr.isxmmindex())  {
      evex_v = ((adr._xmmindex->encoding() > 15) ? true : false);
    } else {
      evex_v = (nds_enc >= 16);
    }
    attributes->set_is_evex_instruction();
    evex_prefix(vex_r, vex_b, vex_x, evex_r, evex_v, nds_enc, pre, opc);
  } else {
    if (UseAVX > 2 && attributes->is_rex_vex_w_reverted()) {
      attributes->set_rex_vex_w(false);
    }
    vex_prefix(vex_r, vex_b, vex_x, nds_enc, pre, opc);
  }
}

int Assembler::vex_prefix_and_encode(int dst_enc, int nds_enc, int src_enc, VexSimdPrefix pre, VexOpcode opc, InstructionAttr *attributes) {
  bool vex_r = ((dst_enc & 8) == 8) ? 1 : 0;
  bool vex_b = ((src_enc & 8) == 8) ? 1 : 0;
  bool vex_x = false;
  set_attributes(attributes);
  attributes->set_current_assembler(this);
  bool check_register_bank = NOT_IA32(true) IA32_ONLY(false);

  // if vector length is turned off, revert to AVX for vectors smaller than 512-bit
  if (UseAVX > 2 && _legacy_mode_vl && attributes->uses_vl()) {
    switch (attributes->get_vector_len()) {
    case AVX_128bit:
    case AVX_256bit:
      if (check_register_bank) {
        if (dst_enc >= 16 || nds_enc >= 16 || src_enc >= 16) {
          // up propagate arithmetic instructions to meet RA requirements
          attributes->set_vector_len(AVX_512bit);
        } else {
          attributes->set_is_legacy_mode();
        }
      } else {
        attributes->set_is_legacy_mode();
      }
      break;
    }
  }

  // For pure EVEX check and see if this instruction
  // is allowed in legacy mode and has resources which will
  // fit in it.  Pure EVEX instructions will use set_is_evex_instruction in their definition,
  // else that field is set when we encode to EVEX
  if (UseAVX > 2 && !attributes->is_legacy_mode() &&
      !_is_managed && !attributes->is_evex_instruction()) {
    if (!_legacy_mode_vl && attributes->get_vector_len() != AVX_512bit) {
      if (check_register_bank) {
        // check dst_enc, nds_enc and src_enc for upper bank usage
        if (dst_enc < 16 && nds_enc < 16 && src_enc < 16) {
          attributes->set_is_legacy_mode();
        }
      } else {
        attributes->set_is_legacy_mode();
      }
    }
  }

  _is_managed = false;
  if (UseAVX > 2 && !attributes->is_legacy_mode())
  {
    bool evex_r = (dst_enc >= 16);
    bool evex_v = (nds_enc >= 16);
    // can use vex_x as bank extender on rm encoding
    vex_x = (src_enc >= 16);
    attributes->set_is_evex_instruction();
    evex_prefix(vex_r, vex_b, vex_x, evex_r, evex_v, nds_enc, pre, opc);
  } else {
    if (UseAVX > 2 && attributes->is_rex_vex_w_reverted()) {
      attributes->set_rex_vex_w(false);
    }
    vex_prefix(vex_r, vex_b, vex_x, nds_enc, pre, opc);
  }

  // return modrm byte components for operands
  return (((dst_enc & 7) << 3) | (src_enc & 7));
}


void Assembler::simd_prefix(XMMRegister xreg, XMMRegister nds, Address adr, VexSimdPrefix pre,
                            VexOpcode opc, InstructionAttr *attributes) {
  if (UseAVX > 0) {
    int xreg_enc = xreg->encoding();
    int nds_enc = nds->is_valid() ? nds->encoding() : 0;
    vex_prefix(adr, nds_enc, xreg_enc, pre, opc, attributes);
  } else {
    assert((nds == xreg) || (nds == xnoreg), "wrong sse encoding");
    rex_prefix(adr, xreg, pre, opc, attributes->is_rex_vex_w());
  }
}

int Assembler::simd_prefix_and_encode(XMMRegister dst, XMMRegister nds, XMMRegister src, VexSimdPrefix pre,
                                      VexOpcode opc, InstructionAttr *attributes) {
  int dst_enc = dst->encoding();
  int src_enc = src->encoding();
  if (UseAVX > 0) {
    int nds_enc = nds->is_valid() ? nds->encoding() : 0;
    return vex_prefix_and_encode(dst_enc, nds_enc, src_enc, pre, opc, attributes);
  } else {
    assert((nds == dst) || (nds == src) || (nds == xnoreg), "wrong sse encoding");
    return rex_prefix_and_encode(dst_enc, src_enc, pre, opc, attributes->is_rex_vex_w());
  }
}

void Assembler::vcmppd(XMMRegister dst, XMMRegister nds, XMMRegister src, int cop, int vector_len) {
  // This encoding is upto AVX2
  assert(VM_Version::supports_avx(), "");
  InstructionAttr attributes(vector_len, /* vex_w */ false, /* legacy_mode */ true, /* no_mask_reg */ false, /* uses_vl */ false);
  int encode = simd_prefix_and_encode(dst, nds, src, VEX_SIMD_66, VEX_OPCODE_0F, &attributes);
  emit_int8((unsigned char)0xC2);
  emit_int8((unsigned char)(0xC0 | encode));
  emit_int8((unsigned char)(0x1F & cop));
}

void Assembler::vblendvpd(XMMRegister dst, XMMRegister nds, XMMRegister src1, XMMRegister src2, int vector_len) {
  assert(UseAVX > 0 && (vector_len == AVX_128bit || vector_len == AVX_256bit), "");
  InstructionAttr attributes(vector_len, /* vex_w */ false, /* legacy_mode */ true, /* no_mask_reg */ false, /* uses_vl */ false);
  int encode = vex_prefix_and_encode(dst->encoding(), nds->encoding(), src1->encoding(), VEX_SIMD_66, VEX_OPCODE_0F_3A, &attributes);
  emit_int8((unsigned char)0x4B);
  emit_int8((unsigned char)(0xC0 | encode));
  int src2_enc = src2->encoding();
  emit_int8((unsigned char)(0xF0 & src2_enc<<4));
}

void Assembler::vpblendd(XMMRegister dst, XMMRegister nds, XMMRegister src, int imm8, int vector_len) {
  assert(VM_Version::supports_avx2(), "");
  InstructionAttr attributes(vector_len, /* vex_w */ false, /* legacy_mode */ true, /* no_mask_reg */ false, /* uses_vl */ false);
  int encode = vex_prefix_and_encode(dst->encoding(), nds->encoding(), src->encoding(), VEX_SIMD_66, VEX_OPCODE_0F_3A, &attributes);
  emit_int8((unsigned char)0x02);
  emit_int8((unsigned char)(0xC0 | encode));
  emit_int8((unsigned char)imm8);
}

void Assembler::vcmpps(XMMRegister dst, XMMRegister nds, XMMRegister src, int comparison, int vector_len) {
  assert(VM_Version::supports_avx(), "");
  InstructionAttr attributes(vector_len, /* vex_w */ false, /* legacy_mode */ true, /* no_mask_reg */ true, /* uses_vl */ false);
  int encode = vex_prefix_and_encode(dst->encoding(), nds->encoding(), src->encoding(), VEX_SIMD_NONE, VEX_OPCODE_0F, &attributes);
  emit_int8((unsigned char)0xC2);
  emit_int8((unsigned char)(0xC0 | encode));
  emit_int8((unsigned char)comparison);
}

void Assembler::evcmpps(KRegister kdst, KRegister mask, XMMRegister nds, XMMRegister src,
                        ComparisonPredicateFP comparison, int vector_len) {
  assert(VM_Version::supports_evex(), "");
  // Encoding: EVEX.NDS.XXX.0F.W0 C2 /r ib
  InstructionAttr attributes(vector_len, /* vex_w */ false, /* legacy_mode */ false, /* no_mask_reg */ false, /* uses_vl */ true);
  attributes.set_is_evex_instruction();
  attributes.set_embedded_opmask_register_specifier(mask);
  attributes.reset_is_clear_context();
  int encode = vex_prefix_and_encode(kdst->encoding(), nds->encoding(), src->encoding(), VEX_SIMD_NONE, VEX_OPCODE_0F, &attributes);
  emit_int8((unsigned char)0xC2);
  emit_int8((unsigned char)(0xC0 | encode));
  emit_int8((unsigned char)comparison);
}

void Assembler::evcmppd(KRegister kdst, KRegister mask, XMMRegister nds, XMMRegister src,
                        ComparisonPredicateFP comparison, int vector_len) {
  assert(VM_Version::supports_evex(), "");
  // Encoding: EVEX.NDS.XXX.66.0F.W1 C2 /r ib
  InstructionAttr attributes(vector_len, /* vex_w */ true, /* legacy_mode */ false, /* no_mask_reg */ false, /* uses_vl */ true);
  attributes.set_is_evex_instruction();
  attributes.set_embedded_opmask_register_specifier(mask);
  attributes.reset_is_clear_context();
  int encode = vex_prefix_and_encode(kdst->encoding(), nds->encoding(), src->encoding(), VEX_SIMD_66, VEX_OPCODE_0F, &attributes);
  emit_int8((unsigned char)0xC2);
  emit_int8((unsigned char)(0xC0 | encode));
  emit_int8((unsigned char)comparison);
}

void Assembler::blendvps(XMMRegister dst, XMMRegister src) {
  assert(VM_Version::supports_sse4_1(), "");
  assert(UseAVX <= 0, "sse encoding is inconsistent with avx encoding");
  InstructionAttr attributes(AVX_128bit, /* rex_w */ false, /* legacy_mode */ true, /* no_mask_reg */ false, /* uses_vl */ false);
  int encode = simd_prefix_and_encode(dst, xnoreg, src, VEX_SIMD_66, VEX_OPCODE_0F_38, &attributes);
  emit_int8(0x14);
  emit_int8((unsigned char)(0xC0 | encode));
}

void Assembler::blendvpd(XMMRegister dst, XMMRegister src) {
  assert(VM_Version::supports_sse4_1(), "");
  assert(UseAVX <= 0, "sse encoding is inconsistent with avx encoding");
  InstructionAttr attributes(AVX_128bit, /* rex_w */ false, /* legacy_mode */ true, /* no_mask_reg */ false, /* uses_vl */ false);
  int encode = simd_prefix_and_encode(dst, xnoreg, src, VEX_SIMD_66, VEX_OPCODE_0F_38, &attributes);
  emit_int8(0x15);
  emit_int8((unsigned char)(0xC0 | encode));
}

void Assembler::pblendvb(XMMRegister dst, XMMRegister src) {
  assert(VM_Version::supports_sse4_1(), "");
  assert(UseAVX <= 0, "sse encoding is inconsistent with avx encoding");
  InstructionAttr attributes(AVX_128bit, /* rex_w */ false, /* legacy_mode */ true, /* no_mask_reg */ false, /* uses_vl */ false);
  int encode = simd_prefix_and_encode(dst, xnoreg, src, VEX_SIMD_66, VEX_OPCODE_0F_38, &attributes);
  emit_int8(0x10);
  emit_int8((unsigned char)(0xC0 | encode));
}

void Assembler::vblendvps(XMMRegister dst, XMMRegister nds, XMMRegister src, XMMRegister mask, int vector_len) {
  assert(UseAVX > 0 && (vector_len == AVX_128bit || vector_len == AVX_256bit), "");
  InstructionAttr attributes(vector_len, /* vex_w */ false, /* legacy_mode */ true, /* no_mask_reg */ true, /* uses_vl */ false);
  int encode = vex_prefix_and_encode(dst->encoding(), nds->encoding(), src->encoding(), VEX_SIMD_66, VEX_OPCODE_0F_3A, &attributes);
  emit_int8((unsigned char)0x4A);
  emit_int8((unsigned char)(0xC0 | encode));
  int mask_enc = mask->encoding();
  emit_int8((unsigned char)(0xF0 & mask_enc<<4));
}

void Assembler::vpcmpgtb(XMMRegister dst, XMMRegister nds, XMMRegister src, int vector_len) {
  assert(vector_len == AVX_128bit ? VM_Version::supports_avx() : VM_Version::supports_avx2(), "");
  assert(vector_len <= AVX_256bit, "evex encoding is different - has k register as dest");
  InstructionAttr attributes(vector_len, /* vex_w */ false, /* legacy_mode */ true, /* no_mask_reg */ true, /* uses_vl */ true);
  int encode = vex_prefix_and_encode(dst->encoding(), nds->encoding(), src->encoding(), VEX_SIMD_66, VEX_OPCODE_0F, &attributes);
  emit_int8((unsigned char)0x64);
  emit_int8((unsigned char)(0xC0 | encode));
}

void Assembler::vpcmpgtw(XMMRegister dst, XMMRegister nds, XMMRegister src, int vector_len) {
  assert(vector_len == AVX_128bit ? VM_Version::supports_avx() : VM_Version::supports_avx2(), "");
  assert(vector_len <= AVX_256bit, "evex encoding is different - has k register as dest");
  InstructionAttr attributes(vector_len, /* vex_w */ false, /* legacy_mode */ true, /* no_mask_reg */ true, /* uses_vl */ true);
  int encode = vex_prefix_and_encode(dst->encoding(), nds->encoding(), src->encoding(), VEX_SIMD_66, VEX_OPCODE_0F, &attributes);
  emit_int8((unsigned char)0x65);
  emit_int8((unsigned char)(0xC0 | encode));
}

void Assembler::vpcmpgtd(XMMRegister dst, XMMRegister nds, XMMRegister src, int vector_len) {
  assert(vector_len == AVX_128bit ? VM_Version::supports_avx() : VM_Version::supports_avx2(), "");
  assert(vector_len <= AVX_256bit, "evex encoding is different - has k register as dest");
  InstructionAttr attributes(vector_len, /* vex_w */ false, /* legacy_mode */ true, /* no_mask_reg */ true, /* uses_vl */ true);
  int encode = vex_prefix_and_encode(dst->encoding(), nds->encoding(), src->encoding(), VEX_SIMD_66, VEX_OPCODE_0F, &attributes);
  emit_int8((unsigned char)0x66);
  emit_int8((unsigned char)(0xC0 | encode));
}

void Assembler::vpcmpgtq(XMMRegister dst, XMMRegister nds, XMMRegister src, int vector_len) {
  assert(vector_len == AVX_128bit ? VM_Version::supports_avx() : VM_Version::supports_avx2(), "");
  assert(vector_len <= AVX_256bit, "evex encoding is different - has k register as dest");
  InstructionAttr attributes(vector_len, /* vex_w */ false, /* legacy_mode */ true, /* no_mask_reg */ true, /* uses_vl */ true);
  int encode = vex_prefix_and_encode(dst->encoding(), nds->encoding(), src->encoding(), VEX_SIMD_66, VEX_OPCODE_0F_38, &attributes);
  emit_int8((unsigned char)0x37);
  emit_int8((unsigned char)(0xC0 | encode));
}

void Assembler::evpcmpd(KRegister kdst, KRegister mask, XMMRegister nds, XMMRegister src,
                        int comparison, int vector_len) {
  assert(VM_Version::supports_evex(), "");
  assert(comparison >= Assembler::eq && comparison <= Assembler::_true, "");
  // Encoding: EVEX.NDS.XXX.66.0F3A.W0 1F /r ib
  InstructionAttr attributes(vector_len, /* vex_w */ false, /* legacy_mode */ false, /* no_mask_reg */ false, /* uses_vl */ true);
  attributes.set_is_evex_instruction();
  attributes.set_embedded_opmask_register_specifier(mask);
  attributes.reset_is_clear_context();
  int encode = vex_prefix_and_encode(kdst->encoding(), nds->encoding(), src->encoding(), VEX_SIMD_66, VEX_OPCODE_0F_3A, &attributes);
  emit_int8((unsigned char)0x1F);
  emit_int8((unsigned char)(0xC0 | encode));
  emit_int8((unsigned char)comparison);
}

void Assembler::evpcmpd(KRegister kdst, KRegister mask, XMMRegister nds, Address src,
                        int comparison, int vector_len) {
  assert(VM_Version::supports_evex(), "");
  assert(comparison >= Assembler::eq && comparison <= Assembler::_true, "");
  // Encoding: EVEX.NDS.XXX.66.0F3A.W0 1F /r ib
  InstructionMark im(this);
  InstructionAttr attributes(vector_len, /* vex_w */ false, /* legacy_mode */ false, /* no_mask_reg */ false, /* uses_vl */ true);
  attributes.set_address_attributes(/* tuple_type */ EVEX_FV, /* input_size_in_bits */ EVEX_NObit);
  attributes.set_is_evex_instruction();
  attributes.set_embedded_opmask_register_specifier(mask);
  attributes.reset_is_clear_context();
  int dst_enc = kdst->encoding();
  vex_prefix(src, nds->encoding(), dst_enc, VEX_SIMD_66, VEX_OPCODE_0F_3A, &attributes);
  emit_int8((unsigned char)0x1F);
  emit_operand(as_Register(dst_enc), src);
  emit_int8((unsigned char)comparison);
}

void Assembler::evpcmpq(KRegister kdst, KRegister mask, XMMRegister nds, XMMRegister src,
                        int comparison, int vector_len) {
  assert(VM_Version::supports_evex(), "");
  assert(comparison >= Assembler::eq && comparison <= Assembler::_true, "");
  // Encoding: EVEX.NDS.XXX.66.0F3A.W1 1F /r ib
  InstructionAttr attributes(vector_len, /* vex_w */ true, /* legacy_mode */ false, /* no_mask_reg */ false, /* uses_vl */ true);
  attributes.set_is_evex_instruction();
  attributes.set_embedded_opmask_register_specifier(mask);
  attributes.reset_is_clear_context();
  int encode = vex_prefix_and_encode(kdst->encoding(), nds->encoding(), src->encoding(), VEX_SIMD_66, VEX_OPCODE_0F_3A, &attributes);
  emit_int8((unsigned char)0x1F);
  emit_int8((unsigned char)(0xC0 | encode));
  emit_int8((unsigned char)comparison);
}

void Assembler::evpcmpq(KRegister kdst, KRegister mask, XMMRegister nds, Address src,
                        int comparison, int vector_len) {
  assert(VM_Version::supports_evex(), "");
  assert(comparison >= Assembler::eq && comparison <= Assembler::_true, "");
  // Encoding: EVEX.NDS.XXX.66.0F3A.W1 1F /r ib
  InstructionMark im(this);
  InstructionAttr attributes(vector_len, /* vex_w */ true, /* legacy_mode */ false, /* no_mask_reg */ false, /* uses_vl */ true);
  attributes.set_address_attributes(/* tuple_type */ EVEX_FV, /* input_size_in_bits */ EVEX_NObit);
  attributes.set_is_evex_instruction();
  attributes.set_embedded_opmask_register_specifier(mask);
  attributes.reset_is_clear_context();
  int dst_enc = kdst->encoding();
  vex_prefix(src, nds->encoding(), dst_enc, VEX_SIMD_66, VEX_OPCODE_0F_3A, &attributes);
  emit_int8((unsigned char)0x1F);
  emit_operand(as_Register(dst_enc), src);
  emit_int8((unsigned char)comparison);
}

void Assembler::evpcmpb(KRegister kdst, KRegister mask, XMMRegister nds, XMMRegister src,
                        int comparison, int vector_len) {
  assert(VM_Version::supports_evex(), "");
  assert(VM_Version::supports_avx512bw(), "");
  assert(comparison >= Assembler::eq && comparison <= Assembler::_true, "");
  // Encoding: EVEX.NDS.XXX.66.0F3A.W0 3F /r ib
  InstructionAttr attributes(vector_len, /* vex_w */ false, /* legacy_mode */ false, /* no_mask_reg */ false, /* uses_vl */ true);
  attributes.set_is_evex_instruction();
  attributes.set_embedded_opmask_register_specifier(mask);
  attributes.reset_is_clear_context();
  int encode = vex_prefix_and_encode(kdst->encoding(), nds->encoding(), src->encoding(), VEX_SIMD_66, VEX_OPCODE_0F_3A, &attributes);
  emit_int8((unsigned char)0x3F);
  emit_int8((unsigned char)(0xC0 | encode));
  emit_int8((unsigned char)comparison);
}

void Assembler::evpcmpb(KRegister kdst, KRegister mask, XMMRegister nds, Address src,
                        int comparison, int vector_len) {
  assert(VM_Version::supports_evex(), "");
  assert(VM_Version::supports_avx512bw(), "");
  assert(comparison >= Assembler::eq && comparison <= Assembler::_true, "");
  // Encoding: EVEX.NDS.XXX.66.0F3A.W0 3F /r ib
  InstructionMark im(this);
  InstructionAttr attributes(vector_len, /* vex_w */ false, /* legacy_mode */ false, /* no_mask_reg */ false, /* uses_vl */ true);
  attributes.set_address_attributes(/* tuple_type */ EVEX_FVM, /* input_size_in_bits */ EVEX_NObit);
  attributes.set_is_evex_instruction();
  attributes.set_embedded_opmask_register_specifier(mask);
  attributes.reset_is_clear_context();
  int dst_enc = kdst->encoding();
  vex_prefix(src, nds->encoding(), dst_enc, VEX_SIMD_66, VEX_OPCODE_0F_3A, &attributes);
  emit_int8((unsigned char)0x3F);
  emit_operand(as_Register(dst_enc), src);
  emit_int8((unsigned char)comparison);
}

void Assembler::evpcmpw(KRegister kdst, KRegister mask, XMMRegister nds, XMMRegister src,
                        int comparison, int vector_len) {
  assert(VM_Version::supports_evex(), "");
  assert(VM_Version::supports_avx512bw(), "");
  assert(comparison >= Assembler::eq && comparison <= Assembler::_true, "");
  // Encoding: EVEX.NDS.XXX.66.0F3A.W1 3F /r ib
  InstructionAttr attributes(vector_len, /* vex_w */ true, /* legacy_mode */ false, /* no_mask_reg */ false, /* uses_vl */ true);
  attributes.set_is_evex_instruction();
  attributes.set_embedded_opmask_register_specifier(mask);
  attributes.reset_is_clear_context();
  int encode = vex_prefix_and_encode(kdst->encoding(), nds->encoding(), src->encoding(), VEX_SIMD_66, VEX_OPCODE_0F_3A, &attributes);
  emit_int8((unsigned char)0x3F);
  emit_int8((unsigned char)(0xC0 | encode));
  emit_int8((unsigned char)comparison);
}

void Assembler::evpcmpw(KRegister kdst, KRegister mask, XMMRegister nds, Address src,
                        int comparison, int vector_len) {
  assert(VM_Version::supports_evex(), "");
  assert(VM_Version::supports_avx512bw(), "");
  assert(comparison >= Assembler::eq && comparison <= Assembler::_true, "");
  // Encoding: EVEX.NDS.XXX.66.0F3A.W1 3F /r ib
  InstructionMark im(this);
  InstructionAttr attributes(vector_len, /* vex_w */ true, /* legacy_mode */ false, /* no_mask_reg */ false, /* uses_vl */ true);
  attributes.set_address_attributes(/* tuple_type */ EVEX_FVM, /* input_size_in_bits */ EVEX_NObit);
  attributes.set_is_evex_instruction();
  attributes.set_embedded_opmask_register_specifier(mask);
  attributes.reset_is_clear_context();
  int dst_enc = kdst->encoding();
  vex_prefix(src, nds->encoding(), dst_enc, VEX_SIMD_66, VEX_OPCODE_0F_3A, &attributes);
  emit_int8((unsigned char)0x3F);
  emit_operand(as_Register(dst_enc), src);
  emit_int8((unsigned char)comparison);
}

void Assembler::vpblendvb(XMMRegister dst, XMMRegister nds, XMMRegister src, XMMRegister mask, int vector_len) {
  assert(VM_Version::supports_avx(), "");
  InstructionAttr attributes(vector_len, /* vex_w */ false, /* legacy_mode */ true, /* no_mask_reg */ true, /* uses_vl */ false);
  int encode = vex_prefix_and_encode(dst->encoding(), nds->encoding(), src->encoding(), VEX_SIMD_66, VEX_OPCODE_0F_3A, &attributes);
  emit_int8((unsigned char)0x4C);
  emit_int8((unsigned char)(0xC0 | encode));
  int mask_enc = mask->encoding();
  emit_int8((unsigned char)(0xF0 & mask_enc << 4));
}

void Assembler::evblendmpd(XMMRegister dst, KRegister mask, XMMRegister nds, XMMRegister src, bool merge, int vector_len) {
  assert(VM_Version::supports_evex(), "");
  // Encoding: EVEX.NDS.XXX.66.0F38.W1 65 /r
  InstructionAttr attributes(vector_len, /* vex_w */ true, /* legacy_mode */ false, /* no_mask_reg */ false, /* uses_vl */ true);
  attributes.set_is_evex_instruction();
  attributes.set_embedded_opmask_register_specifier(mask);
  if (merge) {
    attributes.reset_is_clear_context();
  }
  int encode = vex_prefix_and_encode(dst->encoding(), nds->encoding(), src->encoding(), VEX_SIMD_66, VEX_OPCODE_0F_38, &attributes);
  emit_int8((unsigned char)0x65);
  emit_int8((unsigned char)(0xC0 | encode));
}

void Assembler::evblendmps(XMMRegister dst, KRegister mask, XMMRegister nds, XMMRegister src, bool merge, int vector_len) {
  assert(VM_Version::supports_evex(), "");
  // Encoding: EVEX.NDS.XXX.66.0F38.W0 65 /r
  InstructionAttr attributes(vector_len, /* vex_w */ false, /* legacy_mode */ false, /* no_mask_reg */ false, /* uses_vl */ true);
  attributes.set_is_evex_instruction();
  attributes.set_embedded_opmask_register_specifier(mask);
  if (merge) {
    attributes.reset_is_clear_context();
  }
  int encode = vex_prefix_and_encode(dst->encoding(), nds->encoding(), src->encoding(), VEX_SIMD_66, VEX_OPCODE_0F_38, &attributes);
  emit_int8((unsigned char)0x65);
  emit_int8((unsigned char)(0xC0 | encode));
}

void Assembler::evpblendmb (XMMRegister dst, KRegister mask, XMMRegister nds, XMMRegister src, bool merge, int vector_len) {
  assert(VM_Version::supports_evex(), "");
  assert(VM_Version::supports_avx512bw(), "");
  // Encoding: EVEX.NDS.512.66.0F38.W0 66 /r
  InstructionAttr attributes(vector_len, /* vex_w */ false, /* legacy_mode */ false, /* no_mask_reg */ false, /* uses_vl */ true);
  attributes.set_is_evex_instruction();
  attributes.set_embedded_opmask_register_specifier(mask);
  if (merge) {
    attributes.reset_is_clear_context();
  }
  int encode = vex_prefix_and_encode(dst->encoding(), nds->encoding(), src->encoding(), VEX_SIMD_66, VEX_OPCODE_0F_38, &attributes);	
  emit_int8((unsigned char)0x66);
  emit_int8((unsigned char)(0xC0 | encode));
}

void Assembler::evpblendmw (XMMRegister dst, KRegister mask, XMMRegister nds, XMMRegister src, bool merge, int vector_len) {
  assert(VM_Version::supports_evex(), "");
  assert(VM_Version::supports_avx512bw(), "");
  // Encoding: EVEX.NDS.512.66.0F38.W1 66 /r
  InstructionAttr attributes(vector_len, /* vex_w */ true, /* legacy_mode */ false, /* no_mask_reg */ false, /* uses_vl */ true);
  attributes.set_is_evex_instruction();
  attributes.set_embedded_opmask_register_specifier(mask);
  if (merge) {
    attributes.reset_is_clear_context();
  }
  int encode = vex_prefix_and_encode(dst->encoding(), nds->encoding(), src->encoding(), VEX_SIMD_66, VEX_OPCODE_0F_38, &attributes);	
  emit_int8((unsigned char)0x66);
  emit_int8((unsigned char)(0xC0 | encode));	
}

void Assembler::evpblendmd (XMMRegister dst, KRegister mask, XMMRegister nds, XMMRegister src, bool merge, int vector_len) {
  assert(VM_Version::supports_evex(), "");
  //Encoding: EVEX.NDS.512.66.0F38.W0 64 /r
  InstructionAttr attributes(vector_len, /* vex_w */ false, /* legacy_mode */ false, /* no_mask_reg */ false, /* uses_vl */ true);
  attributes.set_is_evex_instruction();
  attributes.set_embedded_opmask_register_specifier(mask);
  if (merge) {
    attributes.reset_is_clear_context();
  }
  int encode = vex_prefix_and_encode(dst->encoding(), nds->encoding(), src->encoding(), VEX_SIMD_66, VEX_OPCODE_0F_38, &attributes);	
  emit_int8((unsigned char)0x64);
  emit_int8((unsigned char)(0xC0 | encode));
}

void Assembler::evpblendmq (XMMRegister dst, KRegister mask, XMMRegister nds, XMMRegister src, bool merge, int vector_len) {
  assert(VM_Version::supports_evex(), "");	
  //Encoding: EVEX.NDS.512.66.0F38.W1 64 /r
  InstructionAttr attributes(vector_len, /* vex_w */ true, /* legacy_mode */ false, /* no_mask_reg */ false, /* uses_vl */ true);
  attributes.set_is_evex_instruction();
  attributes.set_embedded_opmask_register_specifier(mask);
  if (merge) {
    attributes.reset_is_clear_context();
  }	
  int encode = vex_prefix_and_encode(dst->encoding(), nds->encoding(), src->encoding(), VEX_SIMD_66, VEX_OPCODE_0F_38, &attributes);	
  emit_int8((unsigned char)0x64);
  emit_int8((unsigned char)(0xC0 | encode));	
}

void Assembler::shlxl(Register dst, Register src1, Register src2) {
  assert(VM_Version::supports_bmi2(), "");
  InstructionAttr attributes(AVX_128bit, /* vex_w */ false, /* legacy_mode */ true, /* no_mask_reg */ true, /* uses_vl */ false);
  int encode = vex_prefix_and_encode(dst->encoding(), src2->encoding(), src1->encoding(), VEX_SIMD_66, VEX_OPCODE_0F_38, &attributes);
  emit_int8((unsigned char)0xF7);
  emit_int8((unsigned char)(0xC0 | encode));
}

void Assembler::shlxq(Register dst, Register src1, Register src2) {
  assert(VM_Version::supports_bmi2(), "");
  InstructionAttr attributes(AVX_128bit, /* vex_w */ true, /* legacy_mode */ true, /* no_mask_reg */ true, /* uses_vl */ false);
  int encode = vex_prefix_and_encode(dst->encoding(), src2->encoding(), src1->encoding(), VEX_SIMD_66, VEX_OPCODE_0F_38, &attributes);
  emit_int8((unsigned char)0xF7);
  emit_int8((unsigned char)(0xC0 | encode));
}

#ifndef _LP64

void Assembler::incl(Register dst) {
  // Don't use it directly. Use MacroAssembler::incrementl() instead.
  emit_int8(0x40 | dst->encoding());
}

void Assembler::lea(Register dst, Address src) {
  leal(dst, src);
}

void Assembler::mov_literal32(Address dst, int32_t imm32, RelocationHolder const& rspec) {
  InstructionMark im(this);
  emit_int8((unsigned char)0xC7);
  emit_operand(rax, dst);
  emit_data((int)imm32, rspec, 0);
}

void Assembler::mov_literal32(Register dst, int32_t imm32, RelocationHolder const& rspec) {
  InstructionMark im(this);
  int encode = prefix_and_encode(dst->encoding());
  emit_int8((unsigned char)(0xB8 | encode));
  emit_data((int)imm32, rspec, 0);
}

void Assembler::popa() { // 32bit
  emit_int8(0x61);
}

void Assembler::push_literal32(int32_t imm32, RelocationHolder const& rspec) {
  InstructionMark im(this);
  emit_int8(0x68);
  emit_data(imm32, rspec, 0);
}

void Assembler::pusha() { // 32bit
  emit_int8(0x60);
}

void Assembler::set_byte_if_not_zero(Register dst) {
  emit_int8(0x0F);
  emit_int8((unsigned char)0x95);
  emit_int8((unsigned char)(0xE0 | dst->encoding()));
}

void Assembler::shldl(Register dst, Register src) {
  emit_int8(0x0F);
  emit_int8((unsigned char)0xA5);
  emit_int8((unsigned char)(0xC0 | src->encoding() << 3 | dst->encoding()));
}

// 0F A4 / r ib
void Assembler::shldl(Register dst, Register src, int8_t imm8) {
  emit_int8(0x0F);
  emit_int8((unsigned char)0xA4);
  emit_int8((unsigned char)(0xC0 | src->encoding() << 3 | dst->encoding()));
  emit_int8(imm8);
}

void Assembler::shrdl(Register dst, Register src) {
  emit_int8(0x0F);
  emit_int8((unsigned char)0xAD);
  emit_int8((unsigned char)(0xC0 | src->encoding() << 3 | dst->encoding()));
}

#else // LP64

void Assembler::set_byte_if_not_zero(Register dst) {
  int enc = prefix_and_encode(dst->encoding(), true);
  emit_int8(0x0F);
  emit_int8((unsigned char)0x95);
  emit_int8((unsigned char)(0xE0 | enc));
}

// 64bit only pieces of the assembler
// This should only be used by 64bit instructions that can use rip-relative
// it cannot be used by instructions that want an immediate value.

bool Assembler::reachable(AddressLiteral adr) {
  int64_t disp;
  // None will force a 64bit literal to the code stream. Likely a placeholder
  // for something that will be patched later and we need to certain it will
  // always be reachable.
  if (adr.reloc() == relocInfo::none) {
    return false;
  }
  if (adr.reloc() == relocInfo::internal_word_type) {
    // This should be rip relative and easily reachable.
    return true;
  }
  if (adr.reloc() == relocInfo::virtual_call_type ||
      adr.reloc() == relocInfo::opt_virtual_call_type ||
      adr.reloc() == relocInfo::static_call_type ||
      adr.reloc() == relocInfo::static_stub_type ) {
    // This should be rip relative within the code cache and easily
    // reachable until we get huge code caches. (At which point
    // ic code is going to have issues).
    return true;
  }
  if (adr.reloc() != relocInfo::external_word_type &&
      adr.reloc() != relocInfo::poll_return_type &&  // these are really external_word but need special
      adr.reloc() != relocInfo::poll_type &&         // relocs to identify them
      adr.reloc() != relocInfo::runtime_call_type ) {
    return false;
  }

  // Stress the correction code
  if (ForceUnreachable) {
    // Must be runtimecall reloc, see if it is in the codecache
    // Flipping stuff in the codecache to be unreachable causes issues
    // with things like inline caches where the additional instructions
    // are not handled.
    if (CodeCache::find_blob(adr._target) == NULL) {
      return false;
    }
  }
  // For external_word_type/runtime_call_type if it is reachable from where we
  // are now (possibly a temp buffer) and where we might end up
  // anywhere in the codeCache then we are always reachable.
  // This would have to change if we ever save/restore shared code
  // to be more pessimistic.
  disp = (int64_t)adr._target - ((int64_t)CodeCache::low_bound() + sizeof(int));
  if (!is_simm32(disp)) return false;
  disp = (int64_t)adr._target - ((int64_t)CodeCache::high_bound() + sizeof(int));
  if (!is_simm32(disp)) return false;

  disp = (int64_t)adr._target - ((int64_t)pc() + sizeof(int));

  // Because rip relative is a disp + address_of_next_instruction and we
  // don't know the value of address_of_next_instruction we apply a fudge factor
  // to make sure we will be ok no matter the size of the instruction we get placed into.
  // We don't have to fudge the checks above here because they are already worst case.

  // 12 == override/rex byte, opcode byte, rm byte, sib byte, a 4-byte disp , 4-byte literal
  // + 4 because better safe than sorry.
  const int fudge = 12 + 4;
  if (disp < 0) {
    disp -= fudge;
  } else {
    disp += fudge;
  }
  return is_simm32(disp);
}

// Check if the polling page is not reachable from the code cache using rip-relative
// addressing.
bool Assembler::is_polling_page_far() {
  intptr_t addr = (intptr_t)os::get_polling_page();
  return ForceUnreachable ||
         !is_simm32(addr - (intptr_t)CodeCache::low_bound()) ||
         !is_simm32(addr - (intptr_t)CodeCache::high_bound());
}

void Assembler::emit_data64(jlong data,
                            relocInfo::relocType rtype,
                            int format) {
  if (rtype == relocInfo::none) {
    emit_int64(data);
  } else {
    emit_data64(data, Relocation::spec_simple(rtype), format);
  }
}

void Assembler::emit_data64(jlong data,
                            RelocationHolder const& rspec,
                            int format) {
  assert(imm_operand == 0, "default format must be immediate in this file");
  assert(imm_operand == format, "must be immediate");
  assert(inst_mark() != NULL, "must be inside InstructionMark");
  // Do not use AbstractAssembler::relocate, which is not intended for
  // embedded words.  Instead, relocate to the enclosing instruction.
  code_section()->relocate(inst_mark(), rspec, format);
#ifdef ASSERT
  check_relocation(rspec, format);
#endif
  emit_int64(data);
}

int Assembler::prefix_and_encode(int reg_enc, bool byteinst) {
  if (reg_enc >= 8) {
    prefix(REX_B);
    reg_enc -= 8;
  } else if (byteinst && reg_enc >= 4) {
    prefix(REX);
  }
  return reg_enc;
}

int Assembler::prefixq_and_encode(int reg_enc) {
  if (reg_enc < 8) {
    prefix(REX_W);
  } else {
    prefix(REX_WB);
    reg_enc -= 8;
  }
  return reg_enc;
}

int Assembler::prefix_and_encode(int dst_enc, bool dst_is_byte, int src_enc, bool src_is_byte) {
  if (dst_enc < 8) {
    if (src_enc >= 8) {
      prefix(REX_B);
      src_enc -= 8;
    } else if ((src_is_byte && src_enc >= 4) || (dst_is_byte && dst_enc >= 4)) {
      prefix(REX);
    }
  } else {
    if (src_enc < 8) {
      prefix(REX_R);
    } else {
      prefix(REX_RB);
      src_enc -= 8;
    }
    dst_enc -= 8;
  }
  return dst_enc << 3 | src_enc;
}

int Assembler::prefixq_and_encode(int dst_enc, int src_enc) {
  if (dst_enc < 8) {
    if (src_enc < 8) {
      prefix(REX_W);
    } else {
      prefix(REX_WB);
      src_enc -= 8;
    }
  } else {
    if (src_enc < 8) {
      prefix(REX_WR);
    } else {
      prefix(REX_WRB);
      src_enc -= 8;
    }
    dst_enc -= 8;
  }
  return dst_enc << 3 | src_enc;
}

void Assembler::prefix(Register reg) {
  if (reg->encoding() >= 8) {
    prefix(REX_B);
  }
}

void Assembler::prefix(Register dst, Register src, Prefix p) {
  if (src->encoding() >= 8) {
    p = (Prefix)(p | REX_B);
  }
  if (dst->encoding() >= 8) {
    p = (Prefix)( p | REX_R);
  }
  if (p != Prefix_EMPTY) {
    // do not generate an empty prefix
    prefix(p);
  }
}

void Assembler::prefix(Register dst, Address adr, Prefix p) {
  if (adr.base_needs_rex()) {
    if (adr.index_needs_rex()) {
      assert(false, "prefix(Register dst, Address adr, Prefix p) does not support handling of an X");
    } else {
      prefix(REX_B);
    }
  } else {
    if (adr.index_needs_rex()) {
      assert(false, "prefix(Register dst, Address adr, Prefix p) does not support handling of an X");
    }
  }
  if (dst->encoding() >= 8) {
    p = (Prefix)(p | REX_R);
  }
  if (p != Prefix_EMPTY) {
    // do not generate an empty prefix
    prefix(p);
  }
}

void Assembler::prefix(Address adr) {
  if (adr.base_needs_rex()) {
    if (adr.index_needs_rex()) {
      prefix(REX_XB);
    } else {
      prefix(REX_B);
    }
  } else {
    if (adr.index_needs_rex()) {
      prefix(REX_X);
    }
  }
}

void Assembler::prefixq(Address adr) {
  if (adr.base_needs_rex()) {
    if (adr.index_needs_rex()) {
      prefix(REX_WXB);
    } else {
      prefix(REX_WB);
    }
  } else {
    if (adr.index_needs_rex()) {
      prefix(REX_WX);
    } else {
      prefix(REX_W);
    }
  }
}


void Assembler::prefix(Address adr, Register reg, bool byteinst) {
  if (reg->encoding() < 8) {
    if (adr.base_needs_rex()) {
      if (adr.index_needs_rex()) {
        prefix(REX_XB);
      } else {
        prefix(REX_B);
      }
    } else {
      if (adr.index_needs_rex()) {
        prefix(REX_X);
      } else if (byteinst && reg->encoding() >= 4 ) {
        prefix(REX);
      }
    }
  } else {
    if (adr.base_needs_rex()) {
      if (adr.index_needs_rex()) {
        prefix(REX_RXB);
      } else {
        prefix(REX_RB);
      }
    } else {
      if (adr.index_needs_rex()) {
        prefix(REX_RX);
      } else {
        prefix(REX_R);
      }
    }
  }
}

void Assembler::prefixq(Address adr, Register src) {
  if (src->encoding() < 8) {
    if (adr.base_needs_rex()) {
      if (adr.index_needs_rex()) {
        prefix(REX_WXB);
      } else {
        prefix(REX_WB);
      }
    } else {
      if (adr.index_needs_rex()) {
        prefix(REX_WX);
      } else {
        prefix(REX_W);
      }
    }
  } else {
    if (adr.base_needs_rex()) {
      if (adr.index_needs_rex()) {
        prefix(REX_WRXB);
      } else {
        prefix(REX_WRB);
      }
    } else {
      if (adr.index_needs_rex()) {
        prefix(REX_WRX);
      } else {
        prefix(REX_WR);
      }
    }
  }
}

void Assembler::prefix(Address adr, XMMRegister reg) {
  if (reg->encoding() < 8) {
    if (adr.base_needs_rex()) {
      if (adr.index_needs_rex()) {
        prefix(REX_XB);
      } else {
        prefix(REX_B);
      }
    } else {
      if (adr.index_needs_rex()) {
        prefix(REX_X);
      }
    }
  } else {
    if (adr.base_needs_rex()) {
      if (adr.index_needs_rex()) {
        prefix(REX_RXB);
      } else {
        prefix(REX_RB);
      }
    } else {
      if (adr.index_needs_rex()) {
        prefix(REX_RX);
      } else {
        prefix(REX_R);
      }
    }
  }
}

void Assembler::prefixq(Address adr, XMMRegister src) {
  if (src->encoding() < 8) {
    if (adr.base_needs_rex()) {
      if (adr.index_needs_rex()) {
        prefix(REX_WXB);
      } else {
        prefix(REX_WB);
      }
    } else {
      if (adr.index_needs_rex()) {
        prefix(REX_WX);
      } else {
        prefix(REX_W);
      }
    }
  } else {
    if (adr.base_needs_rex()) {
      if (adr.index_needs_rex()) {
        prefix(REX_WRXB);
      } else {
        prefix(REX_WRB);
      }
    } else {
      if (adr.index_needs_rex()) {
        prefix(REX_WRX);
      } else {
        prefix(REX_WR);
      }
    }
  }
}

void Assembler::adcq(Register dst, int32_t imm32) {
  (void) prefixq_and_encode(dst->encoding());
  emit_arith(0x81, 0xD0, dst, imm32);
}

void Assembler::adcq(Register dst, Address src) {
  InstructionMark im(this);
  prefixq(src, dst);
  emit_int8(0x13);
  emit_operand(dst, src);
}

void Assembler::adcq(Register dst, Register src) {
  (void) prefixq_and_encode(dst->encoding(), src->encoding());
  emit_arith(0x13, 0xC0, dst, src);
}

void Assembler::addq(Address dst, int32_t imm32) {
  InstructionMark im(this);
  prefixq(dst);
  emit_arith_operand(0x81, rax, dst,imm32);
}

void Assembler::addq(Address dst, Register src) {
  InstructionMark im(this);
  prefixq(dst, src);
  emit_int8(0x01);
  emit_operand(src, dst);
}

void Assembler::addq(Register dst, int32_t imm32) {
  (void) prefixq_and_encode(dst->encoding());
  emit_arith(0x81, 0xC0, dst, imm32);
}

void Assembler::addq(Register dst, Address src) {
  InstructionMark im(this);
  prefixq(src, dst);
  emit_int8(0x03);
  emit_operand(dst, src);
}

void Assembler::addq(Register dst, Register src) {
  (void) prefixq_and_encode(dst->encoding(), src->encoding());
  emit_arith(0x03, 0xC0, dst, src);
}

void Assembler::adcxq(Register dst, Register src) {
  //assert(VM_Version::supports_adx(), "adx instructions not supported");
  emit_int8((unsigned char)0x66);
  int encode = prefixq_and_encode(dst->encoding(), src->encoding());
  emit_int8(0x0F);
  emit_int8(0x38);
  emit_int8((unsigned char)0xF6);
  emit_int8((unsigned char)(0xC0 | encode));
}

void Assembler::adoxq(Register dst, Register src) {
  //assert(VM_Version::supports_adx(), "adx instructions not supported");
  emit_int8((unsigned char)0xF3);
  int encode = prefixq_and_encode(dst->encoding(), src->encoding());
  emit_int8(0x0F);
  emit_int8(0x38);
  emit_int8((unsigned char)0xF6);
  emit_int8((unsigned char)(0xC0 | encode));
}

void Assembler::andq(Address dst, int32_t imm32) {
  InstructionMark im(this);
  prefixq(dst);
  emit_int8((unsigned char)0x81);
  emit_operand(rsp, dst, 4);
  emit_int32(imm32);
}

void Assembler::andq(Register dst, int32_t imm32) {
  (void) prefixq_and_encode(dst->encoding());
  emit_arith(0x81, 0xE0, dst, imm32);
}

void Assembler::andq(Register dst, Address src) {
  InstructionMark im(this);
  prefixq(src, dst);
  emit_int8(0x23);
  emit_operand(dst, src);
}

void Assembler::andq(Register dst, Register src) {
  (void) prefixq_and_encode(dst->encoding(), src->encoding());
  emit_arith(0x23, 0xC0, dst, src);
}

void Assembler::andnq(Register dst, Register src1, Register src2) {
  assert(VM_Version::supports_bmi1(), "bit manipulation instructions not supported");
  InstructionAttr attributes(AVX_128bit, /* vex_w */ true, /* legacy_mode */ true, /* no_mask_reg */ true, /* uses_vl */ false);
  int encode = vex_prefix_and_encode(dst->encoding(), src1->encoding(), src2->encoding(), VEX_SIMD_NONE, VEX_OPCODE_0F_38, &attributes);
  emit_int8((unsigned char)0xF2);
  emit_int8((unsigned char)(0xC0 | encode));
}

void Assembler::andnq(Register dst, Register src1, Address src2) {
  assert(VM_Version::supports_bmi1(), "bit manipulation instructions not supported");
  InstructionMark im(this);
  InstructionAttr attributes(AVX_128bit, /* vex_w */ true, /* legacy_mode */ true, /* no_mask_reg */ true, /* uses_vl */ false);
  vex_prefix(src2, src1->encoding(), dst->encoding(), VEX_SIMD_NONE, VEX_OPCODE_0F_38, &attributes);
  emit_int8((unsigned char)0xF2);
  emit_operand(dst, src2);
}

void Assembler::bsfq(Register dst, Register src) {
  int encode = prefixq_and_encode(dst->encoding(), src->encoding());
  emit_int8(0x0F);
  emit_int8((unsigned char)0xBC);
  emit_int8((unsigned char)(0xC0 | encode));
}

void Assembler::bsrq(Register dst, Register src) {
  int encode = prefixq_and_encode(dst->encoding(), src->encoding());
  emit_int8(0x0F);
  emit_int8((unsigned char)0xBD);
  emit_int8((unsigned char)(0xC0 | encode));
}

void Assembler::bswapq(Register reg) {
  int encode = prefixq_and_encode(reg->encoding());
  emit_int8(0x0F);
  emit_int8((unsigned char)(0xC8 | encode));
}

void Assembler::blsiq(Register dst, Register src) {
  assert(VM_Version::supports_bmi1(), "bit manipulation instructions not supported");
  InstructionAttr attributes(AVX_128bit, /* vex_w */ true, /* legacy_mode */ true, /* no_mask_reg */ true, /* uses_vl */ false);
  int encode = vex_prefix_and_encode(rbx->encoding(), dst->encoding(), src->encoding(), VEX_SIMD_NONE, VEX_OPCODE_0F_38, &attributes);
  emit_int8((unsigned char)0xF3);
  emit_int8((unsigned char)(0xC0 | encode));
}

void Assembler::blsiq(Register dst, Address src) {
  assert(VM_Version::supports_bmi1(), "bit manipulation instructions not supported");
  InstructionMark im(this);
  InstructionAttr attributes(AVX_128bit, /* vex_w */ true, /* legacy_mode */ true, /* no_mask_reg */ true, /* uses_vl */ false);
  vex_prefix(src, dst->encoding(), rbx->encoding(), VEX_SIMD_NONE, VEX_OPCODE_0F_38, &attributes);
  emit_int8((unsigned char)0xF3);
  emit_operand(rbx, src);
}

void Assembler::blsmskq(Register dst, Register src) {
  assert(VM_Version::supports_bmi1(), "bit manipulation instructions not supported");
  InstructionAttr attributes(AVX_128bit, /* vex_w */ true, /* legacy_mode */ true, /* no_mask_reg */ true, /* uses_vl */ false);
  int encode = vex_prefix_and_encode(rdx->encoding(), dst->encoding(), src->encoding(), VEX_SIMD_NONE, VEX_OPCODE_0F_38, &attributes);
  emit_int8((unsigned char)0xF3);
  emit_int8((unsigned char)(0xC0 | encode));
}

void Assembler::blsmskq(Register dst, Address src) {
  assert(VM_Version::supports_bmi1(), "bit manipulation instructions not supported");
  InstructionMark im(this);
  InstructionAttr attributes(AVX_128bit, /* vex_w */ true, /* legacy_mode */ true, /* no_mask_reg */ true, /* uses_vl */ false);
  vex_prefix(src, dst->encoding(), rdx->encoding(), VEX_SIMD_NONE, VEX_OPCODE_0F_38, &attributes);
  emit_int8((unsigned char)0xF3);
  emit_operand(rdx, src);
}

void Assembler::blsrq(Register dst, Register src) {
  assert(VM_Version::supports_bmi1(), "bit manipulation instructions not supported");
  InstructionAttr attributes(AVX_128bit, /* vex_w */ true, /* legacy_mode */ true, /* no_mask_reg */ true, /* uses_vl */ false);
  int encode = vex_prefix_and_encode(rcx->encoding(), dst->encoding(), src->encoding(), VEX_SIMD_NONE, VEX_OPCODE_0F_38, &attributes);
  emit_int8((unsigned char)0xF3);
  emit_int8((unsigned char)(0xC0 | encode));
}

void Assembler::blsrq(Register dst, Address src) {
  assert(VM_Version::supports_bmi1(), "bit manipulation instructions not supported");
  InstructionMark im(this);
  InstructionAttr attributes(AVX_128bit, /* vex_w */ true, /* legacy_mode */ true, /* no_mask_reg */ true, /* uses_vl */ false);
  vex_prefix(src, dst->encoding(), rcx->encoding(), VEX_SIMD_NONE, VEX_OPCODE_0F_38, &attributes);
  emit_int8((unsigned char)0xF3);
  emit_operand(rcx, src);
}

void Assembler::cdqq() {
  prefix(REX_W);
  emit_int8((unsigned char)0x99);
}

void Assembler::clflush(Address adr) {
  prefix(adr);
  emit_int8(0x0F);
  emit_int8((unsigned char)0xAE);
  emit_operand(rdi, adr);
}

void Assembler::cmovq(Condition cc, Register dst, Register src) {
  int encode = prefixq_and_encode(dst->encoding(), src->encoding());
  emit_int8(0x0F);
  emit_int8(0x40 | cc);
  emit_int8((unsigned char)(0xC0 | encode));
}

void Assembler::cmovq(Condition cc, Register dst, Address src) {
  InstructionMark im(this);
  prefixq(src, dst);
  emit_int8(0x0F);
  emit_int8(0x40 | cc);
  emit_operand(dst, src);
}

void Assembler::cmpq(Address dst, int32_t imm32) {
  InstructionMark im(this);
  prefixq(dst);
  emit_int8((unsigned char)0x81);
  emit_operand(rdi, dst, 4);
  emit_int32(imm32);
}

void Assembler::cmpq(Register dst, int32_t imm32) {
  (void) prefixq_and_encode(dst->encoding());
  emit_arith(0x81, 0xF8, dst, imm32);
}

void Assembler::cmpq(Address dst, Register src) {
  InstructionMark im(this);
  prefixq(dst, src);
  emit_int8(0x3B);
  emit_operand(src, dst);
}

void Assembler::cmpq(Register dst, Register src) {
  (void) prefixq_and_encode(dst->encoding(), src->encoding());
  emit_arith(0x3B, 0xC0, dst, src);
}

void Assembler::cmpq(Register dst, Address  src) {
  InstructionMark im(this);
  prefixq(src, dst);
  emit_int8(0x3B);
  emit_operand(dst, src);
}

void Assembler::cmpxchgq(Register reg, Address adr) {
  InstructionMark im(this);
  prefixq(adr, reg);
  emit_int8(0x0F);
  emit_int8((unsigned char)0xB1);
  emit_operand(reg, adr);
}

void Assembler::cvtsi2sdq(XMMRegister dst, Register src) {
  NOT_LP64(assert(VM_Version::supports_sse2(), ""));
  InstructionAttr attributes(AVX_128bit, /* rex_w */ true, /* legacy_mode */ false, /* no_mask_reg */ true, /* uses_vl */ false);
  int encode = simd_prefix_and_encode(dst, dst, as_XMMRegister(src->encoding()), VEX_SIMD_F2, VEX_OPCODE_0F, &attributes);
  emit_int8(0x2A);
  emit_int8((unsigned char)(0xC0 | encode));
}

void Assembler::cvtsi2sdq(XMMRegister dst, Address src) {
  NOT_LP64(assert(VM_Version::supports_sse2(), ""));
  InstructionMark im(this);
  InstructionAttr attributes(AVX_128bit, /* rex_w */ true, /* legacy_mode */ false, /* no_mask_reg */ true, /* uses_vl */ false);
  attributes.set_address_attributes(/* tuple_type */ EVEX_T1S, /* input_size_in_bits */ EVEX_64bit);
  simd_prefix(dst, dst, src, VEX_SIMD_F2, VEX_OPCODE_0F, &attributes);
  emit_int8(0x2A);
  emit_operand(dst, src);
}

void Assembler::cvtsi2ssq(XMMRegister dst, Address src) {
  NOT_LP64(assert(VM_Version::supports_sse(), ""));
  InstructionMark im(this);
  InstructionAttr attributes(AVX_128bit, /* rex_w */ true, /* legacy_mode */ false, /* no_mask_reg */ true, /* uses_vl */ false);
  attributes.set_address_attributes(/* tuple_type */ EVEX_T1S, /* input_size_in_bits */ EVEX_64bit);
  simd_prefix(dst, dst, src, VEX_SIMD_F3, VEX_OPCODE_0F, &attributes);
  emit_int8(0x2A);
  emit_operand(dst, src);
}

void Assembler::cvttsd2siq(Register dst, XMMRegister src) {
  NOT_LP64(assert(VM_Version::supports_sse2(), ""));
  InstructionAttr attributes(AVX_128bit, /* rex_w */ true, /* legacy_mode */ false, /* no_mask_reg */ true, /* uses_vl */ false);
  int encode = simd_prefix_and_encode(as_XMMRegister(dst->encoding()), xnoreg, src, VEX_SIMD_F2, VEX_OPCODE_0F, &attributes);
  emit_int8(0x2C);
  emit_int8((unsigned char)(0xC0 | encode));
}

void Assembler::cvttss2siq(Register dst, XMMRegister src) {
  NOT_LP64(assert(VM_Version::supports_sse(), ""));
  InstructionAttr attributes(AVX_128bit, /* rex_w */ true, /* legacy_mode */ false, /* no_mask_reg */ true, /* uses_vl */ false);
  int encode = simd_prefix_and_encode(as_XMMRegister(dst->encoding()), xnoreg, src, VEX_SIMD_F3, VEX_OPCODE_0F, &attributes);
  emit_int8(0x2C);
  emit_int8((unsigned char)(0xC0 | encode));
}

void Assembler::decl(Register dst) {
  // Don't use it directly. Use MacroAssembler::decrementl() instead.
  // Use two-byte form (one-byte form is a REX prefix in 64-bit mode)
  int encode = prefix_and_encode(dst->encoding());
  emit_int8((unsigned char)0xFF);
  emit_int8((unsigned char)(0xC8 | encode));
}

void Assembler::decq(Register dst) {
  // Don't use it directly. Use MacroAssembler::decrementq() instead.
  // Use two-byte form (one-byte from is a REX prefix in 64-bit mode)
  int encode = prefixq_and_encode(dst->encoding());
  emit_int8((unsigned char)0xFF);
  emit_int8(0xC8 | encode);
}

void Assembler::decq(Address dst) {
  // Don't use it directly. Use MacroAssembler::decrementq() instead.
  InstructionMark im(this);
  prefixq(dst);
  emit_int8((unsigned char)0xFF);
  emit_operand(rcx, dst);
}

void Assembler::fxrstor(Address src) {
  prefixq(src);
  emit_int8(0x0F);
  emit_int8((unsigned char)0xAE);
  emit_operand(as_Register(1), src);
}

void Assembler::xrstor(Address src) {
  prefixq(src);
  emit_int8(0x0F);
  emit_int8((unsigned char)0xAE);
  emit_operand(as_Register(5), src);
}

void Assembler::fxsave(Address dst) {
  prefixq(dst);
  emit_int8(0x0F);
  emit_int8((unsigned char)0xAE);
  emit_operand(as_Register(0), dst);
}

void Assembler::xsave(Address dst) {
  prefixq(dst);
  emit_int8(0x0F);
  emit_int8((unsigned char)0xAE);
  emit_operand(as_Register(4), dst);
}

void Assembler::idivq(Register src) {
  int encode = prefixq_and_encode(src->encoding());
  emit_int8((unsigned char)0xF7);
  emit_int8((unsigned char)(0xF8 | encode));
}

void Assembler::imulq(Register dst, Register src) {
  int encode = prefixq_and_encode(dst->encoding(), src->encoding());
  emit_int8(0x0F);
  emit_int8((unsigned char)0xAF);
  emit_int8((unsigned char)(0xC0 | encode));
}

void Assembler::imulq(Register dst, Register src, int value) {
  int encode = prefixq_and_encode(dst->encoding(), src->encoding());
  if (is8bit(value)) {
    emit_int8(0x6B);
    emit_int8((unsigned char)(0xC0 | encode));
    emit_int8(value & 0xFF);
  } else {
    emit_int8(0x69);
    emit_int8((unsigned char)(0xC0 | encode));
    emit_int32(value);
  }
}

void Assembler::imulq(Register dst, Address src) {
  InstructionMark im(this);
  prefixq(src, dst);
  emit_int8(0x0F);
  emit_int8((unsigned char) 0xAF);
  emit_operand(dst, src);
}

void Assembler::incl(Register dst) {
  // Don't use it directly. Use MacroAssembler::incrementl() instead.
  // Use two-byte form (one-byte from is a REX prefix in 64-bit mode)
  int encode = prefix_and_encode(dst->encoding());
  emit_int8((unsigned char)0xFF);
  emit_int8((unsigned char)(0xC0 | encode));
}

void Assembler::incq(Register dst) {
  // Don't use it directly. Use MacroAssembler::incrementq() instead.
  // Use two-byte form (one-byte from is a REX prefix in 64-bit mode)
  int encode = prefixq_and_encode(dst->encoding());
  emit_int8((unsigned char)0xFF);
  emit_int8((unsigned char)(0xC0 | encode));
}

void Assembler::incq(Address dst) {
  // Don't use it directly. Use MacroAssembler::incrementq() instead.
  InstructionMark im(this);
  prefixq(dst);
  emit_int8((unsigned char)0xFF);
  emit_operand(rax, dst);
}

void Assembler::lea(Register dst, Address src) {
  leaq(dst, src);
}

void Assembler::leaq(Register dst, Address src) {
  InstructionMark im(this);
  prefixq(src, dst);
  emit_int8((unsigned char)0x8D);
  emit_operand(dst, src);
}

void Assembler::mov64(Register dst, int64_t imm64) {
  InstructionMark im(this);
  int encode = prefixq_and_encode(dst->encoding());
  emit_int8((unsigned char)(0xB8 | encode));
  emit_int64(imm64);
}

void Assembler::mov_literal64(Register dst, intptr_t imm64, RelocationHolder const& rspec) {
  InstructionMark im(this);
  int encode = prefixq_and_encode(dst->encoding());
  emit_int8(0xB8 | encode);
  emit_data64(imm64, rspec);
}

void Assembler::mov_narrow_oop(Register dst, int32_t imm32, RelocationHolder const& rspec) {
  InstructionMark im(this);
  int encode = prefix_and_encode(dst->encoding());
  emit_int8((unsigned char)(0xB8 | encode));
  emit_data((int)imm32, rspec, narrow_oop_operand);
}

void Assembler::mov_narrow_oop(Address dst, int32_t imm32,  RelocationHolder const& rspec) {
  InstructionMark im(this);
  prefix(dst);
  emit_int8((unsigned char)0xC7);
  emit_operand(rax, dst, 4);
  emit_data((int)imm32, rspec, narrow_oop_operand);
}

void Assembler::cmp_narrow_oop(Register src1, int32_t imm32, RelocationHolder const& rspec) {
  InstructionMark im(this);
  int encode = prefix_and_encode(src1->encoding());
  emit_int8((unsigned char)0x81);
  emit_int8((unsigned char)(0xF8 | encode));
  emit_data((int)imm32, rspec, narrow_oop_operand);
}

void Assembler::cmp_narrow_oop(Address src1, int32_t imm32, RelocationHolder const& rspec) {
  InstructionMark im(this);
  prefix(src1);
  emit_int8((unsigned char)0x81);
  emit_operand(rax, src1, 4);
  emit_data((int)imm32, rspec, narrow_oop_operand);
}

void Assembler::lzcntq(Register dst, Register src) {
  assert(VM_Version::supports_lzcnt(), "encoding is treated as BSR");
  emit_int8((unsigned char)0xF3);
  int encode = prefixq_and_encode(dst->encoding(), src->encoding());
  emit_int8(0x0F);
  emit_int8((unsigned char)0xBD);
  emit_int8((unsigned char)(0xC0 | encode));
}

void Assembler::movdq(XMMRegister dst, Register src) {
  // table D-1 says MMX/SSE2
  NOT_LP64(assert(VM_Version::supports_sse2(), ""));
  InstructionAttr attributes(AVX_128bit, /* rex_w */ true, /* legacy_mode */ false, /* no_mask_reg */ true, /* uses_vl */ false);
  int encode = simd_prefix_and_encode(dst, xnoreg, as_XMMRegister(src->encoding()), VEX_SIMD_66, VEX_OPCODE_0F, &attributes);
  emit_int8(0x6E);
  emit_int8((unsigned char)(0xC0 | encode));
}

void Assembler::movdq(Register dst, XMMRegister src) {
  // table D-1 says MMX/SSE2
  NOT_LP64(assert(VM_Version::supports_sse2(), ""));
  InstructionAttr attributes(AVX_128bit, /* rex_w */ true, /* legacy_mode */ false, /* no_mask_reg */ true, /* uses_vl */ false);
  // swap src/dst to get correct prefix
  int encode = simd_prefix_and_encode(src, xnoreg, as_XMMRegister(dst->encoding()), VEX_SIMD_66, VEX_OPCODE_0F, &attributes);
  emit_int8(0x7E);
  emit_int8((unsigned char)(0xC0 | encode));
}

void Assembler::movq(Register dst, Register src) {
  int encode = prefixq_and_encode(dst->encoding(), src->encoding());
  emit_int8((unsigned char)0x8B);
  emit_int8((unsigned char)(0xC0 | encode));
}

void Assembler::movq(Register dst, Address src) {
  InstructionMark im(this);
  prefixq(src, dst);
  emit_int8((unsigned char)0x8B);
  emit_operand(dst, src);
}

void Assembler::movq(Address dst, Register src) {
  InstructionMark im(this);
  prefixq(dst, src);
  emit_int8((unsigned char)0x89);
  emit_operand(src, dst);
}

void Assembler::movsbq(Register dst, Address src) {
  InstructionMark im(this);
  prefixq(src, dst);
  emit_int8(0x0F);
  emit_int8((unsigned char)0xBE);
  emit_operand(dst, src);
}

void Assembler::movsbq(Register dst, Register src) {
  int encode = prefixq_and_encode(dst->encoding(), src->encoding());
  emit_int8(0x0F);
  emit_int8((unsigned char)0xBE);
  emit_int8((unsigned char)(0xC0 | encode));
}

void Assembler::movslq(Register dst, int32_t imm32) {
  // dbx shows movslq(rcx, 3) as movq     $0x0000000049000000,(%rbx)
  // and movslq(r8, 3); as movl     $0x0000000048000000,(%rbx)
  // as a result we shouldn't use until tested at runtime...
  ShouldNotReachHere();
  InstructionMark im(this);
  int encode = prefixq_and_encode(dst->encoding());
  emit_int8((unsigned char)(0xC7 | encode));
  emit_int32(imm32);
}

void Assembler::movslq(Address dst, int32_t imm32) {
  assert(is_simm32(imm32), "lost bits");
  InstructionMark im(this);
  prefixq(dst);
  emit_int8((unsigned char)0xC7);
  emit_operand(rax, dst, 4);
  emit_int32(imm32);
}

void Assembler::movslq(Register dst, Address src) {
  InstructionMark im(this);
  prefixq(src, dst);
  emit_int8(0x63);
  emit_operand(dst, src);
}

void Assembler::movslq(Register dst, Register src) {
  int encode = prefixq_and_encode(dst->encoding(), src->encoding());
  emit_int8(0x63);
  emit_int8((unsigned char)(0xC0 | encode));
}

void Assembler::movswq(Register dst, Address src) {
  InstructionMark im(this);
  prefixq(src, dst);
  emit_int8(0x0F);
  emit_int8((unsigned char)0xBF);
  emit_operand(dst, src);
}

void Assembler::movswq(Register dst, Register src) {
  int encode = prefixq_and_encode(dst->encoding(), src->encoding());
  emit_int8((unsigned char)0x0F);
  emit_int8((unsigned char)0xBF);
  emit_int8((unsigned char)(0xC0 | encode));
}

void Assembler::movzbq(Register dst, Address src) {
  InstructionMark im(this);
  prefixq(src, dst);
  emit_int8((unsigned char)0x0F);
  emit_int8((unsigned char)0xB6);
  emit_operand(dst, src);
}

void Assembler::movzbq(Register dst, Register src) {
  int encode = prefixq_and_encode(dst->encoding(), src->encoding());
  emit_int8(0x0F);
  emit_int8((unsigned char)0xB6);
  emit_int8(0xC0 | encode);
}

void Assembler::movzwq(Register dst, Address src) {
  InstructionMark im(this);
  prefixq(src, dst);
  emit_int8((unsigned char)0x0F);
  emit_int8((unsigned char)0xB7);
  emit_operand(dst, src);
}

void Assembler::movzwq(Register dst, Register src) {
  int encode = prefixq_and_encode(dst->encoding(), src->encoding());
  emit_int8((unsigned char)0x0F);
  emit_int8((unsigned char)0xB7);
  emit_int8((unsigned char)(0xC0 | encode));
}

void Assembler::mulq(Address src) {
  InstructionMark im(this);
  prefixq(src);
  emit_int8((unsigned char)0xF7);
  emit_operand(rsp, src);
}

void Assembler::mulq(Register src) {
  int encode = prefixq_and_encode(src->encoding());
  emit_int8((unsigned char)0xF7);
  emit_int8((unsigned char)(0xE0 | encode));
}

void Assembler::mulxq(Register dst1, Register dst2, Register src) {
  assert(VM_Version::supports_bmi2(), "bit manipulation instructions not supported");
  InstructionAttr attributes(AVX_128bit, /* vex_w */ true, /* legacy_mode */ true, /* no_mask_reg */ true, /* uses_vl */ false);
  int encode = vex_prefix_and_encode(dst1->encoding(), dst2->encoding(), src->encoding(), VEX_SIMD_F2, VEX_OPCODE_0F_38, &attributes);
  emit_int8((unsigned char)0xF6);
  emit_int8((unsigned char)(0xC0 | encode));
}

void Assembler::negq(Register dst) {
  int encode = prefixq_and_encode(dst->encoding());
  emit_int8((unsigned char)0xF7);
  emit_int8((unsigned char)(0xD8 | encode));
}

void Assembler::notq(Register dst) {
  int encode = prefixq_and_encode(dst->encoding());
  emit_int8((unsigned char)0xF7);
  emit_int8((unsigned char)(0xD0 | encode));
}

void Assembler::orq(Address dst, int32_t imm32) {
  InstructionMark im(this);
  prefixq(dst);
  emit_int8((unsigned char)0x81);
  emit_operand(rcx, dst, 4);
  emit_int32(imm32);
}

void Assembler::orq(Register dst, int32_t imm32) {
  (void) prefixq_and_encode(dst->encoding());
  emit_arith(0x81, 0xC8, dst, imm32);
}

void Assembler::orq(Register dst, Address src) {
  InstructionMark im(this);
  prefixq(src, dst);
  emit_int8(0x0B);
  emit_operand(dst, src);
}

void Assembler::orq(Register dst, Register src) {
  (void) prefixq_and_encode(dst->encoding(), src->encoding());
  emit_arith(0x0B, 0xC0, dst, src);
}

void Assembler::popa() { // 64bit
  movq(r15, Address(rsp, 0));
  movq(r14, Address(rsp, wordSize));
  movq(r13, Address(rsp, 2 * wordSize));
  movq(r12, Address(rsp, 3 * wordSize));
  movq(r11, Address(rsp, 4 * wordSize));
  movq(r10, Address(rsp, 5 * wordSize));
  movq(r9,  Address(rsp, 6 * wordSize));
  movq(r8,  Address(rsp, 7 * wordSize));
  movq(rdi, Address(rsp, 8 * wordSize));
  movq(rsi, Address(rsp, 9 * wordSize));
  movq(rbp, Address(rsp, 10 * wordSize));
  // skip rsp
  movq(rbx, Address(rsp, 12 * wordSize));
  movq(rdx, Address(rsp, 13 * wordSize));
  movq(rcx, Address(rsp, 14 * wordSize));
  movq(rax, Address(rsp, 15 * wordSize));

  addq(rsp, 16 * wordSize);
}

void Assembler::popcntq(Register dst, Address src) {
  assert(VM_Version::supports_popcnt(), "must support");
  InstructionMark im(this);
  emit_int8((unsigned char)0xF3);
  prefixq(src, dst);
  emit_int8((unsigned char)0x0F);
  emit_int8((unsigned char)0xB8);
  emit_operand(dst, src);
}

void Assembler::popcntq(Register dst, Register src) {
  assert(VM_Version::supports_popcnt(), "must support");
  emit_int8((unsigned char)0xF3);
  int encode = prefixq_and_encode(dst->encoding(), src->encoding());
  emit_int8((unsigned char)0x0F);
  emit_int8((unsigned char)0xB8);
  emit_int8((unsigned char)(0xC0 | encode));
}

void Assembler::popq(Address dst) {
  InstructionMark im(this);
  prefixq(dst);
  emit_int8((unsigned char)0x8F);
  emit_operand(rax, dst);
}

void Assembler::pusha() { // 64bit
  // we have to store original rsp.  ABI says that 128 bytes
  // below rsp are local scratch.
  movq(Address(rsp, -5 * wordSize), rsp);

  subq(rsp, 16 * wordSize);

  movq(Address(rsp, 15 * wordSize), rax);
  movq(Address(rsp, 14 * wordSize), rcx);
  movq(Address(rsp, 13 * wordSize), rdx);
  movq(Address(rsp, 12 * wordSize), rbx);
  // skip rsp
  movq(Address(rsp, 10 * wordSize), rbp);
  movq(Address(rsp, 9 * wordSize), rsi);
  movq(Address(rsp, 8 * wordSize), rdi);
  movq(Address(rsp, 7 * wordSize), r8);
  movq(Address(rsp, 6 * wordSize), r9);
  movq(Address(rsp, 5 * wordSize), r10);
  movq(Address(rsp, 4 * wordSize), r11);
  movq(Address(rsp, 3 * wordSize), r12);
  movq(Address(rsp, 2 * wordSize), r13);
  movq(Address(rsp, wordSize), r14);
  movq(Address(rsp, 0), r15);
}

void Assembler::pushq(Address src) {
  InstructionMark im(this);
  prefixq(src);
  emit_int8((unsigned char)0xFF);
  emit_operand(rsi, src);
}

void Assembler::rclq(Register dst, int imm8) {
  assert(isShiftCount(imm8 >> 1), "illegal shift count");
  int encode = prefixq_and_encode(dst->encoding());
  if (imm8 == 1) {
    emit_int8((unsigned char)0xD1);
    emit_int8((unsigned char)(0xD0 | encode));
  } else {
    emit_int8((unsigned char)0xC1);
    emit_int8((unsigned char)(0xD0 | encode));
    emit_int8(imm8);
  }
}

void Assembler::rcrq(Register dst, int imm8) {
  assert(isShiftCount(imm8 >> 1), "illegal shift count");
  int encode = prefixq_and_encode(dst->encoding());
  if (imm8 == 1) {
    emit_int8((unsigned char)0xD1);
    emit_int8((unsigned char)(0xD8 | encode));
  } else {
    emit_int8((unsigned char)0xC1);
    emit_int8((unsigned char)(0xD8 | encode));
    emit_int8(imm8);
  }
}

void Assembler::rorq(Register dst, int imm8) {
  assert(isShiftCount(imm8 >> 1), "illegal shift count");
  int encode = prefixq_and_encode(dst->encoding());
  if (imm8 == 1) {
    emit_int8((unsigned char)0xD1);
    emit_int8((unsigned char)(0xC8 | encode));
  } else {
    emit_int8((unsigned char)0xC1);
    emit_int8((unsigned char)(0xc8 | encode));
    emit_int8(imm8);
  }
}

void Assembler::rorxq(Register dst, Register src, int imm8) {
  assert(VM_Version::supports_bmi2(), "bit manipulation instructions not supported");
  InstructionAttr attributes(AVX_128bit, /* vex_w */ true, /* legacy_mode */ true, /* no_mask_reg */ true, /* uses_vl */ false);
  int encode = vex_prefix_and_encode(dst->encoding(), 0, src->encoding(), VEX_SIMD_F2, VEX_OPCODE_0F_3A, &attributes);
  emit_int8((unsigned char)0xF0);
  emit_int8((unsigned char)(0xC0 | encode));
  emit_int8(imm8);
}

void Assembler::rorxd(Register dst, Register src, int imm8) {
  assert(VM_Version::supports_bmi2(), "bit manipulation instructions not supported");
  InstructionAttr attributes(AVX_128bit, /* vex_w */ false, /* legacy_mode */ true, /* no_mask_reg */ true, /* uses_vl */ false);
  int encode = vex_prefix_and_encode(dst->encoding(), 0, src->encoding(), VEX_SIMD_F2, VEX_OPCODE_0F_3A, &attributes);
  emit_int8((unsigned char)0xF0);
  emit_int8((unsigned char)(0xC0 | encode));
  emit_int8(imm8);
}

void Assembler::sarq(Register dst, int imm8) {
  assert(isShiftCount(imm8 >> 1), "illegal shift count");
  int encode = prefixq_and_encode(dst->encoding());
  if (imm8 == 1) {
    emit_int8((unsigned char)0xD1);
    emit_int8((unsigned char)(0xF8 | encode));
  } else {
    emit_int8((unsigned char)0xC1);
    emit_int8((unsigned char)(0xF8 | encode));
    emit_int8(imm8);
  }
}

void Assembler::sarq(Register dst) {
  int encode = prefixq_and_encode(dst->encoding());
  emit_int8((unsigned char)0xD3);
  emit_int8((unsigned char)(0xF8 | encode));
}

void Assembler::sbbq(Address dst, int32_t imm32) {
  InstructionMark im(this);
  prefixq(dst);
  emit_arith_operand(0x81, rbx, dst, imm32);
}

void Assembler::sbbq(Register dst, int32_t imm32) {
  (void) prefixq_and_encode(dst->encoding());
  emit_arith(0x81, 0xD8, dst, imm32);
}

void Assembler::sbbq(Register dst, Address src) {
  InstructionMark im(this);
  prefixq(src, dst);
  emit_int8(0x1B);
  emit_operand(dst, src);
}

void Assembler::sbbq(Register dst, Register src) {
  (void) prefixq_and_encode(dst->encoding(), src->encoding());
  emit_arith(0x1B, 0xC0, dst, src);
}

void Assembler::shlq(Register dst, int imm8) {
  assert(isShiftCount(imm8 >> 1), "illegal shift count");
  int encode = prefixq_and_encode(dst->encoding());
  if (imm8 == 1) {
    emit_int8((unsigned char)0xD1);
    emit_int8((unsigned char)(0xE0 | encode));
  } else {
    emit_int8((unsigned char)0xC1);
    emit_int8((unsigned char)(0xE0 | encode));
    emit_int8(imm8);
  }
}

void Assembler::shlq(Register dst) {
  int encode = prefixq_and_encode(dst->encoding());
  emit_int8((unsigned char)0xD3);
  emit_int8((unsigned char)(0xE0 | encode));
}

void Assembler::shrq(Register dst, int imm8) {
  assert(isShiftCount(imm8 >> 1), "illegal shift count");
  int encode = prefixq_and_encode(dst->encoding());
  emit_int8((unsigned char)0xC1);
  emit_int8((unsigned char)(0xE8 | encode));
  emit_int8(imm8);
}

void Assembler::shrq(Register dst) {
  int encode = prefixq_and_encode(dst->encoding());
  emit_int8((unsigned char)0xD3);
  emit_int8(0xE8 | encode);
}

void Assembler::subq(Address dst, int32_t imm32) {
  InstructionMark im(this);
  prefixq(dst);
  emit_arith_operand(0x81, rbp, dst, imm32);
}

void Assembler::subq(Address dst, Register src) {
  InstructionMark im(this);
  prefixq(dst, src);
  emit_int8(0x29);
  emit_operand(src, dst);
}

void Assembler::subq(Register dst, int32_t imm32) {
  (void) prefixq_and_encode(dst->encoding());
  emit_arith(0x81, 0xE8, dst, imm32);
}

// Force generation of a 4 byte immediate value even if it fits into 8bit
void Assembler::subq_imm32(Register dst, int32_t imm32) {
  (void) prefixq_and_encode(dst->encoding());
  emit_arith_imm32(0x81, 0xE8, dst, imm32);
}

void Assembler::subq(Register dst, Address src) {
  InstructionMark im(this);
  prefixq(src, dst);
  emit_int8(0x2B);
  emit_operand(dst, src);
}

void Assembler::subq(Register dst, Register src) {
  (void) prefixq_and_encode(dst->encoding(), src->encoding());
  emit_arith(0x2B, 0xC0, dst, src);
}

void Assembler::testq(Register dst, int32_t imm32) {
  // not using emit_arith because test
  // doesn't support sign-extension of
  // 8bit operands
  int encode = dst->encoding();
  if (encode == 0) {
    prefix(REX_W);
    emit_int8((unsigned char)0xA9);
  } else {
    encode = prefixq_and_encode(encode);
    emit_int8((unsigned char)0xF7);
    emit_int8((unsigned char)(0xC0 | encode));
  }
  emit_int32(imm32);
}

void Assembler::testq(Register dst, Register src) {
  (void) prefixq_and_encode(dst->encoding(), src->encoding());
  emit_arith(0x85, 0xC0, dst, src);
}

void Assembler::testq(Register dst, Address src) {
  InstructionMark im(this);
  prefixq(src, dst);
  emit_int8((unsigned char)0x85);
  emit_operand(dst, src);
}

void Assembler::xaddq(Address dst, Register src) {
  InstructionMark im(this);
  prefixq(dst, src);
  emit_int8(0x0F);
  emit_int8((unsigned char)0xC1);
  emit_operand(src, dst);
}

void Assembler::xchgq(Register dst, Address src) {
  InstructionMark im(this);
  prefixq(src, dst);
  emit_int8((unsigned char)0x87);
  emit_operand(dst, src);
}

void Assembler::xchgq(Register dst, Register src) {
  int encode = prefixq_and_encode(dst->encoding(), src->encoding());
  emit_int8((unsigned char)0x87);
  emit_int8((unsigned char)(0xc0 | encode));
}

void Assembler::xorq(Register dst, Register src) {
  (void) prefixq_and_encode(dst->encoding(), src->encoding());
  emit_arith(0x33, 0xC0, dst, src);
}

void Assembler::xorq(Register dst, Address src) {
  InstructionMark im(this);
  prefixq(src, dst);
  emit_int8(0x33);
  emit_operand(dst, src);
}

#endif // !LP64<|MERGE_RESOLUTION|>--- conflicted
+++ resolved
@@ -3798,7 +3798,6 @@
   emit_int8(imm8);
 }
 
-<<<<<<< HEAD
 void Assembler::vpermilps(XMMRegister dst, XMMRegister src, int imm8, int vector_len) {
   assert(VM_Version::supports_avx(), "");
   InstructionAttr attributes(vector_len, /* rex_w */ false, /* legacy_mode */ true, /* no_mask_reg */ true, /* uses_vl */ true);
@@ -3816,7 +3815,7 @@
   emit_int8(0xC0 | encode);
   emit_int8(imm8);
 }
-=======
+
 void Assembler::evpermi2q(XMMRegister dst, XMMRegister nds, XMMRegister src, int vector_len) {
   assert(VM_Version::supports_evex(), "");
   InstructionAttr attributes(vector_len, /* vex_w */ true, /* legacy_mode */ false, /* no_mask_reg */ true, /* uses_vl */ true);
@@ -3825,8 +3824,6 @@
   emit_int8(0x76);
   emit_int8((unsigned char)(0xC0 | encode));
 }
-
->>>>>>> 136331b7
 
 void Assembler::pause() {
   emit_int8((unsigned char)0xF3);
@@ -4405,7 +4402,6 @@
   emit_int8((unsigned char) (0xC0 | encode));
 }
 
-
 void Assembler::evpmovzxbw(XMMRegister dst, KRegister mask, Address src, int vector_len) {
   assert(is_vector_masking(), "");
   assert(VM_Version::supports_avx512vlbw(), "");
@@ -4419,8 +4415,6 @@
   emit_int8(0x30);
   emit_operand(dst, src);
 }
-<<<<<<< HEAD
-
 void Assembler::vpmovzxdq(XMMRegister dst, XMMRegister src, int vector_len) {
   assert(vector_len > AVX_128bit ? VM_Version::supports_avx2() : VM_Version::supports_avx(), "");
   InstructionAttr attributes(vector_len, /* rex_w */ false, /* legacy_mode */ _legacy_mode_bw, /* no_mask_reg */ true, /* uses_vl */ false);
@@ -4505,8 +4499,6 @@
   emit_int8((unsigned char)(0xC0 | encode));
 }
 
-=======
->>>>>>> 136331b7
 void Assembler::evpmovwb(Address dst, XMMRegister src, int vector_len) {
   assert(VM_Version::supports_avx512vlbw(), "");
   assert(src != xnoreg, "sanity");
@@ -7125,7 +7117,6 @@
   emit_operand(dst, src);
 }
 
-<<<<<<< HEAD
 void Assembler::evpandd(XMMRegister dst, KRegister mask, XMMRegister nds, XMMRegister src, bool merge, int vector_len) {
   assert(VM_Version::supports_evex(), "");
   // Encoding: EVEX.NDS.XXX.66.0F.W0 DB /r
@@ -7135,27 +7126,18 @@
   if (merge) {
     attributes.reset_is_clear_context();
   }
-=======
+  int encode = vex_prefix_and_encode(dst->encoding(), nds->encoding(), src->encoding(), VEX_SIMD_66, VEX_OPCODE_0F, &attributes);
+  emit_int8((unsigned char)0xDB);
+  emit_int8((unsigned char)(0xC0 | encode));
+}
+
 void Assembler::vpandq(XMMRegister dst, XMMRegister nds, XMMRegister src, int vector_len) {
   assert(VM_Version::supports_evex(), "");
   InstructionAttr attributes(vector_len, /* vex_w */ true, /* legacy_mode */ false, /* no_mask_reg */ false, /* uses_vl */ true);
->>>>>>> 136331b7
   int encode = vex_prefix_and_encode(dst->encoding(), nds->encoding(), src->encoding(), VEX_SIMD_66, VEX_OPCODE_0F, &attributes);
   emit_int8((unsigned char)0xDB);
   emit_int8((unsigned char)(0xC0 | encode));
 }
-
-<<<<<<< HEAD
-void Assembler::vpandq(XMMRegister dst, XMMRegister nds, XMMRegister src, int vector_len) {
-  assert(UseAVX > 2, "requires some form of EVEX");
-  InstructionAttr attributes(vector_len, /* vex_w */ VM_Version::supports_evex(), /* legacy_mode */ false, /* no_mask_reg */ false, /* uses_vl */ true);
-  attributes.set_rex_vex_w_reverted();
-  int encode = vex_prefix_and_encode(dst->encoding(), nds->encoding(), src->encoding(), VEX_SIMD_66, VEX_OPCODE_0F, &attributes);
-  emit_int8((unsigned char)0xDB);
-  emit_int8((unsigned char)(0xC0 | encode));
-}
-=======
->>>>>>> 136331b7
 
 void Assembler::pandn(XMMRegister dst, XMMRegister src) {
   NOT_LP64(assert(VM_Version::supports_sse2(), ""));
@@ -7193,14 +7175,13 @@
 }
 
 void Assembler::vporq(XMMRegister dst, XMMRegister nds, XMMRegister src, int vector_len) {
-<<<<<<< HEAD
-  assert(UseAVX > 2, "requires some form of EVEX");
-  InstructionAttr attributes(vector_len, /* vex_w */ VM_Version::supports_evex(), /* legacy_mode */ false, /* no_mask_reg */ false, /* uses_vl */ true);
-  attributes.set_rex_vex_w_reverted();
+  assert(VM_Version::supports_evex(), "");
+  InstructionAttr attributes(vector_len, /* vex_w */ true, /* legacy_mode */ false, /* no_mask_reg */ false, /* uses_vl */ true);
   int encode = vex_prefix_and_encode(dst->encoding(), nds->encoding(), src->encoding(), VEX_SIMD_66, VEX_OPCODE_0F, &attributes);
   emit_int8((unsigned char)0xEB);
   emit_int8((unsigned char)(0xC0 | encode));
 }
+
 
 void Assembler::evpord(XMMRegister dst, KRegister mask, XMMRegister nds, XMMRegister src, bool merge, int vector_len) {
   assert(VM_Version::supports_evex(), "");
@@ -7211,16 +7192,11 @@
   if (merge) {
     attributes.reset_is_clear_context();
   }
-=======
-  assert(VM_Version::supports_evex(), "");
-  InstructionAttr attributes(vector_len, /* vex_w */ true, /* legacy_mode */ false, /* no_mask_reg */ false, /* uses_vl */ true);
->>>>>>> 136331b7
   int encode = vex_prefix_and_encode(dst->encoding(), nds->encoding(), src->encoding(), VEX_SIMD_66, VEX_OPCODE_0F, &attributes);
   emit_int8((unsigned char)0xEB);
   emit_int8((unsigned char)(0xC0 | encode));
 }
 
-<<<<<<< HEAD
 void Assembler::evpord(XMMRegister dst, KRegister mask, XMMRegister nds, Address src, bool merge, int vector_len) {
   assert(VM_Version::supports_evex(), "");
   // Encoding: EVEX.NDS.XXX.66.0F.W0 EB /r
@@ -7236,8 +7212,6 @@
   emit_int8((unsigned char)0xEB);
   emit_operand(dst, src);
 }
-=======
->>>>>>> 136331b7
 
 void Assembler::pxor(XMMRegister dst, XMMRegister src) {
   NOT_LP64(assert(VM_Version::supports_sse2(), ""));
@@ -8690,7 +8664,7 @@
   int encode = simd_prefix_and_encode(dst, nds, src, VEX_SIMD_66, VEX_OPCODE_0F, &attributes);
   emit_int8((unsigned char)0xC2);
   emit_int8((unsigned char)(0xC0 | encode));
-  emit_int8((unsigned char)(0x1F & cop));
+  emit_int8((unsigned char)(0xF & cop));
 }
 
 void Assembler::vblendvpd(XMMRegister dst, XMMRegister nds, XMMRegister src1, XMMRegister src2, int vector_len) {
