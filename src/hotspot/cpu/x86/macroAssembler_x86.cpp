/*
 * Copyright (c) 1997, 2018, Oracle and/or its affiliates. All rights reserved.
 * DO NOT ALTER OR REMOVE COPYRIGHT NOTICES OR THIS FILE HEADER.
 *
 * This code is free software; you can redistribute it and/or modify it
 * under the terms of the GNU General Public License version 2 only, as
 * published by the Free Software Foundation.
 *
 * This code is distributed in the hope that it will be useful, but WITHOUT
 * ANY WARRANTY; without even the implied warranty of MERCHANTABILITY or
 * FITNESS FOR A PARTICULAR PURPOSE.  See the GNU General Public License
 * version 2 for more details (a copy is included in the LICENSE file that
 * accompanied this code).
 *
 * You should have received a copy of the GNU General Public License version
 * 2 along with this work; if not, write to the Free Software Foundation,
 * Inc., 51 Franklin St, Fifth Floor, Boston, MA 02110-1301 USA.
 *
 * Please contact Oracle, 500 Oracle Parkway, Redwood Shores, CA 94065 USA
 * or visit www.oracle.com if you need additional information or have any
 * questions.
 *
 */

#include "precompiled.hpp"
#include "jvm.h"
#include "asm/assembler.hpp"
#include "asm/assembler.inline.hpp"
#include "compiler/disassembler.hpp"
#include "gc/shared/barrierSet.hpp"
#include "gc/shared/barrierSetAssembler.hpp"
#include "gc/shared/collectedHeap.inline.hpp"
#include "interpreter/interpreter.hpp"
#include "memory/resourceArea.hpp"
#include "memory/universe.hpp"
#include "oops/access.hpp"
#include "oops/klass.inline.hpp"
#include "prims/methodHandles.hpp"
#include "runtime/biasedLocking.hpp"
#include "runtime/flags/flagSetting.hpp"
#include "runtime/interfaceSupport.inline.hpp"
#include "runtime/objectMonitor.hpp"
#include "runtime/os.hpp"
#include "runtime/safepoint.hpp"
#include "runtime/safepointMechanism.hpp"
#include "runtime/sharedRuntime.hpp"
#include "runtime/stubRoutines.hpp"
#include "runtime/thread.hpp"
#include "utilities/macros.hpp"
#include "crc32c.h"
#ifdef COMPILER2
#include "opto/intrinsicnode.hpp"
#endif

#ifdef PRODUCT
#define BLOCK_COMMENT(str) /* nothing */
#define STOP(error) stop(error)
#else
#define BLOCK_COMMENT(str) block_comment(str)
#define STOP(error) block_comment(error); stop(error)
#endif

#define BIND(label) bind(label); BLOCK_COMMENT(#label ":")

#ifdef ASSERT
bool AbstractAssembler::pd_check_instruction_mark() { return true; }
#endif

static Assembler::Condition reverse[] = {
    Assembler::noOverflow     /* overflow      = 0x0 */ ,
    Assembler::overflow       /* noOverflow    = 0x1 */ ,
    Assembler::aboveEqual     /* carrySet      = 0x2, below         = 0x2 */ ,
    Assembler::below          /* aboveEqual    = 0x3, carryClear    = 0x3 */ ,
    Assembler::notZero        /* zero          = 0x4, equal         = 0x4 */ ,
    Assembler::zero           /* notZero       = 0x5, notEqual      = 0x5 */ ,
    Assembler::above          /* belowEqual    = 0x6 */ ,
    Assembler::belowEqual     /* above         = 0x7 */ ,
    Assembler::positive       /* negative      = 0x8 */ ,
    Assembler::negative       /* positive      = 0x9 */ ,
    Assembler::noParity       /* parity        = 0xa */ ,
    Assembler::parity         /* noParity      = 0xb */ ,
    Assembler::greaterEqual   /* less          = 0xc */ ,
    Assembler::less           /* greaterEqual  = 0xd */ ,
    Assembler::greater        /* lessEqual     = 0xe */ ,
    Assembler::lessEqual      /* greater       = 0xf, */

};


// Implementation of MacroAssembler

// First all the versions that have distinct versions depending on 32/64 bit
// Unless the difference is trivial (1 line or so).

#ifndef _LP64

// 32bit versions

Address MacroAssembler::as_Address(AddressLiteral adr) {
  return Address(adr.target(), adr.rspec());
}

Address MacroAssembler::as_Address(ArrayAddress adr) {
  return Address::make_array(adr);
}

void MacroAssembler::call_VM_leaf_base(address entry_point,
                                       int number_of_arguments) {
  call(RuntimeAddress(entry_point));
  increment(rsp, number_of_arguments * wordSize);
}

void MacroAssembler::cmpklass(Address src1, Metadata* obj) {
  cmp_literal32(src1, (int32_t)obj, metadata_Relocation::spec_for_immediate());
}

void MacroAssembler::cmpklass(Register src1, Metadata* obj) {
  cmp_literal32(src1, (int32_t)obj, metadata_Relocation::spec_for_immediate());
}

void MacroAssembler::cmpoop(Address src1, jobject obj) {
  cmp_literal32(src1, (int32_t)obj, oop_Relocation::spec_for_immediate());
}

void MacroAssembler::cmpoop(Register src1, jobject obj) {
  cmp_literal32(src1, (int32_t)obj, oop_Relocation::spec_for_immediate());
}

void MacroAssembler::extend_sign(Register hi, Register lo) {
  // According to Intel Doc. AP-526, "Integer Divide", p.18.
  if (VM_Version::is_P6() && hi == rdx && lo == rax) {
    cdql();
  } else {
    movl(hi, lo);
    sarl(hi, 31);
  }
}

void MacroAssembler::jC2(Register tmp, Label& L) {
  // set parity bit if FPU flag C2 is set (via rax)
  save_rax(tmp);
  fwait(); fnstsw_ax();
  sahf();
  restore_rax(tmp);
  // branch
  jcc(Assembler::parity, L);
}

void MacroAssembler::jnC2(Register tmp, Label& L) {
  // set parity bit if FPU flag C2 is set (via rax)
  save_rax(tmp);
  fwait(); fnstsw_ax();
  sahf();
  restore_rax(tmp);
  // branch
  jcc(Assembler::noParity, L);
}

// 32bit can do a case table jump in one instruction but we no longer allow the base
// to be installed in the Address class
void MacroAssembler::jump(ArrayAddress entry) {
  jmp(as_Address(entry));
}

// Note: y_lo will be destroyed
void MacroAssembler::lcmp2int(Register x_hi, Register x_lo, Register y_hi, Register y_lo) {
  // Long compare for Java (semantics as described in JVM spec.)
  Label high, low, done;

  cmpl(x_hi, y_hi);
  jcc(Assembler::less, low);
  jcc(Assembler::greater, high);
  // x_hi is the return register
  xorl(x_hi, x_hi);
  cmpl(x_lo, y_lo);
  jcc(Assembler::below, low);
  jcc(Assembler::equal, done);

  bind(high);
  xorl(x_hi, x_hi);
  increment(x_hi);
  jmp(done);

  bind(low);
  xorl(x_hi, x_hi);
  decrementl(x_hi);

  bind(done);
}

void MacroAssembler::lea(Register dst, AddressLiteral src) {
    mov_literal32(dst, (int32_t)src.target(), src.rspec());
}

void MacroAssembler::lea(Address dst, AddressLiteral adr) {
  // leal(dst, as_Address(adr));
  // see note in movl as to why we must use a move
  mov_literal32(dst, (int32_t) adr.target(), adr.rspec());
}

void MacroAssembler::leave() {
  mov(rsp, rbp);
  pop(rbp);
}

void MacroAssembler::lmul(int x_rsp_offset, int y_rsp_offset) {
  // Multiplication of two Java long values stored on the stack
  // as illustrated below. Result is in rdx:rax.
  //
  // rsp ---> [  ??  ] \               \
  //            ....    | y_rsp_offset  |
  //          [ y_lo ] /  (in bytes)    | x_rsp_offset
  //          [ y_hi ]                  | (in bytes)
  //            ....                    |
  //          [ x_lo ]                 /
  //          [ x_hi ]
  //            ....
  //
  // Basic idea: lo(result) = lo(x_lo * y_lo)
  //             hi(result) = hi(x_lo * y_lo) + lo(x_hi * y_lo) + lo(x_lo * y_hi)
  Address x_hi(rsp, x_rsp_offset + wordSize); Address x_lo(rsp, x_rsp_offset);
  Address y_hi(rsp, y_rsp_offset + wordSize); Address y_lo(rsp, y_rsp_offset);
  Label quick;
  // load x_hi, y_hi and check if quick
  // multiplication is possible
  movl(rbx, x_hi);
  movl(rcx, y_hi);
  movl(rax, rbx);
  orl(rbx, rcx);                                 // rbx, = 0 <=> x_hi = 0 and y_hi = 0
  jcc(Assembler::zero, quick);                   // if rbx, = 0 do quick multiply
  // do full multiplication
  // 1st step
  mull(y_lo);                                    // x_hi * y_lo
  movl(rbx, rax);                                // save lo(x_hi * y_lo) in rbx,
  // 2nd step
  movl(rax, x_lo);
  mull(rcx);                                     // x_lo * y_hi
  addl(rbx, rax);                                // add lo(x_lo * y_hi) to rbx,
  // 3rd step
  bind(quick);                                   // note: rbx, = 0 if quick multiply!
  movl(rax, x_lo);
  mull(y_lo);                                    // x_lo * y_lo
  addl(rdx, rbx);                                // correct hi(x_lo * y_lo)
}

void MacroAssembler::lneg(Register hi, Register lo) {
  negl(lo);
  adcl(hi, 0);
  negl(hi);
}

void MacroAssembler::lshl(Register hi, Register lo) {
  // Java shift left long support (semantics as described in JVM spec., p.305)
  // (basic idea for shift counts s >= n: x << s == (x << n) << (s - n))
  // shift value is in rcx !
  assert(hi != rcx, "must not use rcx");
  assert(lo != rcx, "must not use rcx");
  const Register s = rcx;                        // shift count
  const int      n = BitsPerWord;
  Label L;
  andl(s, 0x3f);                                 // s := s & 0x3f (s < 0x40)
  cmpl(s, n);                                    // if (s < n)
  jcc(Assembler::less, L);                       // else (s >= n)
  movl(hi, lo);                                  // x := x << n
  xorl(lo, lo);
  // Note: subl(s, n) is not needed since the Intel shift instructions work rcx mod n!
  bind(L);                                       // s (mod n) < n
  shldl(hi, lo);                                 // x := x << s
  shll(lo);
}


void MacroAssembler::lshr(Register hi, Register lo, bool sign_extension) {
  // Java shift right long support (semantics as described in JVM spec., p.306 & p.310)
  // (basic idea for shift counts s >= n: x >> s == (x >> n) >> (s - n))
  assert(hi != rcx, "must not use rcx");
  assert(lo != rcx, "must not use rcx");
  const Register s = rcx;                        // shift count
  const int      n = BitsPerWord;
  Label L;
  andl(s, 0x3f);                                 // s := s & 0x3f (s < 0x40)
  cmpl(s, n);                                    // if (s < n)
  jcc(Assembler::less, L);                       // else (s >= n)
  movl(lo, hi);                                  // x := x >> n
  if (sign_extension) sarl(hi, 31);
  else                xorl(hi, hi);
  // Note: subl(s, n) is not needed since the Intel shift instructions work rcx mod n!
  bind(L);                                       // s (mod n) < n
  shrdl(lo, hi);                                 // x := x >> s
  if (sign_extension) sarl(hi);
  else                shrl(hi);
}

void MacroAssembler::movoop(Register dst, jobject obj) {
  mov_literal32(dst, (int32_t)obj, oop_Relocation::spec_for_immediate());
}

void MacroAssembler::movoop(Address dst, jobject obj) {
  mov_literal32(dst, (int32_t)obj, oop_Relocation::spec_for_immediate());
}

void MacroAssembler::mov_metadata(Register dst, Metadata* obj) {
  mov_literal32(dst, (int32_t)obj, metadata_Relocation::spec_for_immediate());
}

void MacroAssembler::mov_metadata(Address dst, Metadata* obj) {
  mov_literal32(dst, (int32_t)obj, metadata_Relocation::spec_for_immediate());
}

void MacroAssembler::movptr(Register dst, AddressLiteral src, Register scratch) {
  // scratch register is not used,
  // it is defined to match parameters of 64-bit version of this method.
  if (src.is_lval()) {
    mov_literal32(dst, (intptr_t)src.target(), src.rspec());
  } else {
    movl(dst, as_Address(src));
  }
}

void MacroAssembler::movptr(ArrayAddress dst, Register src) {
  movl(as_Address(dst), src);
}

void MacroAssembler::movptr(Register dst, ArrayAddress src) {
  movl(dst, as_Address(src));
}

// src should NEVER be a real pointer. Use AddressLiteral for true pointers
void MacroAssembler::movptr(Address dst, intptr_t src) {
  movl(dst, src);
}


void MacroAssembler::pop_callee_saved_registers() {
  pop(rcx);
  pop(rdx);
  pop(rdi);
  pop(rsi);
}

void MacroAssembler::pop_fTOS() {
  fld_d(Address(rsp, 0));
  addl(rsp, 2 * wordSize);
}

void MacroAssembler::push_callee_saved_registers() {
  push(rsi);
  push(rdi);
  push(rdx);
  push(rcx);
}

void MacroAssembler::push_fTOS() {
  subl(rsp, 2 * wordSize);
  fstp_d(Address(rsp, 0));
}


void MacroAssembler::pushoop(jobject obj) {
  push_literal32((int32_t)obj, oop_Relocation::spec_for_immediate());
}

void MacroAssembler::pushklass(Metadata* obj) {
  push_literal32((int32_t)obj, metadata_Relocation::spec_for_immediate());
}

void MacroAssembler::pushptr(AddressLiteral src) {
  if (src.is_lval()) {
    push_literal32((int32_t)src.target(), src.rspec());
  } else {
    pushl(as_Address(src));
  }
}

void MacroAssembler::set_word_if_not_zero(Register dst) {
  xorl(dst, dst);
  set_byte_if_not_zero(dst);
}

static void pass_arg0(MacroAssembler* masm, Register arg) {
  masm->push(arg);
}

static void pass_arg1(MacroAssembler* masm, Register arg) {
  masm->push(arg);
}

static void pass_arg2(MacroAssembler* masm, Register arg) {
  masm->push(arg);
}

static void pass_arg3(MacroAssembler* masm, Register arg) {
  masm->push(arg);
}

#ifndef PRODUCT
extern "C" void findpc(intptr_t x);
#endif

void MacroAssembler::debug32(int rdi, int rsi, int rbp, int rsp, int rbx, int rdx, int rcx, int rax, int eip, char* msg) {
  // In order to get locks to work, we need to fake a in_VM state
  JavaThread* thread = JavaThread::current();
  JavaThreadState saved_state = thread->thread_state();
  thread->set_thread_state(_thread_in_vm);
  if (ShowMessageBoxOnError) {
    JavaThread* thread = JavaThread::current();
    JavaThreadState saved_state = thread->thread_state();
    thread->set_thread_state(_thread_in_vm);
    if (CountBytecodes || TraceBytecodes || StopInterpreterAt) {
      ttyLocker ttyl;
      BytecodeCounter::print();
    }
    // To see where a verify_oop failed, get $ebx+40/X for this frame.
    // This is the value of eip which points to where verify_oop will return.
    if (os::message_box(msg, "Execution stopped, print registers?")) {
      print_state32(rdi, rsi, rbp, rsp, rbx, rdx, rcx, rax, eip);
      BREAKPOINT;
    }
  } else {
    ttyLocker ttyl;
    ::tty->print_cr("=============== DEBUG MESSAGE: %s ================\n", msg);
  }
  // Don't assert holding the ttyLock
    assert(false, "DEBUG MESSAGE: %s", msg);
  ThreadStateTransition::transition(thread, _thread_in_vm, saved_state);
}

void MacroAssembler::print_state32(int rdi, int rsi, int rbp, int rsp, int rbx, int rdx, int rcx, int rax, int eip) {
  ttyLocker ttyl;
  FlagSetting fs(Debugging, true);
  tty->print_cr("eip = 0x%08x", eip);
#ifndef PRODUCT
  if ((WizardMode || Verbose) && PrintMiscellaneous) {
    tty->cr();
    findpc(eip);
    tty->cr();
  }
#endif
#define PRINT_REG(rax) \
  { tty->print("%s = ", #rax); os::print_location(tty, rax); }
  PRINT_REG(rax);
  PRINT_REG(rbx);
  PRINT_REG(rcx);
  PRINT_REG(rdx);
  PRINT_REG(rdi);
  PRINT_REG(rsi);
  PRINT_REG(rbp);
  PRINT_REG(rsp);
#undef PRINT_REG
  // Print some words near top of staack.
  int* dump_sp = (int*) rsp;
  for (int col1 = 0; col1 < 8; col1++) {
    tty->print("(rsp+0x%03x) 0x%08x: ", (int)((intptr_t)dump_sp - (intptr_t)rsp), (intptr_t)dump_sp);
    os::print_location(tty, *dump_sp++);
  }
  for (int row = 0; row < 16; row++) {
    tty->print("(rsp+0x%03x) 0x%08x: ", (int)((intptr_t)dump_sp - (intptr_t)rsp), (intptr_t)dump_sp);
    for (int col = 0; col < 8; col++) {
      tty->print(" 0x%08x", *dump_sp++);
    }
    tty->cr();
  }
  // Print some instructions around pc:
  Disassembler::decode((address)eip-64, (address)eip);
  tty->print_cr("--------");
  Disassembler::decode((address)eip, (address)eip+32);
}

void MacroAssembler::stop(const char* msg) {
  ExternalAddress message((address)msg);
  // push address of message
  pushptr(message.addr());
  { Label L; call(L, relocInfo::none); bind(L); }     // push eip
  pusha();                                            // push registers
  call(RuntimeAddress(CAST_FROM_FN_PTR(address, MacroAssembler::debug32)));
  hlt();
}

void MacroAssembler::warn(const char* msg) {
  push_CPU_state();

  ExternalAddress message((address) msg);
  // push address of message
  pushptr(message.addr());

  call(RuntimeAddress(CAST_FROM_FN_PTR(address, warning)));
  addl(rsp, wordSize);       // discard argument
  pop_CPU_state();
}

void MacroAssembler::print_state() {
  { Label L; call(L, relocInfo::none); bind(L); }     // push eip
  pusha();                                            // push registers

  push_CPU_state();
  call(RuntimeAddress(CAST_FROM_FN_PTR(address, MacroAssembler::print_state32)));
  pop_CPU_state();

  popa();
  addl(rsp, wordSize);
}

#else // _LP64

// 64 bit versions

Address MacroAssembler::as_Address(AddressLiteral adr) {
  // amd64 always does this as a pc-rel
  // we can be absolute or disp based on the instruction type
  // jmp/call are displacements others are absolute
  assert(!adr.is_lval(), "must be rval");
  assert(reachable(adr), "must be");
  return Address((int32_t)(intptr_t)(adr.target() - pc()), adr.target(), adr.reloc());

}

Address MacroAssembler::as_Address(ArrayAddress adr) {
  AddressLiteral base = adr.base();
  lea(rscratch1, base);
  Address index = adr.index();
  assert(index._disp == 0, "must not have disp"); // maybe it can?
  Address array(rscratch1, index._index, index._scale, index._disp);
  return array;
}

void MacroAssembler::call_VM_leaf_base(address entry_point, int num_args) {
  Label L, E;

#ifdef _WIN64
  // Windows always allocates space for it's register args
  assert(num_args <= 4, "only register arguments supported");
  subq(rsp,  frame::arg_reg_save_area_bytes);
#endif

  // Align stack if necessary
  testl(rsp, 15);
  jcc(Assembler::zero, L);

  subq(rsp, 8);
  {
    call(RuntimeAddress(entry_point));
  }
  addq(rsp, 8);
  jmp(E);

  bind(L);
  {
    call(RuntimeAddress(entry_point));
  }

  bind(E);

#ifdef _WIN64
  // restore stack pointer
  addq(rsp, frame::arg_reg_save_area_bytes);
#endif

}

void MacroAssembler::cmp64(Register src1, AddressLiteral src2) {
  assert(!src2.is_lval(), "should use cmpptr");

  if (reachable(src2)) {
    cmpq(src1, as_Address(src2));
  } else {
    lea(rscratch1, src2);
    Assembler::cmpq(src1, Address(rscratch1, 0));
  }
}

int MacroAssembler::corrected_idivq(Register reg) {
  // Full implementation of Java ldiv and lrem; checks for special
  // case as described in JVM spec., p.243 & p.271.  The function
  // returns the (pc) offset of the idivl instruction - may be needed
  // for implicit exceptions.
  //
  //         normal case                           special case
  //
  // input : rax: dividend                         min_long
  //         reg: divisor   (may not be eax/edx)   -1
  //
  // output: rax: quotient  (= rax idiv reg)       min_long
  //         rdx: remainder (= rax irem reg)       0
  assert(reg != rax && reg != rdx, "reg cannot be rax or rdx register");
  static const int64_t min_long = 0x8000000000000000;
  Label normal_case, special_case;

  // check for special case
  cmp64(rax, ExternalAddress((address) &min_long));
  jcc(Assembler::notEqual, normal_case);
  xorl(rdx, rdx); // prepare rdx for possible special case (where
                  // remainder = 0)
  cmpq(reg, -1);
  jcc(Assembler::equal, special_case);

  // handle normal case
  bind(normal_case);
  cdqq();
  int idivq_offset = offset();
  idivq(reg);

  // normal and special case exit
  bind(special_case);

  return idivq_offset;
}

void MacroAssembler::decrementq(Register reg, int value) {
  if (value == min_jint) { subq(reg, value); return; }
  if (value <  0) { incrementq(reg, -value); return; }
  if (value == 0) {                        ; return; }
  if (value == 1 && UseIncDec) { decq(reg) ; return; }
  /* else */      { subq(reg, value)       ; return; }
}

void MacroAssembler::decrementq(Address dst, int value) {
  if (value == min_jint) { subq(dst, value); return; }
  if (value <  0) { incrementq(dst, -value); return; }
  if (value == 0) {                        ; return; }
  if (value == 1 && UseIncDec) { decq(dst) ; return; }
  /* else */      { subq(dst, value)       ; return; }
}

void MacroAssembler::incrementq(AddressLiteral dst) {
  if (reachable(dst)) {
    incrementq(as_Address(dst));
  } else {
    lea(rscratch1, dst);
    incrementq(Address(rscratch1, 0));
  }
}

void MacroAssembler::incrementq(Register reg, int value) {
  if (value == min_jint) { addq(reg, value); return; }
  if (value <  0) { decrementq(reg, -value); return; }
  if (value == 0) {                        ; return; }
  if (value == 1 && UseIncDec) { incq(reg) ; return; }
  /* else */      { addq(reg, value)       ; return; }
}

void MacroAssembler::incrementq(Address dst, int value) {
  if (value == min_jint) { addq(dst, value); return; }
  if (value <  0) { decrementq(dst, -value); return; }
  if (value == 0) {                        ; return; }
  if (value == 1 && UseIncDec) { incq(dst) ; return; }
  /* else */      { addq(dst, value)       ; return; }
}

// 32bit can do a case table jump in one instruction but we no longer allow the base
// to be installed in the Address class
void MacroAssembler::jump(ArrayAddress entry) {
  lea(rscratch1, entry.base());
  Address dispatch = entry.index();
  assert(dispatch._base == noreg, "must be");
  dispatch._base = rscratch1;
  jmp(dispatch);
}

void MacroAssembler::lcmp2int(Register x_hi, Register x_lo, Register y_hi, Register y_lo) {
  ShouldNotReachHere(); // 64bit doesn't use two regs
  cmpq(x_lo, y_lo);
}

void MacroAssembler::lea(Register dst, AddressLiteral src) {
    mov_literal64(dst, (intptr_t)src.target(), src.rspec());
}

void MacroAssembler::lea(Address dst, AddressLiteral adr) {
  mov_literal64(rscratch1, (intptr_t)adr.target(), adr.rspec());
  movptr(dst, rscratch1);
}

void MacroAssembler::leave() {
  // %%% is this really better? Why not on 32bit too?
  emit_int8((unsigned char)0xC9); // LEAVE
}

void MacroAssembler::lneg(Register hi, Register lo) {
  ShouldNotReachHere(); // 64bit doesn't use two regs
  negq(lo);
}

void MacroAssembler::movoop(Register dst, jobject obj) {
  mov_literal64(dst, (intptr_t)obj, oop_Relocation::spec_for_immediate());
}

void MacroAssembler::movoop(Address dst, jobject obj) {
  mov_literal64(rscratch1, (intptr_t)obj, oop_Relocation::spec_for_immediate());
  movq(dst, rscratch1);
}

void MacroAssembler::mov_metadata(Register dst, Metadata* obj) {
  mov_literal64(dst, (intptr_t)obj, metadata_Relocation::spec_for_immediate());
}

void MacroAssembler::mov_metadata(Address dst, Metadata* obj) {
  mov_literal64(rscratch1, (intptr_t)obj, metadata_Relocation::spec_for_immediate());
  movq(dst, rscratch1);
}

void MacroAssembler::movptr(Register dst, AddressLiteral src, Register scratch) {
  if (src.is_lval()) {
    mov_literal64(dst, (intptr_t)src.target(), src.rspec());
  } else {
    if (reachable(src)) {
      movq(dst, as_Address(src));
    } else {
      lea(scratch, src);
      movq(dst, Address(scratch, 0));
    }
  }
}

void MacroAssembler::movptr(ArrayAddress dst, Register src) {
  movq(as_Address(dst), src);
}

void MacroAssembler::movptr(Register dst, ArrayAddress src) {
  movq(dst, as_Address(src));
}

// src should NEVER be a real pointer. Use AddressLiteral for true pointers
void MacroAssembler::movptr(Address dst, intptr_t src) {
  mov64(rscratch1, src);
  movq(dst, rscratch1);
}

// These are mostly for initializing NULL
void MacroAssembler::movptr(Address dst, int32_t src) {
  movslq(dst, src);
}

void MacroAssembler::movptr(Register dst, int32_t src) {
  mov64(dst, (intptr_t)src);
}

void MacroAssembler::pushoop(jobject obj) {
  movoop(rscratch1, obj);
  push(rscratch1);
}

void MacroAssembler::pushklass(Metadata* obj) {
  mov_metadata(rscratch1, obj);
  push(rscratch1);
}

void MacroAssembler::pushptr(AddressLiteral src) {
  lea(rscratch1, src);
  if (src.is_lval()) {
    push(rscratch1);
  } else {
    pushq(Address(rscratch1, 0));
  }
}

void MacroAssembler::reset_last_Java_frame(bool clear_fp) {
  // we must set sp to zero to clear frame
  movptr(Address(r15_thread, JavaThread::last_Java_sp_offset()), NULL_WORD);
  // must clear fp, so that compiled frames are not confused; it is
  // possible that we need it only for debugging
  if (clear_fp) {
    movptr(Address(r15_thread, JavaThread::last_Java_fp_offset()), NULL_WORD);
  }

  // Always clear the pc because it could have been set by make_walkable()
  movptr(Address(r15_thread, JavaThread::last_Java_pc_offset()), NULL_WORD);
  vzeroupper();
}

void MacroAssembler::set_last_Java_frame(Register last_java_sp,
                                         Register last_java_fp,
                                         address  last_java_pc) {
  vzeroupper();
  // determine last_java_sp register
  if (!last_java_sp->is_valid()) {
    last_java_sp = rsp;
  }

  // last_java_fp is optional
  if (last_java_fp->is_valid()) {
    movptr(Address(r15_thread, JavaThread::last_Java_fp_offset()),
           last_java_fp);
  }

  // last_java_pc is optional
  if (last_java_pc != NULL) {
    Address java_pc(r15_thread,
                    JavaThread::frame_anchor_offset() + JavaFrameAnchor::last_Java_pc_offset());
    lea(rscratch1, InternalAddress(last_java_pc));
    movptr(java_pc, rscratch1);
  }

  movptr(Address(r15_thread, JavaThread::last_Java_sp_offset()), last_java_sp);
}

static void pass_arg0(MacroAssembler* masm, Register arg) {
  if (c_rarg0 != arg ) {
    masm->mov(c_rarg0, arg);
  }
}

static void pass_arg1(MacroAssembler* masm, Register arg) {
  if (c_rarg1 != arg ) {
    masm->mov(c_rarg1, arg);
  }
}

static void pass_arg2(MacroAssembler* masm, Register arg) {
  if (c_rarg2 != arg ) {
    masm->mov(c_rarg2, arg);
  }
}

static void pass_arg3(MacroAssembler* masm, Register arg) {
  if (c_rarg3 != arg ) {
    masm->mov(c_rarg3, arg);
  }
}

void MacroAssembler::stop(const char* msg) {
  address rip = pc();
  pusha(); // get regs on stack
  lea(c_rarg0, ExternalAddress((address) msg));
  lea(c_rarg1, InternalAddress(rip));
  movq(c_rarg2, rsp); // pass pointer to regs array
  andq(rsp, -16); // align stack as required by ABI
  call(RuntimeAddress(CAST_FROM_FN_PTR(address, MacroAssembler::debug64)));
  hlt();
}

void MacroAssembler::warn(const char* msg) {
  push(rbp);
  movq(rbp, rsp);
  andq(rsp, -16);     // align stack as required by push_CPU_state and call
  push_CPU_state();   // keeps alignment at 16 bytes
  lea(c_rarg0, ExternalAddress((address) msg));
  lea(rax, ExternalAddress(CAST_FROM_FN_PTR(address, warning)));
  call(rax);
  pop_CPU_state();
  mov(rsp, rbp);
  pop(rbp);
}

void MacroAssembler::print_state() {
  address rip = pc();
  pusha();            // get regs on stack
  push(rbp);
  movq(rbp, rsp);
  andq(rsp, -16);     // align stack as required by push_CPU_state and call
  push_CPU_state();   // keeps alignment at 16 bytes

  lea(c_rarg0, InternalAddress(rip));
  lea(c_rarg1, Address(rbp, wordSize)); // pass pointer to regs array
  call_VM_leaf(CAST_FROM_FN_PTR(address, MacroAssembler::print_state64), c_rarg0, c_rarg1);

  pop_CPU_state();
  mov(rsp, rbp);
  pop(rbp);
  popa();
}

#ifndef PRODUCT
extern "C" void findpc(intptr_t x);
#endif

void MacroAssembler::debug64(char* msg, int64_t pc, int64_t regs[]) {
  // In order to get locks to work, we need to fake a in_VM state
  if (ShowMessageBoxOnError) {
    JavaThread* thread = JavaThread::current();
    JavaThreadState saved_state = thread->thread_state();
    thread->set_thread_state(_thread_in_vm);
#ifndef PRODUCT
    if (CountBytecodes || TraceBytecodes || StopInterpreterAt) {
      ttyLocker ttyl;
      BytecodeCounter::print();
    }
#endif
    // To see where a verify_oop failed, get $ebx+40/X for this frame.
    // XXX correct this offset for amd64
    // This is the value of eip which points to where verify_oop will return.
    if (os::message_box(msg, "Execution stopped, print registers?")) {
      print_state64(pc, regs);
      BREAKPOINT;
      assert(false, "start up GDB");
    }
    ThreadStateTransition::transition(thread, _thread_in_vm, saved_state);
  } else {
    ttyLocker ttyl;
    ::tty->print_cr("=============== DEBUG MESSAGE: %s ================\n",
                    msg);
    assert(false, "DEBUG MESSAGE: %s", msg);
  }
}

void MacroAssembler::print_state64(int64_t pc, int64_t regs[]) {
  ttyLocker ttyl;
  FlagSetting fs(Debugging, true);
  tty->print_cr("rip = 0x%016lx", (intptr_t)pc);
#ifndef PRODUCT
  tty->cr();
  findpc(pc);
  tty->cr();
#endif
#define PRINT_REG(rax, value) \
  { tty->print("%s = ", #rax); os::print_location(tty, value); }
  PRINT_REG(rax, regs[15]);
  PRINT_REG(rbx, regs[12]);
  PRINT_REG(rcx, regs[14]);
  PRINT_REG(rdx, regs[13]);
  PRINT_REG(rdi, regs[8]);
  PRINT_REG(rsi, regs[9]);
  PRINT_REG(rbp, regs[10]);
  PRINT_REG(rsp, regs[11]);
  PRINT_REG(r8 , regs[7]);
  PRINT_REG(r9 , regs[6]);
  PRINT_REG(r10, regs[5]);
  PRINT_REG(r11, regs[4]);
  PRINT_REG(r12, regs[3]);
  PRINT_REG(r13, regs[2]);
  PRINT_REG(r14, regs[1]);
  PRINT_REG(r15, regs[0]);
#undef PRINT_REG
  // Print some words near top of staack.
  int64_t* rsp = (int64_t*) regs[11];
  int64_t* dump_sp = rsp;
  for (int col1 = 0; col1 < 8; col1++) {
    tty->print("(rsp+0x%03x) 0x%016lx: ", (int)((intptr_t)dump_sp - (intptr_t)rsp), (intptr_t)dump_sp);
    os::print_location(tty, *dump_sp++);
  }
  for (int row = 0; row < 25; row++) {
    tty->print("(rsp+0x%03x) 0x%016lx: ", (int)((intptr_t)dump_sp - (intptr_t)rsp), (intptr_t)dump_sp);
    for (int col = 0; col < 4; col++) {
      tty->print(" 0x%016lx", (intptr_t)*dump_sp++);
    }
    tty->cr();
  }
  // Print some instructions around pc:
  Disassembler::decode((address)pc-64, (address)pc);
  tty->print_cr("--------");
  Disassembler::decode((address)pc, (address)pc+32);
}

#endif // _LP64

// Now versions that are common to 32/64 bit

void MacroAssembler::addptr(Register dst, int32_t imm32) {
  LP64_ONLY(addq(dst, imm32)) NOT_LP64(addl(dst, imm32));
}

void MacroAssembler::addptr(Register dst, Register src) {
  LP64_ONLY(addq(dst, src)) NOT_LP64(addl(dst, src));
}

void MacroAssembler::addptr(Address dst, Register src) {
  LP64_ONLY(addq(dst, src)) NOT_LP64(addl(dst, src));
}

void MacroAssembler::addsd(XMMRegister dst, AddressLiteral src) {
  if (reachable(src)) {
    Assembler::addsd(dst, as_Address(src));
  } else {
    lea(rscratch1, src);
    Assembler::addsd(dst, Address(rscratch1, 0));
  }
}

void MacroAssembler::addss(XMMRegister dst, AddressLiteral src) {
  if (reachable(src)) {
    addss(dst, as_Address(src));
  } else {
    lea(rscratch1, src);
    addss(dst, Address(rscratch1, 0));
  }
}

void MacroAssembler::addpd(XMMRegister dst, AddressLiteral src) {
  if (reachable(src)) {
    Assembler::addpd(dst, as_Address(src));
  } else {
    lea(rscratch1, src);
    Assembler::addpd(dst, Address(rscratch1, 0));
  }
}

void MacroAssembler::align(int modulus) {
  align(modulus, offset());
}

void MacroAssembler::align(int modulus, int target) {
  if (target % modulus != 0) {
    nop(modulus - (target % modulus));
  }
}

void MacroAssembler::andpd(XMMRegister dst, AddressLiteral src) {
  // Used in sign-masking with aligned address.
  assert((UseAVX > 0) || (((intptr_t)src.target() & 15) == 0), "SSE mode requires address alignment 16 bytes");
  if (reachable(src)) {
    Assembler::andpd(dst, as_Address(src));
  } else {
    lea(rscratch1, src);
    Assembler::andpd(dst, Address(rscratch1, 0));
  }
}

void MacroAssembler::andps(XMMRegister dst, AddressLiteral src) {
  // Used in sign-masking with aligned address.
  assert((UseAVX > 0) || (((intptr_t)src.target() & 15) == 0), "SSE mode requires address alignment 16 bytes");
  if (reachable(src)) {
    Assembler::andps(dst, as_Address(src));
  } else {
    lea(rscratch1, src);
    Assembler::andps(dst, Address(rscratch1, 0));
  }
}

void MacroAssembler::andptr(Register dst, int32_t imm32) {
  LP64_ONLY(andq(dst, imm32)) NOT_LP64(andl(dst, imm32));
}

void MacroAssembler::atomic_incl(Address counter_addr) {
  if (os::is_MP())
    lock();
  incrementl(counter_addr);
}

void MacroAssembler::atomic_incl(AddressLiteral counter_addr, Register scr) {
  if (reachable(counter_addr)) {
    atomic_incl(as_Address(counter_addr));
  } else {
    lea(scr, counter_addr);
    atomic_incl(Address(scr, 0));
  }
}

#ifdef _LP64
void MacroAssembler::atomic_incq(Address counter_addr) {
  if (os::is_MP())
    lock();
  incrementq(counter_addr);
}

void MacroAssembler::atomic_incq(AddressLiteral counter_addr, Register scr) {
  if (reachable(counter_addr)) {
    atomic_incq(as_Address(counter_addr));
  } else {
    lea(scr, counter_addr);
    atomic_incq(Address(scr, 0));
  }
}
#endif

// Writes to stack successive pages until offset reached to check for
// stack overflow + shadow pages.  This clobbers tmp.
void MacroAssembler::bang_stack_size(Register size, Register tmp) {
  movptr(tmp, rsp);
  // Bang stack for total size given plus shadow page size.
  // Bang one page at a time because large size can bang beyond yellow and
  // red zones.
  Label loop;
  bind(loop);
  movl(Address(tmp, (-os::vm_page_size())), size );
  subptr(tmp, os::vm_page_size());
  subl(size, os::vm_page_size());
  jcc(Assembler::greater, loop);

  // Bang down shadow pages too.
  // At this point, (tmp-0) is the last address touched, so don't
  // touch it again.  (It was touched as (tmp-pagesize) but then tmp
  // was post-decremented.)  Skip this address by starting at i=1, and
  // touch a few more pages below.  N.B.  It is important to touch all
  // the way down including all pages in the shadow zone.
  for (int i = 1; i < ((int)JavaThread::stack_shadow_zone_size() / os::vm_page_size()); i++) {
    // this could be any sized move but this is can be a debugging crumb
    // so the bigger the better.
    movptr(Address(tmp, (-i*os::vm_page_size())), size );
  }
}

void MacroAssembler::reserved_stack_check() {
    // testing if reserved zone needs to be enabled
    Label no_reserved_zone_enabling;
    Register thread = NOT_LP64(rsi) LP64_ONLY(r15_thread);
    NOT_LP64(get_thread(rsi);)

    cmpptr(rsp, Address(thread, JavaThread::reserved_stack_activation_offset()));
    jcc(Assembler::below, no_reserved_zone_enabling);

    call_VM_leaf(CAST_FROM_FN_PTR(address, SharedRuntime::enable_stack_reserved_zone), thread);
    jump(RuntimeAddress(StubRoutines::throw_delayed_StackOverflowError_entry()));
    should_not_reach_here();

    bind(no_reserved_zone_enabling);
}

int MacroAssembler::biased_locking_enter(Register lock_reg,
                                         Register obj_reg,
                                         Register swap_reg,
                                         Register tmp_reg,
                                         bool swap_reg_contains_mark,
                                         Label& done,
                                         Label* slow_case,
                                         BiasedLockingCounters* counters) {
  assert(UseBiasedLocking, "why call this otherwise?");
  assert(swap_reg == rax, "swap_reg must be rax for cmpxchgq");
  assert(tmp_reg != noreg, "tmp_reg must be supplied");
  assert_different_registers(lock_reg, obj_reg, swap_reg, tmp_reg);
  assert(markOopDesc::age_shift == markOopDesc::lock_bits + markOopDesc::biased_lock_bits, "biased locking makes assumptions about bit layout");
  Address mark_addr      (obj_reg, oopDesc::mark_offset_in_bytes());
  NOT_LP64( Address saved_mark_addr(lock_reg, 0); )

  if (PrintBiasedLockingStatistics && counters == NULL) {
    counters = BiasedLocking::counters();
  }
  // Biased locking
  // See whether the lock is currently biased toward our thread and
  // whether the epoch is still valid
  // Note that the runtime guarantees sufficient alignment of JavaThread
  // pointers to allow age to be placed into low bits
  // First check to see whether biasing is even enabled for this object
  Label cas_label;
  int null_check_offset = -1;
  if (!swap_reg_contains_mark) {
    null_check_offset = offset();
    movptr(swap_reg, mark_addr);
  }
  movptr(tmp_reg, swap_reg);
  andptr(tmp_reg, markOopDesc::biased_lock_mask_in_place);
  cmpptr(tmp_reg, markOopDesc::biased_lock_pattern);
  jcc(Assembler::notEqual, cas_label);
  // The bias pattern is present in the object's header. Need to check
  // whether the bias owner and the epoch are both still current.
#ifndef _LP64
  // Note that because there is no current thread register on x86_32 we
  // need to store off the mark word we read out of the object to
  // avoid reloading it and needing to recheck invariants below. This
  // store is unfortunate but it makes the overall code shorter and
  // simpler.
  movptr(saved_mark_addr, swap_reg);
#endif
  if (swap_reg_contains_mark) {
    null_check_offset = offset();
  }
  load_prototype_header(tmp_reg, obj_reg);
#ifdef _LP64
  orptr(tmp_reg, r15_thread);
  xorptr(tmp_reg, swap_reg);
  Register header_reg = tmp_reg;
#else
  xorptr(tmp_reg, swap_reg);
  get_thread(swap_reg);
  xorptr(swap_reg, tmp_reg);
  Register header_reg = swap_reg;
#endif
  andptr(header_reg, ~((int) markOopDesc::age_mask_in_place));
  if (counters != NULL) {
    cond_inc32(Assembler::zero,
               ExternalAddress((address) counters->biased_lock_entry_count_addr()));
  }
  jcc(Assembler::equal, done);

  Label try_revoke_bias;
  Label try_rebias;

  // At this point we know that the header has the bias pattern and
  // that we are not the bias owner in the current epoch. We need to
  // figure out more details about the state of the header in order to
  // know what operations can be legally performed on the object's
  // header.

  // If the low three bits in the xor result aren't clear, that means
  // the prototype header is no longer biased and we have to revoke
  // the bias on this object.
  testptr(header_reg, markOopDesc::biased_lock_mask_in_place);
  jccb(Assembler::notZero, try_revoke_bias);

  // Biasing is still enabled for this data type. See whether the
  // epoch of the current bias is still valid, meaning that the epoch
  // bits of the mark word are equal to the epoch bits of the
  // prototype header. (Note that the prototype header's epoch bits
  // only change at a safepoint.) If not, attempt to rebias the object
  // toward the current thread. Note that we must be absolutely sure
  // that the current epoch is invalid in order to do this because
  // otherwise the manipulations it performs on the mark word are
  // illegal.
  testptr(header_reg, markOopDesc::epoch_mask_in_place);
  jccb(Assembler::notZero, try_rebias);

  // The epoch of the current bias is still valid but we know nothing
  // about the owner; it might be set or it might be clear. Try to
  // acquire the bias of the object using an atomic operation. If this
  // fails we will go in to the runtime to revoke the object's bias.
  // Note that we first construct the presumed unbiased header so we
  // don't accidentally blow away another thread's valid bias.
  NOT_LP64( movptr(swap_reg, saved_mark_addr); )
  andptr(swap_reg,
         markOopDesc::biased_lock_mask_in_place | markOopDesc::age_mask_in_place | markOopDesc::epoch_mask_in_place);
#ifdef _LP64
  movptr(tmp_reg, swap_reg);
  orptr(tmp_reg, r15_thread);
#else
  get_thread(tmp_reg);
  orptr(tmp_reg, swap_reg);
#endif
  if (os::is_MP()) {
    lock();
  }
  cmpxchgptr(tmp_reg, mark_addr); // compare tmp_reg and swap_reg
  // If the biasing toward our thread failed, this means that
  // another thread succeeded in biasing it toward itself and we
  // need to revoke that bias. The revocation will occur in the
  // interpreter runtime in the slow case.
  if (counters != NULL) {
    cond_inc32(Assembler::zero,
               ExternalAddress((address) counters->anonymously_biased_lock_entry_count_addr()));
  }
  if (slow_case != NULL) {
    jcc(Assembler::notZero, *slow_case);
  }
  jmp(done);

  bind(try_rebias);
  // At this point we know the epoch has expired, meaning that the
  // current "bias owner", if any, is actually invalid. Under these
  // circumstances _only_, we are allowed to use the current header's
  // value as the comparison value when doing the cas to acquire the
  // bias in the current epoch. In other words, we allow transfer of
  // the bias from one thread to another directly in this situation.
  //
  // FIXME: due to a lack of registers we currently blow away the age
  // bits in this situation. Should attempt to preserve them.
  load_prototype_header(tmp_reg, obj_reg);
#ifdef _LP64
  orptr(tmp_reg, r15_thread);
#else
  get_thread(swap_reg);
  orptr(tmp_reg, swap_reg);
  movptr(swap_reg, saved_mark_addr);
#endif
  if (os::is_MP()) {
    lock();
  }
  cmpxchgptr(tmp_reg, mark_addr); // compare tmp_reg and swap_reg
  // If the biasing toward our thread failed, then another thread
  // succeeded in biasing it toward itself and we need to revoke that
  // bias. The revocation will occur in the runtime in the slow case.
  if (counters != NULL) {
    cond_inc32(Assembler::zero,
               ExternalAddress((address) counters->rebiased_lock_entry_count_addr()));
  }
  if (slow_case != NULL) {
    jcc(Assembler::notZero, *slow_case);
  }
  jmp(done);

  bind(try_revoke_bias);
  // The prototype mark in the klass doesn't have the bias bit set any
  // more, indicating that objects of this data type are not supposed
  // to be biased any more. We are going to try to reset the mark of
  // this object to the prototype value and fall through to the
  // CAS-based locking scheme. Note that if our CAS fails, it means
  // that another thread raced us for the privilege of revoking the
  // bias of this particular object, so it's okay to continue in the
  // normal locking code.
  //
  // FIXME: due to a lack of registers we currently blow away the age
  // bits in this situation. Should attempt to preserve them.
  NOT_LP64( movptr(swap_reg, saved_mark_addr); )
  load_prototype_header(tmp_reg, obj_reg);
  if (os::is_MP()) {
    lock();
  }
  cmpxchgptr(tmp_reg, mark_addr); // compare tmp_reg and swap_reg
  // Fall through to the normal CAS-based lock, because no matter what
  // the result of the above CAS, some thread must have succeeded in
  // removing the bias bit from the object's header.
  if (counters != NULL) {
    cond_inc32(Assembler::zero,
               ExternalAddress((address) counters->revoked_lock_entry_count_addr()));
  }

  bind(cas_label);

  return null_check_offset;
}

void MacroAssembler::biased_locking_exit(Register obj_reg, Register temp_reg, Label& done) {
  assert(UseBiasedLocking, "why call this otherwise?");

  // Check for biased locking unlock case, which is a no-op
  // Note: we do not have to check the thread ID for two reasons.
  // First, the interpreter checks for IllegalMonitorStateException at
  // a higher level. Second, if the bias was revoked while we held the
  // lock, the object could not be rebiased toward another thread, so
  // the bias bit would be clear.
  movptr(temp_reg, Address(obj_reg, oopDesc::mark_offset_in_bytes()));
  andptr(temp_reg, markOopDesc::biased_lock_mask_in_place);
  cmpptr(temp_reg, markOopDesc::biased_lock_pattern);
  jcc(Assembler::equal, done);
}

#ifdef COMPILER2

#if INCLUDE_RTM_OPT

// Update rtm_counters based on abort status
// input: abort_status
//        rtm_counters (RTMLockingCounters*)
// flags are killed
void MacroAssembler::rtm_counters_update(Register abort_status, Register rtm_counters) {

  atomic_incptr(Address(rtm_counters, RTMLockingCounters::abort_count_offset()));
  if (PrintPreciseRTMLockingStatistics) {
    for (int i = 0; i < RTMLockingCounters::ABORT_STATUS_LIMIT; i++) {
      Label check_abort;
      testl(abort_status, (1<<i));
      jccb(Assembler::equal, check_abort);
      atomic_incptr(Address(rtm_counters, RTMLockingCounters::abortX_count_offset() + (i * sizeof(uintx))));
      bind(check_abort);
    }
  }
}

// Branch if (random & (count-1) != 0), count is 2^n
// tmp, scr and flags are killed
void MacroAssembler::branch_on_random_using_rdtsc(Register tmp, Register scr, int count, Label& brLabel) {
  assert(tmp == rax, "");
  assert(scr == rdx, "");
  rdtsc(); // modifies EDX:EAX
  andptr(tmp, count-1);
  jccb(Assembler::notZero, brLabel);
}

// Perform abort ratio calculation, set no_rtm bit if high ratio
// input:  rtm_counters_Reg (RTMLockingCounters* address)
// tmpReg, rtm_counters_Reg and flags are killed
void MacroAssembler::rtm_abort_ratio_calculation(Register tmpReg,
                                                 Register rtm_counters_Reg,
                                                 RTMLockingCounters* rtm_counters,
                                                 Metadata* method_data) {
  Label L_done, L_check_always_rtm1, L_check_always_rtm2;

  if (RTMLockingCalculationDelay > 0) {
    // Delay calculation
    movptr(tmpReg, ExternalAddress((address) RTMLockingCounters::rtm_calculation_flag_addr()), tmpReg);
    testptr(tmpReg, tmpReg);
    jccb(Assembler::equal, L_done);
  }
  // Abort ratio calculation only if abort_count > RTMAbortThreshold
  //   Aborted transactions = abort_count * 100
  //   All transactions = total_count *  RTMTotalCountIncrRate
  //   Set no_rtm bit if (Aborted transactions >= All transactions * RTMAbortRatio)

  movptr(tmpReg, Address(rtm_counters_Reg, RTMLockingCounters::abort_count_offset()));
  cmpptr(tmpReg, RTMAbortThreshold);
  jccb(Assembler::below, L_check_always_rtm2);
  imulptr(tmpReg, tmpReg, 100);

  Register scrReg = rtm_counters_Reg;
  movptr(scrReg, Address(rtm_counters_Reg, RTMLockingCounters::total_count_offset()));
  imulptr(scrReg, scrReg, RTMTotalCountIncrRate);
  imulptr(scrReg, scrReg, RTMAbortRatio);
  cmpptr(tmpReg, scrReg);
  jccb(Assembler::below, L_check_always_rtm1);
  if (method_data != NULL) {
    // set rtm_state to "no rtm" in MDO
    mov_metadata(tmpReg, method_data);
    if (os::is_MP()) {
      lock();
    }
    orl(Address(tmpReg, MethodData::rtm_state_offset_in_bytes()), NoRTM);
  }
  jmpb(L_done);
  bind(L_check_always_rtm1);
  // Reload RTMLockingCounters* address
  lea(rtm_counters_Reg, ExternalAddress((address)rtm_counters));
  bind(L_check_always_rtm2);
  movptr(tmpReg, Address(rtm_counters_Reg, RTMLockingCounters::total_count_offset()));
  cmpptr(tmpReg, RTMLockingThreshold / RTMTotalCountIncrRate);
  jccb(Assembler::below, L_done);
  if (method_data != NULL) {
    // set rtm_state to "always rtm" in MDO
    mov_metadata(tmpReg, method_data);
    if (os::is_MP()) {
      lock();
    }
    orl(Address(tmpReg, MethodData::rtm_state_offset_in_bytes()), UseRTM);
  }
  bind(L_done);
}

// Update counters and perform abort ratio calculation
// input:  abort_status_Reg
// rtm_counters_Reg, flags are killed
void MacroAssembler::rtm_profiling(Register abort_status_Reg,
                                   Register rtm_counters_Reg,
                                   RTMLockingCounters* rtm_counters,
                                   Metadata* method_data,
                                   bool profile_rtm) {

  assert(rtm_counters != NULL, "should not be NULL when profiling RTM");
  // update rtm counters based on rax value at abort
  // reads abort_status_Reg, updates flags
  lea(rtm_counters_Reg, ExternalAddress((address)rtm_counters));
  rtm_counters_update(abort_status_Reg, rtm_counters_Reg);
  if (profile_rtm) {
    // Save abort status because abort_status_Reg is used by following code.
    if (RTMRetryCount > 0) {
      push(abort_status_Reg);
    }
    assert(rtm_counters != NULL, "should not be NULL when profiling RTM");
    rtm_abort_ratio_calculation(abort_status_Reg, rtm_counters_Reg, rtm_counters, method_data);
    // restore abort status
    if (RTMRetryCount > 0) {
      pop(abort_status_Reg);
    }
  }
}

// Retry on abort if abort's status is 0x6: can retry (0x2) | memory conflict (0x4)
// inputs: retry_count_Reg
//       : abort_status_Reg
// output: retry_count_Reg decremented by 1
// flags are killed
void MacroAssembler::rtm_retry_lock_on_abort(Register retry_count_Reg, Register abort_status_Reg, Label& retryLabel) {
  Label doneRetry;
  assert(abort_status_Reg == rax, "");
  // The abort reason bits are in eax (see all states in rtmLocking.hpp)
  // 0x6 = conflict on which we can retry (0x2) | memory conflict (0x4)
  // if reason is in 0x6 and retry count != 0 then retry
  andptr(abort_status_Reg, 0x6);
  jccb(Assembler::zero, doneRetry);
  testl(retry_count_Reg, retry_count_Reg);
  jccb(Assembler::zero, doneRetry);
  pause();
  decrementl(retry_count_Reg);
  jmp(retryLabel);
  bind(doneRetry);
}

// Spin and retry if lock is busy,
// inputs: box_Reg (monitor address)
//       : retry_count_Reg
// output: retry_count_Reg decremented by 1
//       : clear z flag if retry count exceeded
// tmp_Reg, scr_Reg, flags are killed
void MacroAssembler::rtm_retry_lock_on_busy(Register retry_count_Reg, Register box_Reg,
                                            Register tmp_Reg, Register scr_Reg, Label& retryLabel) {
  Label SpinLoop, SpinExit, doneRetry;
  int owner_offset = OM_OFFSET_NO_MONITOR_VALUE_TAG(owner);

  testl(retry_count_Reg, retry_count_Reg);
  jccb(Assembler::zero, doneRetry);
  decrementl(retry_count_Reg);
  movptr(scr_Reg, RTMSpinLoopCount);

  bind(SpinLoop);
  pause();
  decrementl(scr_Reg);
  jccb(Assembler::lessEqual, SpinExit);
  movptr(tmp_Reg, Address(box_Reg, owner_offset));
  testptr(tmp_Reg, tmp_Reg);
  jccb(Assembler::notZero, SpinLoop);

  bind(SpinExit);
  jmp(retryLabel);
  bind(doneRetry);
  incrementl(retry_count_Reg); // clear z flag
}

// Use RTM for normal stack locks
// Input: objReg (object to lock)
void MacroAssembler::rtm_stack_locking(Register objReg, Register tmpReg, Register scrReg,
                                       Register retry_on_abort_count_Reg,
                                       RTMLockingCounters* stack_rtm_counters,
                                       Metadata* method_data, bool profile_rtm,
                                       Label& DONE_LABEL, Label& IsInflated) {
  assert(UseRTMForStackLocks, "why call this otherwise?");
  assert(!UseBiasedLocking, "Biased locking is not supported with RTM locking");
  assert(tmpReg == rax, "");
  assert(scrReg == rdx, "");
  Label L_rtm_retry, L_decrement_retry, L_on_abort;

  if (RTMRetryCount > 0) {
    movl(retry_on_abort_count_Reg, RTMRetryCount); // Retry on abort
    bind(L_rtm_retry);
  }
  movptr(tmpReg, Address(objReg, oopDesc::mark_offset_in_bytes()));
  testptr(tmpReg, markOopDesc::monitor_value);  // inflated vs stack-locked|neutral|biased
  jcc(Assembler::notZero, IsInflated);

  if (PrintPreciseRTMLockingStatistics || profile_rtm) {
    Label L_noincrement;
    if (RTMTotalCountIncrRate > 1) {
      // tmpReg, scrReg and flags are killed
      branch_on_random_using_rdtsc(tmpReg, scrReg, RTMTotalCountIncrRate, L_noincrement);
    }
    assert(stack_rtm_counters != NULL, "should not be NULL when profiling RTM");
    atomic_incptr(ExternalAddress((address)stack_rtm_counters->total_count_addr()), scrReg);
    bind(L_noincrement);
  }
  xbegin(L_on_abort);
  movptr(tmpReg, Address(objReg, oopDesc::mark_offset_in_bytes()));       // fetch markword
  andptr(tmpReg, markOopDesc::biased_lock_mask_in_place); // look at 3 lock bits
  cmpptr(tmpReg, markOopDesc::unlocked_value);            // bits = 001 unlocked
  jcc(Assembler::equal, DONE_LABEL);        // all done if unlocked

  Register abort_status_Reg = tmpReg; // status of abort is stored in RAX
  if (UseRTMXendForLockBusy) {
    xend();
    movptr(abort_status_Reg, 0x2);   // Set the abort status to 2 (so we can retry)
    jmp(L_decrement_retry);
  }
  else {
    xabort(0);
  }
  bind(L_on_abort);
  if (PrintPreciseRTMLockingStatistics || profile_rtm) {
    rtm_profiling(abort_status_Reg, scrReg, stack_rtm_counters, method_data, profile_rtm);
  }
  bind(L_decrement_retry);
  if (RTMRetryCount > 0) {
    // retry on lock abort if abort status is 'can retry' (0x2) or 'memory conflict' (0x4)
    rtm_retry_lock_on_abort(retry_on_abort_count_Reg, abort_status_Reg, L_rtm_retry);
  }
}

// Use RTM for inflating locks
// inputs: objReg (object to lock)
//         boxReg (on-stack box address (displaced header location) - KILLED)
//         tmpReg (ObjectMonitor address + markOopDesc::monitor_value)
void MacroAssembler::rtm_inflated_locking(Register objReg, Register boxReg, Register tmpReg,
                                          Register scrReg, Register retry_on_busy_count_Reg,
                                          Register retry_on_abort_count_Reg,
                                          RTMLockingCounters* rtm_counters,
                                          Metadata* method_data, bool profile_rtm,
                                          Label& DONE_LABEL) {
  assert(UseRTMLocking, "why call this otherwise?");
  assert(tmpReg == rax, "");
  assert(scrReg == rdx, "");
  Label L_rtm_retry, L_decrement_retry, L_on_abort;
  int owner_offset = OM_OFFSET_NO_MONITOR_VALUE_TAG(owner);

  // Without cast to int32_t a movptr will destroy r10 which is typically obj
  movptr(Address(boxReg, 0), (int32_t)intptr_t(markOopDesc::unused_mark()));
  movptr(boxReg, tmpReg); // Save ObjectMonitor address

  if (RTMRetryCount > 0) {
    movl(retry_on_busy_count_Reg, RTMRetryCount);  // Retry on lock busy
    movl(retry_on_abort_count_Reg, RTMRetryCount); // Retry on abort
    bind(L_rtm_retry);
  }
  if (PrintPreciseRTMLockingStatistics || profile_rtm) {
    Label L_noincrement;
    if (RTMTotalCountIncrRate > 1) {
      // tmpReg, scrReg and flags are killed
      branch_on_random_using_rdtsc(tmpReg, scrReg, RTMTotalCountIncrRate, L_noincrement);
    }
    assert(rtm_counters != NULL, "should not be NULL when profiling RTM");
    atomic_incptr(ExternalAddress((address)rtm_counters->total_count_addr()), scrReg);
    bind(L_noincrement);
  }
  xbegin(L_on_abort);
  movptr(tmpReg, Address(objReg, oopDesc::mark_offset_in_bytes()));
  movptr(tmpReg, Address(tmpReg, owner_offset));
  testptr(tmpReg, tmpReg);
  jcc(Assembler::zero, DONE_LABEL);
  if (UseRTMXendForLockBusy) {
    xend();
    jmp(L_decrement_retry);
  }
  else {
    xabort(0);
  }
  bind(L_on_abort);
  Register abort_status_Reg = tmpReg; // status of abort is stored in RAX
  if (PrintPreciseRTMLockingStatistics || profile_rtm) {
    rtm_profiling(abort_status_Reg, scrReg, rtm_counters, method_data, profile_rtm);
  }
  if (RTMRetryCount > 0) {
    // retry on lock abort if abort status is 'can retry' (0x2) or 'memory conflict' (0x4)
    rtm_retry_lock_on_abort(retry_on_abort_count_Reg, abort_status_Reg, L_rtm_retry);
  }

  movptr(tmpReg, Address(boxReg, owner_offset)) ;
  testptr(tmpReg, tmpReg) ;
  jccb(Assembler::notZero, L_decrement_retry) ;

  // Appears unlocked - try to swing _owner from null to non-null.
  // Invariant: tmpReg == 0.  tmpReg is EAX which is the implicit cmpxchg comparand.
#ifdef _LP64
  Register threadReg = r15_thread;
#else
  get_thread(scrReg);
  Register threadReg = scrReg;
#endif
  if (os::is_MP()) {
    lock();
  }
  cmpxchgptr(threadReg, Address(boxReg, owner_offset)); // Updates tmpReg

  if (RTMRetryCount > 0) {
    // success done else retry
    jccb(Assembler::equal, DONE_LABEL) ;
    bind(L_decrement_retry);
    // Spin and retry if lock is busy.
    rtm_retry_lock_on_busy(retry_on_busy_count_Reg, boxReg, tmpReg, scrReg, L_rtm_retry);
  }
  else {
    bind(L_decrement_retry);
  }
}

#endif //  INCLUDE_RTM_OPT

// Fast_Lock and Fast_Unlock used by C2

// Because the transitions from emitted code to the runtime
// monitorenter/exit helper stubs are so slow it's critical that
// we inline both the stack-locking fast-path and the inflated fast path.
//
// See also: cmpFastLock and cmpFastUnlock.
//
// What follows is a specialized inline transliteration of the code
// in slow_enter() and slow_exit().  If we're concerned about I$ bloat
// another option would be to emit TrySlowEnter and TrySlowExit methods
// at startup-time.  These methods would accept arguments as
// (rax,=Obj, rbx=Self, rcx=box, rdx=Scratch) and return success-failure
// indications in the icc.ZFlag.  Fast_Lock and Fast_Unlock would simply
// marshal the arguments and emit calls to TrySlowEnter and TrySlowExit.
// In practice, however, the # of lock sites is bounded and is usually small.
// Besides the call overhead, TrySlowEnter and TrySlowExit might suffer
// if the processor uses simple bimodal branch predictors keyed by EIP
// Since the helper routines would be called from multiple synchronization
// sites.
//
// An even better approach would be write "MonitorEnter()" and "MonitorExit()"
// in java - using j.u.c and unsafe - and just bind the lock and unlock sites
// to those specialized methods.  That'd give us a mostly platform-independent
// implementation that the JITs could optimize and inline at their pleasure.
// Done correctly, the only time we'd need to cross to native could would be
// to park() or unpark() threads.  We'd also need a few more unsafe operators
// to (a) prevent compiler-JIT reordering of non-volatile accesses, and
// (b) explicit barriers or fence operations.
//
// TODO:
//
// *  Arrange for C2 to pass "Self" into Fast_Lock and Fast_Unlock in one of the registers (scr).
//    This avoids manifesting the Self pointer in the Fast_Lock and Fast_Unlock terminals.
//    Given TLAB allocation, Self is usually manifested in a register, so passing it into
//    the lock operators would typically be faster than reifying Self.
//
// *  Ideally I'd define the primitives as:
//       fast_lock   (nax Obj, nax box, EAX tmp, nax scr) where box, tmp and scr are KILLED.
//       fast_unlock (nax Obj, EAX box, nax tmp) where box and tmp are KILLED
//    Unfortunately ADLC bugs prevent us from expressing the ideal form.
//    Instead, we're stuck with a rather awkward and brittle register assignments below.
//    Furthermore the register assignments are overconstrained, possibly resulting in
//    sub-optimal code near the synchronization site.
//
// *  Eliminate the sp-proximity tests and just use "== Self" tests instead.
//    Alternately, use a better sp-proximity test.
//
// *  Currently ObjectMonitor._Owner can hold either an sp value or a (THREAD *) value.
//    Either one is sufficient to uniquely identify a thread.
//    TODO: eliminate use of sp in _owner and use get_thread(tr) instead.
//
// *  Intrinsify notify() and notifyAll() for the common cases where the
//    object is locked by the calling thread but the waitlist is empty.
//    avoid the expensive JNI call to JVM_Notify() and JVM_NotifyAll().
//
// *  use jccb and jmpb instead of jcc and jmp to improve code density.
//    But beware of excessive branch density on AMD Opterons.
//
// *  Both Fast_Lock and Fast_Unlock set the ICC.ZF to indicate success
//    or failure of the fast-path.  If the fast-path fails then we pass
//    control to the slow-path, typically in C.  In Fast_Lock and
//    Fast_Unlock we often branch to DONE_LABEL, just to find that C2
//    will emit a conditional branch immediately after the node.
//    So we have branches to branches and lots of ICC.ZF games.
//    Instead, it might be better to have C2 pass a "FailureLabel"
//    into Fast_Lock and Fast_Unlock.  In the case of success, control
//    will drop through the node.  ICC.ZF is undefined at exit.
//    In the case of failure, the node will branch directly to the
//    FailureLabel


// obj: object to lock
// box: on-stack box address (displaced header location) - KILLED
// rax,: tmp -- KILLED
// scr: tmp -- KILLED
void MacroAssembler::fast_lock(Register objReg, Register boxReg, Register tmpReg,
                               Register scrReg, Register cx1Reg, Register cx2Reg,
                               BiasedLockingCounters* counters,
                               RTMLockingCounters* rtm_counters,
                               RTMLockingCounters* stack_rtm_counters,
                               Metadata* method_data,
                               bool use_rtm, bool profile_rtm) {
  // Ensure the register assignments are disjoint
  assert(tmpReg == rax, "");

  if (use_rtm) {
    assert_different_registers(objReg, boxReg, tmpReg, scrReg, cx1Reg, cx2Reg);
  } else {
    assert(cx1Reg == noreg, "");
    assert(cx2Reg == noreg, "");
    assert_different_registers(objReg, boxReg, tmpReg, scrReg);
  }

  if (counters != NULL) {
    atomic_incl(ExternalAddress((address)counters->total_entry_count_addr()), scrReg);
  }
  if (EmitSync & 1) {
      // set box->dhw = markOopDesc::unused_mark()
      // Force all sync thru slow-path: slow_enter() and slow_exit()
      movptr (Address(boxReg, 0), (int32_t)intptr_t(markOopDesc::unused_mark()));
      cmpptr (rsp, (int32_t)NULL_WORD);
  } else {
    // Possible cases that we'll encounter in fast_lock
    // ------------------------------------------------
    // * Inflated
    //    -- unlocked
    //    -- Locked
    //       = by self
    //       = by other
    // * biased
    //    -- by Self
    //    -- by other
    // * neutral
    // * stack-locked
    //    -- by self
    //       = sp-proximity test hits
    //       = sp-proximity test generates false-negative
    //    -- by other
    //

    Label IsInflated, DONE_LABEL;

    // it's stack-locked, biased or neutral
    // TODO: optimize away redundant LDs of obj->mark and improve the markword triage
    // order to reduce the number of conditional branches in the most common cases.
    // Beware -- there's a subtle invariant that fetch of the markword
    // at [FETCH], below, will never observe a biased encoding (*101b).
    // If this invariant is not held we risk exclusion (safety) failure.
    if (UseBiasedLocking && !UseOptoBiasInlining) {
      biased_locking_enter(boxReg, objReg, tmpReg, scrReg, false, DONE_LABEL, NULL, counters);
    }

#if INCLUDE_RTM_OPT
    if (UseRTMForStackLocks && use_rtm) {
      rtm_stack_locking(objReg, tmpReg, scrReg, cx2Reg,
                        stack_rtm_counters, method_data, profile_rtm,
                        DONE_LABEL, IsInflated);
    }
#endif // INCLUDE_RTM_OPT

    movptr(tmpReg, Address(objReg, oopDesc::mark_offset_in_bytes()));          // [FETCH]
    testptr(tmpReg, markOopDesc::monitor_value); // inflated vs stack-locked|neutral|biased
    jccb(Assembler::notZero, IsInflated);

    // Attempt stack-locking ...
    orptr (tmpReg, markOopDesc::unlocked_value);
    movptr(Address(boxReg, 0), tmpReg);          // Anticipate successful CAS
    if (os::is_MP()) {
      lock();
    }
    cmpxchgptr(boxReg, Address(objReg, oopDesc::mark_offset_in_bytes()));      // Updates tmpReg
    if (counters != NULL) {
      cond_inc32(Assembler::equal,
                 ExternalAddress((address)counters->fast_path_entry_count_addr()));
    }
    jcc(Assembler::equal, DONE_LABEL);           // Success

    // Recursive locking.
    // The object is stack-locked: markword contains stack pointer to BasicLock.
    // Locked by current thread if difference with current SP is less than one page.
    subptr(tmpReg, rsp);
    // Next instruction set ZFlag == 1 (Success) if difference is less then one page.
    andptr(tmpReg, (int32_t) (NOT_LP64(0xFFFFF003) LP64_ONLY(7 - os::vm_page_size())) );
    movptr(Address(boxReg, 0), tmpReg);
    if (counters != NULL) {
      cond_inc32(Assembler::equal,
                 ExternalAddress((address)counters->fast_path_entry_count_addr()));
    }
    jmp(DONE_LABEL);

    bind(IsInflated);
    // The object is inflated. tmpReg contains pointer to ObjectMonitor* + markOopDesc::monitor_value

#if INCLUDE_RTM_OPT
    // Use the same RTM locking code in 32- and 64-bit VM.
    if (use_rtm) {
      rtm_inflated_locking(objReg, boxReg, tmpReg, scrReg, cx1Reg, cx2Reg,
                           rtm_counters, method_data, profile_rtm, DONE_LABEL);
    } else {
#endif // INCLUDE_RTM_OPT

#ifndef _LP64
    // The object is inflated.

    // boxReg refers to the on-stack BasicLock in the current frame.
    // We'd like to write:
    //   set box->_displaced_header = markOopDesc::unused_mark().  Any non-0 value suffices.
    // This is convenient but results a ST-before-CAS penalty.  The following CAS suffers
    // additional latency as we have another ST in the store buffer that must drain.

    if (EmitSync & 8192) {
       movptr(Address(boxReg, 0), 3);            // results in ST-before-CAS penalty
       get_thread (scrReg);
       movptr(boxReg, tmpReg);                    // consider: LEA box, [tmp-2]
       movptr(tmpReg, NULL_WORD);                 // consider: xor vs mov
       if (os::is_MP()) {
         lock();
       }
       cmpxchgptr(scrReg, Address(boxReg, OM_OFFSET_NO_MONITOR_VALUE_TAG(owner)));
    } else
    if ((EmitSync & 128) == 0) {                      // avoid ST-before-CAS
       // register juggle because we need tmpReg for cmpxchgptr below
       movptr(scrReg, boxReg);
       movptr(boxReg, tmpReg);                   // consider: LEA box, [tmp-2]

       // Using a prefetchw helps avoid later RTS->RTO upgrades and cache probes
       if ((EmitSync & 2048) && VM_Version::supports_3dnow_prefetch() && os::is_MP()) {
          // prefetchw [eax + Offset(_owner)-2]
          prefetchw(Address(tmpReg, OM_OFFSET_NO_MONITOR_VALUE_TAG(owner)));
       }

       if ((EmitSync & 64) == 0) {
         // Optimistic form: consider XORL tmpReg,tmpReg
         movptr(tmpReg, NULL_WORD);
       } else {
         // Can suffer RTS->RTO upgrades on shared or cold $ lines
         // Test-And-CAS instead of CAS
         movptr(tmpReg, Address(tmpReg, OM_OFFSET_NO_MONITOR_VALUE_TAG(owner)));   // rax, = m->_owner
         testptr(tmpReg, tmpReg);                   // Locked ?
         jccb  (Assembler::notZero, DONE_LABEL);
       }

       // Appears unlocked - try to swing _owner from null to non-null.
       // Ideally, I'd manifest "Self" with get_thread and then attempt
       // to CAS the register containing Self into m->Owner.
       // But we don't have enough registers, so instead we can either try to CAS
       // rsp or the address of the box (in scr) into &m->owner.  If the CAS succeeds
       // we later store "Self" into m->Owner.  Transiently storing a stack address
       // (rsp or the address of the box) into  m->owner is harmless.
       // Invariant: tmpReg == 0.  tmpReg is EAX which is the implicit cmpxchg comparand.
       if (os::is_MP()) {
         lock();
       }
       cmpxchgptr(scrReg, Address(boxReg, OM_OFFSET_NO_MONITOR_VALUE_TAG(owner)));
       movptr(Address(scrReg, 0), 3);          // box->_displaced_header = 3
       // If we weren't able to swing _owner from NULL to the BasicLock
       // then take the slow path.
       jccb  (Assembler::notZero, DONE_LABEL);
       // update _owner from BasicLock to thread
       get_thread (scrReg);                    // beware: clobbers ICCs
       movptr(Address(boxReg, OM_OFFSET_NO_MONITOR_VALUE_TAG(owner)), scrReg);
       xorptr(boxReg, boxReg);                 // set icc.ZFlag = 1 to indicate success

       // If the CAS fails we can either retry or pass control to the slow-path.
       // We use the latter tactic.
       // Pass the CAS result in the icc.ZFlag into DONE_LABEL
       // If the CAS was successful ...
       //   Self has acquired the lock
       //   Invariant: m->_recursions should already be 0, so we don't need to explicitly set it.
       // Intentional fall-through into DONE_LABEL ...
    } else {
       movptr(Address(boxReg, 0), intptr_t(markOopDesc::unused_mark()));  // results in ST-before-CAS penalty
       movptr(boxReg, tmpReg);

       // Using a prefetchw helps avoid later RTS->RTO upgrades and cache probes
       if ((EmitSync & 2048) && VM_Version::supports_3dnow_prefetch() && os::is_MP()) {
          // prefetchw [eax + Offset(_owner)-2]
          prefetchw(Address(tmpReg, OM_OFFSET_NO_MONITOR_VALUE_TAG(owner)));
       }

       if ((EmitSync & 64) == 0) {
         // Optimistic form
         xorptr  (tmpReg, tmpReg);
       } else {
         // Can suffer RTS->RTO upgrades on shared or cold $ lines
         movptr(tmpReg, Address(tmpReg, OM_OFFSET_NO_MONITOR_VALUE_TAG(owner)));   // rax, = m->_owner
         testptr(tmpReg, tmpReg);                   // Locked ?
         jccb  (Assembler::notZero, DONE_LABEL);
       }

       // Appears unlocked - try to swing _owner from null to non-null.
       // Use either "Self" (in scr) or rsp as thread identity in _owner.
       // Invariant: tmpReg == 0.  tmpReg is EAX which is the implicit cmpxchg comparand.
       get_thread (scrReg);
       if (os::is_MP()) {
         lock();
       }
       cmpxchgptr(scrReg, Address(boxReg, OM_OFFSET_NO_MONITOR_VALUE_TAG(owner)));

       // If the CAS fails we can either retry or pass control to the slow-path.
       // We use the latter tactic.
       // Pass the CAS result in the icc.ZFlag into DONE_LABEL
       // If the CAS was successful ...
       //   Self has acquired the lock
       //   Invariant: m->_recursions should already be 0, so we don't need to explicitly set it.
       // Intentional fall-through into DONE_LABEL ...
    }
#else // _LP64
    // It's inflated
    movq(scrReg, tmpReg);
    xorq(tmpReg, tmpReg);

    if (os::is_MP()) {
      lock();
    }
    cmpxchgptr(r15_thread, Address(scrReg, OM_OFFSET_NO_MONITOR_VALUE_TAG(owner)));
    // Unconditionally set box->_displaced_header = markOopDesc::unused_mark().
    // Without cast to int32_t movptr will destroy r10 which is typically obj.
    movptr(Address(boxReg, 0), (int32_t)intptr_t(markOopDesc::unused_mark()));
    // Intentional fall-through into DONE_LABEL ...
    // Propagate ICC.ZF from CAS above into DONE_LABEL.
#endif // _LP64
#if INCLUDE_RTM_OPT
    } // use_rtm()
#endif
    // DONE_LABEL is a hot target - we'd really like to place it at the
    // start of cache line by padding with NOPs.
    // See the AMD and Intel software optimization manuals for the
    // most efficient "long" NOP encodings.
    // Unfortunately none of our alignment mechanisms suffice.
    bind(DONE_LABEL);

    // At DONE_LABEL the icc ZFlag is set as follows ...
    // Fast_Unlock uses the same protocol.
    // ZFlag == 1 -> Success
    // ZFlag == 0 -> Failure - force control through the slow-path
  }
}

// obj: object to unlock
// box: box address (displaced header location), killed.  Must be EAX.
// tmp: killed, cannot be obj nor box.
//
// Some commentary on balanced locking:
//
// Fast_Lock and Fast_Unlock are emitted only for provably balanced lock sites.
// Methods that don't have provably balanced locking are forced to run in the
// interpreter - such methods won't be compiled to use fast_lock and fast_unlock.
// The interpreter provides two properties:
// I1:  At return-time the interpreter automatically and quietly unlocks any
//      objects acquired the current activation (frame).  Recall that the
//      interpreter maintains an on-stack list of locks currently held by
//      a frame.
// I2:  If a method attempts to unlock an object that is not held by the
//      the frame the interpreter throws IMSX.
//
// Lets say A(), which has provably balanced locking, acquires O and then calls B().
// B() doesn't have provably balanced locking so it runs in the interpreter.
// Control returns to A() and A() unlocks O.  By I1 and I2, above, we know that O
// is still locked by A().
//
// The only other source of unbalanced locking would be JNI.  The "Java Native Interface:
// Programmer's Guide and Specification" claims that an object locked by jni_monitorenter
// should not be unlocked by "normal" java-level locking and vice-versa.  The specification
// doesn't specify what will occur if a program engages in such mixed-mode locking, however.
// Arguably given that the spec legislates the JNI case as undefined our implementation
// could reasonably *avoid* checking owner in Fast_Unlock().
// In the interest of performance we elide m->Owner==Self check in unlock.
// A perfectly viable alternative is to elide the owner check except when
// Xcheck:jni is enabled.

void MacroAssembler::fast_unlock(Register objReg, Register boxReg, Register tmpReg, bool use_rtm) {
  assert(boxReg == rax, "");
  assert_different_registers(objReg, boxReg, tmpReg);

  if (EmitSync & 4) {
    // Disable - inhibit all inlining.  Force control through the slow-path
    cmpptr (rsp, 0);
  } else {
    Label DONE_LABEL, Stacked, CheckSucc;

    // Critically, the biased locking test must have precedence over
    // and appear before the (box->dhw == 0) recursive stack-lock test.
    if (UseBiasedLocking && !UseOptoBiasInlining) {
       biased_locking_exit(objReg, tmpReg, DONE_LABEL);
    }

#if INCLUDE_RTM_OPT
    if (UseRTMForStackLocks && use_rtm) {
      assert(!UseBiasedLocking, "Biased locking is not supported with RTM locking");
      Label L_regular_unlock;
      movptr(tmpReg, Address(objReg, oopDesc::mark_offset_in_bytes()));           // fetch markword
      andptr(tmpReg, markOopDesc::biased_lock_mask_in_place); // look at 3 lock bits
      cmpptr(tmpReg, markOopDesc::unlocked_value);            // bits = 001 unlocked
      jccb(Assembler::notEqual, L_regular_unlock);  // if !HLE RegularLock
      xend();                                       // otherwise end...
      jmp(DONE_LABEL);                              // ... and we're done
      bind(L_regular_unlock);
    }
#endif

    cmpptr(Address(boxReg, 0), (int32_t)NULL_WORD); // Examine the displaced header
    jcc   (Assembler::zero, DONE_LABEL);            // 0 indicates recursive stack-lock
    movptr(tmpReg, Address(objReg, oopDesc::mark_offset_in_bytes()));             // Examine the object's markword
    testptr(tmpReg, markOopDesc::monitor_value);    // Inflated?
    jccb  (Assembler::zero, Stacked);

    // It's inflated.
#if INCLUDE_RTM_OPT
    if (use_rtm) {
      Label L_regular_inflated_unlock;
      int owner_offset = OM_OFFSET_NO_MONITOR_VALUE_TAG(owner);
      movptr(boxReg, Address(tmpReg, owner_offset));
      testptr(boxReg, boxReg);
      jccb(Assembler::notZero, L_regular_inflated_unlock);
      xend();
      jmpb(DONE_LABEL);
      bind(L_regular_inflated_unlock);
    }
#endif

    // Despite our balanced locking property we still check that m->_owner == Self
    // as java routines or native JNI code called by this thread might
    // have released the lock.
    // Refer to the comments in synchronizer.cpp for how we might encode extra
    // state in _succ so we can avoid fetching EntryList|cxq.
    //
    // I'd like to add more cases in fast_lock() and fast_unlock() --
    // such as recursive enter and exit -- but we have to be wary of
    // I$ bloat, T$ effects and BP$ effects.
    //
    // If there's no contention try a 1-0 exit.  That is, exit without
    // a costly MEMBAR or CAS.  See synchronizer.cpp for details on how
    // we detect and recover from the race that the 1-0 exit admits.
    //
    // Conceptually Fast_Unlock() must execute a STST|LDST "release" barrier
    // before it STs null into _owner, releasing the lock.  Updates
    // to data protected by the critical section must be visible before
    // we drop the lock (and thus before any other thread could acquire
    // the lock and observe the fields protected by the lock).
    // IA32's memory-model is SPO, so STs are ordered with respect to
    // each other and there's no need for an explicit barrier (fence).
    // See also http://gee.cs.oswego.edu/dl/jmm/cookbook.html.
#ifndef _LP64
    get_thread (boxReg);
    if ((EmitSync & 4096) && VM_Version::supports_3dnow_prefetch() && os::is_MP()) {
      // prefetchw [ebx + Offset(_owner)-2]
      prefetchw(Address(tmpReg, OM_OFFSET_NO_MONITOR_VALUE_TAG(owner)));
    }

    // Note that we could employ various encoding schemes to reduce
    // the number of loads below (currently 4) to just 2 or 3.
    // Refer to the comments in synchronizer.cpp.
    // In practice the chain of fetches doesn't seem to impact performance, however.
    xorptr(boxReg, boxReg);
    if ((EmitSync & 65536) == 0 && (EmitSync & 256)) {
       // Attempt to reduce branch density - AMD's branch predictor.
       orptr(boxReg, Address(tmpReg, OM_OFFSET_NO_MONITOR_VALUE_TAG(recursions)));
       orptr(boxReg, Address(tmpReg, OM_OFFSET_NO_MONITOR_VALUE_TAG(EntryList)));
       orptr(boxReg, Address(tmpReg, OM_OFFSET_NO_MONITOR_VALUE_TAG(cxq)));
       jccb  (Assembler::notZero, DONE_LABEL);
       movptr(Address(tmpReg, OM_OFFSET_NO_MONITOR_VALUE_TAG(owner)), NULL_WORD);
       jmpb  (DONE_LABEL);
    } else {
       orptr(boxReg, Address(tmpReg, OM_OFFSET_NO_MONITOR_VALUE_TAG(recursions)));
       jccb  (Assembler::notZero, DONE_LABEL);
       movptr(boxReg, Address(tmpReg, OM_OFFSET_NO_MONITOR_VALUE_TAG(EntryList)));
       orptr(boxReg, Address(tmpReg, OM_OFFSET_NO_MONITOR_VALUE_TAG(cxq)));
       jccb  (Assembler::notZero, CheckSucc);
       movptr(Address(tmpReg, OM_OFFSET_NO_MONITOR_VALUE_TAG(owner)), NULL_WORD);
       jmpb  (DONE_LABEL);
    }

    // The Following code fragment (EmitSync & 65536) improves the performance of
    // contended applications and contended synchronization microbenchmarks.
    // Unfortunately the emission of the code - even though not executed - causes regressions
    // in scimark and jetstream, evidently because of $ effects.  Replacing the code
    // with an equal number of never-executed NOPs results in the same regression.
    // We leave it off by default.

    if ((EmitSync & 65536) != 0) {
       Label LSuccess, LGoSlowPath ;

       bind  (CheckSucc);

       // Optional pre-test ... it's safe to elide this
       cmpptr(Address(tmpReg, OM_OFFSET_NO_MONITOR_VALUE_TAG(succ)), (int32_t)NULL_WORD);
       jccb(Assembler::zero, LGoSlowPath);

       // We have a classic Dekker-style idiom:
       //    ST m->_owner = 0 ; MEMBAR; LD m->_succ
       // There are a number of ways to implement the barrier:
       // (1) lock:andl &m->_owner, 0
       //     is fast, but mask doesn't currently support the "ANDL M,IMM32" form.
       //     LOCK: ANDL [ebx+Offset(_Owner)-2], 0
       //     Encodes as 81 31 OFF32 IMM32 or 83 63 OFF8 IMM8
       // (2) If supported, an explicit MFENCE is appealing.
       //     In older IA32 processors MFENCE is slower than lock:add or xchg
       //     particularly if the write-buffer is full as might be the case if
       //     if stores closely precede the fence or fence-equivalent instruction.
       //     See https://blogs.oracle.com/dave/entry/instruction_selection_for_volatile_fences
       //     as the situation has changed with Nehalem and Shanghai.
       // (3) In lieu of an explicit fence, use lock:addl to the top-of-stack
       //     The $lines underlying the top-of-stack should be in M-state.
       //     The locked add instruction is serializing, of course.
       // (4) Use xchg, which is serializing
       //     mov boxReg, 0; xchgl boxReg, [tmpReg + Offset(_owner)-2] also works
       // (5) ST m->_owner = 0 and then execute lock:orl &m->_succ, 0.
       //     The integer condition codes will tell us if succ was 0.
       //     Since _succ and _owner should reside in the same $line and
       //     we just stored into _owner, it's likely that the $line
       //     remains in M-state for the lock:orl.
       //
       // We currently use (3), although it's likely that switching to (2)
       // is correct for the future.

       movptr(Address(tmpReg, OM_OFFSET_NO_MONITOR_VALUE_TAG(owner)), NULL_WORD);
       if (os::is_MP()) {
         lock(); addptr(Address(rsp, 0), 0);
       }
       // Ratify _succ remains non-null
       cmpptr(Address(tmpReg, OM_OFFSET_NO_MONITOR_VALUE_TAG(succ)), 0);
       jccb  (Assembler::notZero, LSuccess);

       xorptr(boxReg, boxReg);                  // box is really EAX
       if (os::is_MP()) { lock(); }
       cmpxchgptr(rsp, Address(tmpReg, OM_OFFSET_NO_MONITOR_VALUE_TAG(owner)));
       // There's no successor so we tried to regrab the lock with the
       // placeholder value. If that didn't work, then another thread
       // grabbed the lock so we're done (and exit was a success).
       jccb  (Assembler::notEqual, LSuccess);
       // Since we're low on registers we installed rsp as a placeholding in _owner.
       // Now install Self over rsp.  This is safe as we're transitioning from
       // non-null to non=null
       get_thread (boxReg);
       movptr(Address(tmpReg, OM_OFFSET_NO_MONITOR_VALUE_TAG(owner)), boxReg);
       // Intentional fall-through into LGoSlowPath ...

       bind  (LGoSlowPath);
       orptr(boxReg, 1);                      // set ICC.ZF=0 to indicate failure
       jmpb  (DONE_LABEL);

       bind  (LSuccess);
       xorptr(boxReg, boxReg);                 // set ICC.ZF=1 to indicate success
       jmpb  (DONE_LABEL);
    }

    bind (Stacked);
    // It's not inflated and it's not recursively stack-locked and it's not biased.
    // It must be stack-locked.
    // Try to reset the header to displaced header.
    // The "box" value on the stack is stable, so we can reload
    // and be assured we observe the same value as above.
    movptr(tmpReg, Address(boxReg, 0));
    if (os::is_MP()) {
      lock();
    }
    cmpxchgptr(tmpReg, Address(objReg, oopDesc::mark_offset_in_bytes())); // Uses RAX which is box
    // Intention fall-thru into DONE_LABEL

    // DONE_LABEL is a hot target - we'd really like to place it at the
    // start of cache line by padding with NOPs.
    // See the AMD and Intel software optimization manuals for the
    // most efficient "long" NOP encodings.
    // Unfortunately none of our alignment mechanisms suffice.
    if ((EmitSync & 65536) == 0) {
       bind (CheckSucc);
    }
#else // _LP64
    // It's inflated
    if (EmitSync & 1024) {
      // Emit code to check that _owner == Self
      // We could fold the _owner test into subsequent code more efficiently
      // than using a stand-alone check, but since _owner checking is off by
      // default we don't bother. We also might consider predicating the
      // _owner==Self check on Xcheck:jni or running on a debug build.
      movptr(boxReg, Address(tmpReg, OM_OFFSET_NO_MONITOR_VALUE_TAG(owner)));
      xorptr(boxReg, r15_thread);
    } else {
      xorptr(boxReg, boxReg);
    }
    orptr(boxReg, Address(tmpReg, OM_OFFSET_NO_MONITOR_VALUE_TAG(recursions)));
    jccb  (Assembler::notZero, DONE_LABEL);
    movptr(boxReg, Address(tmpReg, OM_OFFSET_NO_MONITOR_VALUE_TAG(cxq)));
    orptr(boxReg, Address(tmpReg, OM_OFFSET_NO_MONITOR_VALUE_TAG(EntryList)));
    jccb  (Assembler::notZero, CheckSucc);
    movptr(Address(tmpReg, OM_OFFSET_NO_MONITOR_VALUE_TAG(owner)), (int32_t)NULL_WORD);
    jmpb  (DONE_LABEL);

    if ((EmitSync & 65536) == 0) {
      // Try to avoid passing control into the slow_path ...
      Label LSuccess, LGoSlowPath ;
      bind  (CheckSucc);

      // The following optional optimization can be elided if necessary
      // Effectively: if (succ == null) goto SlowPath
      // The code reduces the window for a race, however,
      // and thus benefits performance.
      cmpptr(Address(tmpReg, OM_OFFSET_NO_MONITOR_VALUE_TAG(succ)), (int32_t)NULL_WORD);
      jccb  (Assembler::zero, LGoSlowPath);

      xorptr(boxReg, boxReg);
      if ((EmitSync & 16) && os::is_MP()) {
        xchgptr(boxReg, Address(tmpReg, OM_OFFSET_NO_MONITOR_VALUE_TAG(owner)));
      } else {
        movptr(Address(tmpReg, OM_OFFSET_NO_MONITOR_VALUE_TAG(owner)), (int32_t)NULL_WORD);
        if (os::is_MP()) {
          // Memory barrier/fence
          // Dekker pivot point -- fulcrum : ST Owner; MEMBAR; LD Succ
          // Instead of MFENCE we use a dummy locked add of 0 to the top-of-stack.
          // This is faster on Nehalem and AMD Shanghai/Barcelona.
          // See https://blogs.oracle.com/dave/entry/instruction_selection_for_volatile_fences
          // We might also restructure (ST Owner=0;barrier;LD _Succ) to
          // (mov box,0; xchgq box, &m->Owner; LD _succ) .
          lock(); addl(Address(rsp, 0), 0);
        }
      }
      cmpptr(Address(tmpReg, OM_OFFSET_NO_MONITOR_VALUE_TAG(succ)), (int32_t)NULL_WORD);
      jccb  (Assembler::notZero, LSuccess);

      // Rare inopportune interleaving - race.
      // The successor vanished in the small window above.
      // The lock is contended -- (cxq|EntryList) != null -- and there's no apparent successor.
      // We need to ensure progress and succession.
      // Try to reacquire the lock.
      // If that fails then the new owner is responsible for succession and this
      // thread needs to take no further action and can exit via the fast path (success).
      // If the re-acquire succeeds then pass control into the slow path.
      // As implemented, this latter mode is horrible because we generated more
      // coherence traffic on the lock *and* artifically extended the critical section
      // length while by virtue of passing control into the slow path.

      // box is really RAX -- the following CMPXCHG depends on that binding
      // cmpxchg R,[M] is equivalent to rax = CAS(M,rax,R)
      if (os::is_MP()) { lock(); }
      cmpxchgptr(r15_thread, Address(tmpReg, OM_OFFSET_NO_MONITOR_VALUE_TAG(owner)));
      // There's no successor so we tried to regrab the lock.
      // If that didn't work, then another thread grabbed the
      // lock so we're done (and exit was a success).
      jccb  (Assembler::notEqual, LSuccess);
      // Intentional fall-through into slow-path

      bind  (LGoSlowPath);
      orl   (boxReg, 1);                      // set ICC.ZF=0 to indicate failure
      jmpb  (DONE_LABEL);

      bind  (LSuccess);
      testl (boxReg, 0);                      // set ICC.ZF=1 to indicate success
      jmpb  (DONE_LABEL);
    }

    bind  (Stacked);
    movptr(tmpReg, Address (boxReg, 0));      // re-fetch
    if (os::is_MP()) { lock(); }
    cmpxchgptr(tmpReg, Address(objReg, oopDesc::mark_offset_in_bytes())); // Uses RAX which is box

    if (EmitSync & 65536) {
       bind (CheckSucc);
    }
#endif
    bind(DONE_LABEL);
  }
}
#endif // COMPILER2

void MacroAssembler::c2bool(Register x) {
  // implements x == 0 ? 0 : 1
  // note: must only look at least-significant byte of x
  //       since C-style booleans are stored in one byte
  //       only! (was bug)
  andl(x, 0xFF);
  setb(Assembler::notZero, x);
}

// Wouldn't need if AddressLiteral version had new name
void MacroAssembler::call(Label& L, relocInfo::relocType rtype) {
  Assembler::call(L, rtype);
}

void MacroAssembler::call(Register entry) {
  Assembler::call(entry);
}

void MacroAssembler::call(AddressLiteral entry) {
  if (reachable(entry)) {
    Assembler::call_literal(entry.target(), entry.rspec());
  } else {
    lea(rscratch1, entry);
    Assembler::call(rscratch1);
  }
}

void MacroAssembler::ic_call(address entry, jint method_index) {
  RelocationHolder rh = virtual_call_Relocation::spec(pc(), method_index);
  movptr(rax, (intptr_t)Universe::non_oop_word());
  call(AddressLiteral(entry, rh));
}

// Implementation of call_VM versions

void MacroAssembler::call_VM(Register oop_result,
                             address entry_point,
                             bool check_exceptions) {
  Label C, E;
  call(C, relocInfo::none);
  jmp(E);

  bind(C);
  call_VM_helper(oop_result, entry_point, 0, check_exceptions);
  ret(0);

  bind(E);
}

void MacroAssembler::call_VM(Register oop_result,
                             address entry_point,
                             Register arg_1,
                             bool check_exceptions) {
  Label C, E;
  call(C, relocInfo::none);
  jmp(E);

  bind(C);
  pass_arg1(this, arg_1);
  call_VM_helper(oop_result, entry_point, 1, check_exceptions);
  ret(0);

  bind(E);
}

void MacroAssembler::call_VM(Register oop_result,
                             address entry_point,
                             Register arg_1,
                             Register arg_2,
                             bool check_exceptions) {
  Label C, E;
  call(C, relocInfo::none);
  jmp(E);

  bind(C);

  LP64_ONLY(assert(arg_1 != c_rarg2, "smashed arg"));

  pass_arg2(this, arg_2);
  pass_arg1(this, arg_1);
  call_VM_helper(oop_result, entry_point, 2, check_exceptions);
  ret(0);

  bind(E);
}

void MacroAssembler::call_VM(Register oop_result,
                             address entry_point,
                             Register arg_1,
                             Register arg_2,
                             Register arg_3,
                             bool check_exceptions) {
  Label C, E;
  call(C, relocInfo::none);
  jmp(E);

  bind(C);

  LP64_ONLY(assert(arg_1 != c_rarg3, "smashed arg"));
  LP64_ONLY(assert(arg_2 != c_rarg3, "smashed arg"));
  pass_arg3(this, arg_3);

  LP64_ONLY(assert(arg_1 != c_rarg2, "smashed arg"));
  pass_arg2(this, arg_2);

  pass_arg1(this, arg_1);
  call_VM_helper(oop_result, entry_point, 3, check_exceptions);
  ret(0);

  bind(E);
}

void MacroAssembler::call_VM(Register oop_result,
                             Register last_java_sp,
                             address entry_point,
                             int number_of_arguments,
                             bool check_exceptions) {
  Register thread = LP64_ONLY(r15_thread) NOT_LP64(noreg);
  call_VM_base(oop_result, thread, last_java_sp, entry_point, number_of_arguments, check_exceptions);
}

void MacroAssembler::call_VM(Register oop_result,
                             Register last_java_sp,
                             address entry_point,
                             Register arg_1,
                             bool check_exceptions) {
  pass_arg1(this, arg_1);
  call_VM(oop_result, last_java_sp, entry_point, 1, check_exceptions);
}

void MacroAssembler::call_VM(Register oop_result,
                             Register last_java_sp,
                             address entry_point,
                             Register arg_1,
                             Register arg_2,
                             bool check_exceptions) {

  LP64_ONLY(assert(arg_1 != c_rarg2, "smashed arg"));
  pass_arg2(this, arg_2);
  pass_arg1(this, arg_1);
  call_VM(oop_result, last_java_sp, entry_point, 2, check_exceptions);
}

void MacroAssembler::call_VM(Register oop_result,
                             Register last_java_sp,
                             address entry_point,
                             Register arg_1,
                             Register arg_2,
                             Register arg_3,
                             bool check_exceptions) {
  LP64_ONLY(assert(arg_1 != c_rarg3, "smashed arg"));
  LP64_ONLY(assert(arg_2 != c_rarg3, "smashed arg"));
  pass_arg3(this, arg_3);
  LP64_ONLY(assert(arg_1 != c_rarg2, "smashed arg"));
  pass_arg2(this, arg_2);
  pass_arg1(this, arg_1);
  call_VM(oop_result, last_java_sp, entry_point, 3, check_exceptions);
}

void MacroAssembler::super_call_VM(Register oop_result,
                                   Register last_java_sp,
                                   address entry_point,
                                   int number_of_arguments,
                                   bool check_exceptions) {
  Register thread = LP64_ONLY(r15_thread) NOT_LP64(noreg);
  MacroAssembler::call_VM_base(oop_result, thread, last_java_sp, entry_point, number_of_arguments, check_exceptions);
}

void MacroAssembler::super_call_VM(Register oop_result,
                                   Register last_java_sp,
                                   address entry_point,
                                   Register arg_1,
                                   bool check_exceptions) {
  pass_arg1(this, arg_1);
  super_call_VM(oop_result, last_java_sp, entry_point, 1, check_exceptions);
}

void MacroAssembler::super_call_VM(Register oop_result,
                                   Register last_java_sp,
                                   address entry_point,
                                   Register arg_1,
                                   Register arg_2,
                                   bool check_exceptions) {

  LP64_ONLY(assert(arg_1 != c_rarg2, "smashed arg"));
  pass_arg2(this, arg_2);
  pass_arg1(this, arg_1);
  super_call_VM(oop_result, last_java_sp, entry_point, 2, check_exceptions);
}

void MacroAssembler::super_call_VM(Register oop_result,
                                   Register last_java_sp,
                                   address entry_point,
                                   Register arg_1,
                                   Register arg_2,
                                   Register arg_3,
                                   bool check_exceptions) {
  LP64_ONLY(assert(arg_1 != c_rarg3, "smashed arg"));
  LP64_ONLY(assert(arg_2 != c_rarg3, "smashed arg"));
  pass_arg3(this, arg_3);
  LP64_ONLY(assert(arg_1 != c_rarg2, "smashed arg"));
  pass_arg2(this, arg_2);
  pass_arg1(this, arg_1);
  super_call_VM(oop_result, last_java_sp, entry_point, 3, check_exceptions);
}

void MacroAssembler::call_VM_base(Register oop_result,
                                  Register java_thread,
                                  Register last_java_sp,
                                  address  entry_point,
                                  int      number_of_arguments,
                                  bool     check_exceptions) {
  // determine java_thread register
  if (!java_thread->is_valid()) {
#ifdef _LP64
    java_thread = r15_thread;
#else
    java_thread = rdi;
    get_thread(java_thread);
#endif // LP64
  }
  // determine last_java_sp register
  if (!last_java_sp->is_valid()) {
    last_java_sp = rsp;
  }
  // debugging support
  assert(number_of_arguments >= 0   , "cannot have negative number of arguments");
  LP64_ONLY(assert(java_thread == r15_thread, "unexpected register"));
#ifdef ASSERT
  // TraceBytecodes does not use r12 but saves it over the call, so don't verify
  // r12 is the heapbase.
  LP64_ONLY(if ((UseCompressedOops || UseCompressedClassPointers) && !TraceBytecodes) verify_heapbase("call_VM_base: heap base corrupted?");)
#endif // ASSERT

  assert(java_thread != oop_result  , "cannot use the same register for java_thread & oop_result");
  assert(java_thread != last_java_sp, "cannot use the same register for java_thread & last_java_sp");

  // push java thread (becomes first argument of C function)

  NOT_LP64(push(java_thread); number_of_arguments++);
  LP64_ONLY(mov(c_rarg0, r15_thread));

  // set last Java frame before call
  assert(last_java_sp != rbp, "can't use ebp/rbp");

  // Only interpreter should have to set fp
  set_last_Java_frame(java_thread, last_java_sp, rbp, NULL);

  // do the call, remove parameters
  MacroAssembler::call_VM_leaf_base(entry_point, number_of_arguments);

  // restore the thread (cannot use the pushed argument since arguments
  // may be overwritten by C code generated by an optimizing compiler);
  // however can use the register value directly if it is callee saved.
  if (LP64_ONLY(true ||) java_thread == rdi || java_thread == rsi) {
    // rdi & rsi (also r15) are callee saved -> nothing to do
#ifdef ASSERT
    guarantee(java_thread != rax, "change this code");
    push(rax);
    { Label L;
      get_thread(rax);
      cmpptr(java_thread, rax);
      jcc(Assembler::equal, L);
      STOP("MacroAssembler::call_VM_base: rdi not callee saved?");
      bind(L);
    }
    pop(rax);
#endif
  } else {
    get_thread(java_thread);
  }
  // reset last Java frame
  // Only interpreter should have to clear fp
  reset_last_Java_frame(java_thread, true);

   // C++ interp handles this in the interpreter
  check_and_handle_popframe(java_thread);
  check_and_handle_earlyret(java_thread);

  if (check_exceptions) {
    // check for pending exceptions (java_thread is set upon return)
    cmpptr(Address(java_thread, Thread::pending_exception_offset()), (int32_t) NULL_WORD);
#ifndef _LP64
    jump_cc(Assembler::notEqual,
            RuntimeAddress(StubRoutines::forward_exception_entry()));
#else
    // This used to conditionally jump to forward_exception however it is
    // possible if we relocate that the branch will not reach. So we must jump
    // around so we can always reach

    Label ok;
    jcc(Assembler::equal, ok);
    jump(RuntimeAddress(StubRoutines::forward_exception_entry()));
    bind(ok);
#endif // LP64
  }

  // get oop result if there is one and reset the value in the thread
  if (oop_result->is_valid()) {
    get_vm_result(oop_result, java_thread);
  }
}

void MacroAssembler::call_VM_helper(Register oop_result, address entry_point, int number_of_arguments, bool check_exceptions) {

  // Calculate the value for last_Java_sp
  // somewhat subtle. call_VM does an intermediate call
  // which places a return address on the stack just under the
  // stack pointer as the user finsihed with it. This allows
  // use to retrieve last_Java_pc from last_Java_sp[-1].
  // On 32bit we then have to push additional args on the stack to accomplish
  // the actual requested call. On 64bit call_VM only can use register args
  // so the only extra space is the return address that call_VM created.
  // This hopefully explains the calculations here.

#ifdef _LP64
  // We've pushed one address, correct last_Java_sp
  lea(rax, Address(rsp, wordSize));
#else
  lea(rax, Address(rsp, (1 + number_of_arguments) * wordSize));
#endif // LP64

  call_VM_base(oop_result, noreg, rax, entry_point, number_of_arguments, check_exceptions);

}

// Use this method when MacroAssembler version of call_VM_leaf_base() should be called from Interpreter.
void MacroAssembler::call_VM_leaf0(address entry_point) {
  MacroAssembler::call_VM_leaf_base(entry_point, 0);
}

void MacroAssembler::call_VM_leaf(address entry_point, int number_of_arguments) {
  call_VM_leaf_base(entry_point, number_of_arguments);
}

void MacroAssembler::call_VM_leaf(address entry_point, Register arg_0) {
  pass_arg0(this, arg_0);
  call_VM_leaf(entry_point, 1);
}

void MacroAssembler::call_VM_leaf(address entry_point, Register arg_0, Register arg_1) {

  LP64_ONLY(assert(arg_0 != c_rarg1, "smashed arg"));
  pass_arg1(this, arg_1);
  pass_arg0(this, arg_0);
  call_VM_leaf(entry_point, 2);
}

void MacroAssembler::call_VM_leaf(address entry_point, Register arg_0, Register arg_1, Register arg_2) {
  LP64_ONLY(assert(arg_0 != c_rarg2, "smashed arg"));
  LP64_ONLY(assert(arg_1 != c_rarg2, "smashed arg"));
  pass_arg2(this, arg_2);
  LP64_ONLY(assert(arg_0 != c_rarg1, "smashed arg"));
  pass_arg1(this, arg_1);
  pass_arg0(this, arg_0);
  call_VM_leaf(entry_point, 3);
}

void MacroAssembler::super_call_VM_leaf(address entry_point, Register arg_0) {
  pass_arg0(this, arg_0);
  MacroAssembler::call_VM_leaf_base(entry_point, 1);
}

void MacroAssembler::super_call_VM_leaf(address entry_point, Register arg_0, Register arg_1) {

  LP64_ONLY(assert(arg_0 != c_rarg1, "smashed arg"));
  pass_arg1(this, arg_1);
  pass_arg0(this, arg_0);
  MacroAssembler::call_VM_leaf_base(entry_point, 2);
}

void MacroAssembler::super_call_VM_leaf(address entry_point, Register arg_0, Register arg_1, Register arg_2) {
  LP64_ONLY(assert(arg_0 != c_rarg2, "smashed arg"));
  LP64_ONLY(assert(arg_1 != c_rarg2, "smashed arg"));
  pass_arg2(this, arg_2);
  LP64_ONLY(assert(arg_0 != c_rarg1, "smashed arg"));
  pass_arg1(this, arg_1);
  pass_arg0(this, arg_0);
  MacroAssembler::call_VM_leaf_base(entry_point, 3);
}

void MacroAssembler::super_call_VM_leaf(address entry_point, Register arg_0, Register arg_1, Register arg_2, Register arg_3) {
  LP64_ONLY(assert(arg_0 != c_rarg3, "smashed arg"));
  LP64_ONLY(assert(arg_1 != c_rarg3, "smashed arg"));
  LP64_ONLY(assert(arg_2 != c_rarg3, "smashed arg"));
  pass_arg3(this, arg_3);
  LP64_ONLY(assert(arg_0 != c_rarg2, "smashed arg"));
  LP64_ONLY(assert(arg_1 != c_rarg2, "smashed arg"));
  pass_arg2(this, arg_2);
  LP64_ONLY(assert(arg_0 != c_rarg1, "smashed arg"));
  pass_arg1(this, arg_1);
  pass_arg0(this, arg_0);
  MacroAssembler::call_VM_leaf_base(entry_point, 4);
}

void MacroAssembler::get_vm_result(Register oop_result, Register java_thread) {
  movptr(oop_result, Address(java_thread, JavaThread::vm_result_offset()));
  movptr(Address(java_thread, JavaThread::vm_result_offset()), NULL_WORD);
  verify_oop(oop_result, "broken oop in call_VM_base");
}

void MacroAssembler::get_vm_result_2(Register metadata_result, Register java_thread) {
  movptr(metadata_result, Address(java_thread, JavaThread::vm_result_2_offset()));
  movptr(Address(java_thread, JavaThread::vm_result_2_offset()), NULL_WORD);
}

void MacroAssembler::check_and_handle_earlyret(Register java_thread) {
}

void MacroAssembler::check_and_handle_popframe(Register java_thread) {
}

void MacroAssembler::cmp32(AddressLiteral src1, int32_t imm) {
  if (reachable(src1)) {
    cmpl(as_Address(src1), imm);
  } else {
    lea(rscratch1, src1);
    cmpl(Address(rscratch1, 0), imm);
  }
}

void MacroAssembler::cmp32(Register src1, AddressLiteral src2) {
  assert(!src2.is_lval(), "use cmpptr");
  if (reachable(src2)) {
    cmpl(src1, as_Address(src2));
  } else {
    lea(rscratch1, src2);
    cmpl(src1, Address(rscratch1, 0));
  }
}

void MacroAssembler::cmp32(Register src1, int32_t imm) {
  Assembler::cmpl(src1, imm);
}

void MacroAssembler::cmp32(Register src1, Address src2) {
  Assembler::cmpl(src1, src2);
}

void MacroAssembler::cmpsd2int(XMMRegister opr1, XMMRegister opr2, Register dst, bool unordered_is_less) {
  ucomisd(opr1, opr2);

  Label L;
  if (unordered_is_less) {
    movl(dst, -1);
    jcc(Assembler::parity, L);
    jcc(Assembler::below , L);
    movl(dst, 0);
    jcc(Assembler::equal , L);
    increment(dst);
  } else { // unordered is greater
    movl(dst, 1);
    jcc(Assembler::parity, L);
    jcc(Assembler::above , L);
    movl(dst, 0);
    jcc(Assembler::equal , L);
    decrementl(dst);
  }
  bind(L);
}

void MacroAssembler::cmpss2int(XMMRegister opr1, XMMRegister opr2, Register dst, bool unordered_is_less) {
  ucomiss(opr1, opr2);

  Label L;
  if (unordered_is_less) {
    movl(dst, -1);
    jcc(Assembler::parity, L);
    jcc(Assembler::below , L);
    movl(dst, 0);
    jcc(Assembler::equal , L);
    increment(dst);
  } else { // unordered is greater
    movl(dst, 1);
    jcc(Assembler::parity, L);
    jcc(Assembler::above , L);
    movl(dst, 0);
    jcc(Assembler::equal , L);
    decrementl(dst);
  }
  bind(L);
}


void MacroAssembler::cmp8(AddressLiteral src1, int imm) {
  if (reachable(src1)) {
    cmpb(as_Address(src1), imm);
  } else {
    lea(rscratch1, src1);
    cmpb(Address(rscratch1, 0), imm);
  }
}

void MacroAssembler::cmpptr(Register src1, AddressLiteral src2) {
#ifdef _LP64
  if (src2.is_lval()) {
    movptr(rscratch1, src2);
    Assembler::cmpq(src1, rscratch1);
  } else if (reachable(src2)) {
    cmpq(src1, as_Address(src2));
  } else {
    lea(rscratch1, src2);
    Assembler::cmpq(src1, Address(rscratch1, 0));
  }
#else
  if (src2.is_lval()) {
    cmp_literal32(src1, (int32_t) src2.target(), src2.rspec());
  } else {
    cmpl(src1, as_Address(src2));
  }
#endif // _LP64
}

void MacroAssembler::cmpptr(Address src1, AddressLiteral src2) {
  assert(src2.is_lval(), "not a mem-mem compare");
#ifdef _LP64
  // moves src2's literal address
  movptr(rscratch1, src2);
  Assembler::cmpq(src1, rscratch1);
#else
  cmp_literal32(src1, (int32_t) src2.target(), src2.rspec());
#endif // _LP64
}

void MacroAssembler::cmpoop(Register src1, Register src2) {
  cmpptr(src1, src2);
}

void MacroAssembler::cmpoop(Register src1, Address src2) {
  cmpptr(src1, src2);
}

#ifdef _LP64
void MacroAssembler::cmpoop(Register src1, jobject src2) {
  movoop(rscratch1, src2);
  cmpptr(src1, rscratch1);
}
#endif

void MacroAssembler::locked_cmpxchgptr(Register reg, AddressLiteral adr) {
  if (reachable(adr)) {
    if (os::is_MP())
      lock();
    cmpxchgptr(reg, as_Address(adr));
  } else {
    lea(rscratch1, adr);
    if (os::is_MP())
      lock();
    cmpxchgptr(reg, Address(rscratch1, 0));
  }
}

void MacroAssembler::cmpxchgptr(Register reg, Address adr) {
  LP64_ONLY(cmpxchgq(reg, adr)) NOT_LP64(cmpxchgl(reg, adr));
}

void MacroAssembler::comisd(XMMRegister dst, AddressLiteral src) {
  if (reachable(src)) {
    Assembler::comisd(dst, as_Address(src));
  } else {
    lea(rscratch1, src);
    Assembler::comisd(dst, Address(rscratch1, 0));
  }
}

void MacroAssembler::comiss(XMMRegister dst, AddressLiteral src) {
  if (reachable(src)) {
    Assembler::comiss(dst, as_Address(src));
  } else {
    lea(rscratch1, src);
    Assembler::comiss(dst, Address(rscratch1, 0));
  }
}


void MacroAssembler::cond_inc32(Condition cond, AddressLiteral counter_addr) {
  Condition negated_cond = negate_condition(cond);
  Label L;
  jcc(negated_cond, L);
  pushf(); // Preserve flags
  atomic_incl(counter_addr);
  popf();
  bind(L);
}

int MacroAssembler::corrected_idivl(Register reg) {
  // Full implementation of Java idiv and irem; checks for
  // special case as described in JVM spec., p.243 & p.271.
  // The function returns the (pc) offset of the idivl
  // instruction - may be needed for implicit exceptions.
  //
  //         normal case                           special case
  //
  // input : rax,: dividend                         min_int
  //         reg: divisor   (may not be rax,/rdx)   -1
  //
  // output: rax,: quotient  (= rax, idiv reg)       min_int
  //         rdx: remainder (= rax, irem reg)       0
  assert(reg != rax && reg != rdx, "reg cannot be rax, or rdx register");
  const int min_int = 0x80000000;
  Label normal_case, special_case;

  // check for special case
  cmpl(rax, min_int);
  jcc(Assembler::notEqual, normal_case);
  xorl(rdx, rdx); // prepare rdx for possible special case (where remainder = 0)
  cmpl(reg, -1);
  jcc(Assembler::equal, special_case);

  // handle normal case
  bind(normal_case);
  cdql();
  int idivl_offset = offset();
  idivl(reg);

  // normal and special case exit
  bind(special_case);

  return idivl_offset;
}



void MacroAssembler::decrementl(Register reg, int value) {
  if (value == min_jint) {subl(reg, value) ; return; }
  if (value <  0) { incrementl(reg, -value); return; }
  if (value == 0) {                        ; return; }
  if (value == 1 && UseIncDec) { decl(reg) ; return; }
  /* else */      { subl(reg, value)       ; return; }
}

void MacroAssembler::decrementl(Address dst, int value) {
  if (value == min_jint) {subl(dst, value) ; return; }
  if (value <  0) { incrementl(dst, -value); return; }
  if (value == 0) {                        ; return; }
  if (value == 1 && UseIncDec) { decl(dst) ; return; }
  /* else */      { subl(dst, value)       ; return; }
}

void MacroAssembler::division_with_shift (Register reg, int shift_value) {
  assert (shift_value > 0, "illegal shift value");
  Label _is_positive;
  testl (reg, reg);
  jcc (Assembler::positive, _is_positive);
  int offset = (1 << shift_value) - 1 ;

  if (offset == 1) {
    incrementl(reg);
  } else {
    addl(reg, offset);
  }

  bind (_is_positive);
  sarl(reg, shift_value);
}

void MacroAssembler::divsd(XMMRegister dst, AddressLiteral src) {
  if (reachable(src)) {
    Assembler::divsd(dst, as_Address(src));
  } else {
    lea(rscratch1, src);
    Assembler::divsd(dst, Address(rscratch1, 0));
  }
}

void MacroAssembler::divss(XMMRegister dst, AddressLiteral src) {
  if (reachable(src)) {
    Assembler::divss(dst, as_Address(src));
  } else {
    lea(rscratch1, src);
    Assembler::divss(dst, Address(rscratch1, 0));
  }
}

// !defined(COMPILER2) is because of stupid core builds
#if !defined(_LP64) || defined(COMPILER1) || !defined(COMPILER2) || INCLUDE_JVMCI
void MacroAssembler::empty_FPU_stack() {
  if (VM_Version::supports_mmx()) {
    emms();
  } else {
    for (int i = 8; i-- > 0; ) ffree(i);
  }
}
#endif // !LP64 || C1 || !C2 || INCLUDE_JVMCI


// Defines obj, preserves var_size_in_bytes
void MacroAssembler::eden_allocate(Register obj,
                                   Register var_size_in_bytes,
                                   int con_size_in_bytes,
                                   Register t1,
                                   Label& slow_case) {
  assert(obj == rax, "obj must be in rax, for cmpxchg");
  assert_different_registers(obj, var_size_in_bytes, t1);
  if (!Universe::heap()->supports_inline_contig_alloc()) {
    jmp(slow_case);
  } else {
    Register end = t1;
    Label retry;
    bind(retry);
    ExternalAddress heap_top((address) Universe::heap()->top_addr());
    movptr(obj, heap_top);
    if (var_size_in_bytes == noreg) {
      lea(end, Address(obj, con_size_in_bytes));
    } else {
      lea(end, Address(obj, var_size_in_bytes, Address::times_1));
    }
    // if end < obj then we wrapped around => object too long => slow case
    cmpptr(end, obj);
    jcc(Assembler::below, slow_case);
    cmpptr(end, ExternalAddress((address) Universe::heap()->end_addr()));
    jcc(Assembler::above, slow_case);
    // Compare obj with the top addr, and if still equal, store the new top addr in
    // end at the address of the top addr pointer. Sets ZF if was equal, and clears
    // it otherwise. Use lock prefix for atomicity on MPs.
    locked_cmpxchgptr(end, heap_top);
    jcc(Assembler::notEqual, retry);
  }
}

void MacroAssembler::enter() {
  push(rbp);
  mov(rbp, rsp);
}

// A 5 byte nop that is safe for patching (see patch_verified_entry)
void MacroAssembler::fat_nop() {
  if (UseAddressNop) {
    addr_nop_5();
  } else {
    emit_int8(0x26); // es:
    emit_int8(0x2e); // cs:
    emit_int8(0x64); // fs:
    emit_int8(0x65); // gs:
    emit_int8((unsigned char)0x90);
  }
}

void MacroAssembler::fcmp(Register tmp) {
  fcmp(tmp, 1, true, true);
}

void MacroAssembler::fcmp(Register tmp, int index, bool pop_left, bool pop_right) {
  assert(!pop_right || pop_left, "usage error");
  if (VM_Version::supports_cmov()) {
    assert(tmp == noreg, "unneeded temp");
    if (pop_left) {
      fucomip(index);
    } else {
      fucomi(index);
    }
    if (pop_right) {
      fpop();
    }
  } else {
    assert(tmp != noreg, "need temp");
    if (pop_left) {
      if (pop_right) {
        fcompp();
      } else {
        fcomp(index);
      }
    } else {
      fcom(index);
    }
    // convert FPU condition into eflags condition via rax,
    save_rax(tmp);
    fwait(); fnstsw_ax();
    sahf();
    restore_rax(tmp);
  }
  // condition codes set as follows:
  //
  // CF (corresponds to C0) if x < y
  // PF (corresponds to C2) if unordered
  // ZF (corresponds to C3) if x = y
}

void MacroAssembler::fcmp2int(Register dst, bool unordered_is_less) {
  fcmp2int(dst, unordered_is_less, 1, true, true);
}

void MacroAssembler::fcmp2int(Register dst, bool unordered_is_less, int index, bool pop_left, bool pop_right) {
  fcmp(VM_Version::supports_cmov() ? noreg : dst, index, pop_left, pop_right);
  Label L;
  if (unordered_is_less) {
    movl(dst, -1);
    jcc(Assembler::parity, L);
    jcc(Assembler::below , L);
    movl(dst, 0);
    jcc(Assembler::equal , L);
    increment(dst);
  } else { // unordered is greater
    movl(dst, 1);
    jcc(Assembler::parity, L);
    jcc(Assembler::above , L);
    movl(dst, 0);
    jcc(Assembler::equal , L);
    decrementl(dst);
  }
  bind(L);
}

void MacroAssembler::fld_d(AddressLiteral src) {
  fld_d(as_Address(src));
}

void MacroAssembler::fld_s(AddressLiteral src) {
  fld_s(as_Address(src));
}

void MacroAssembler::fld_x(AddressLiteral src) {
  Assembler::fld_x(as_Address(src));
}

void MacroAssembler::fldcw(AddressLiteral src) {
  Assembler::fldcw(as_Address(src));
}

void MacroAssembler::mulpd(XMMRegister dst, AddressLiteral src) {
  if (reachable(src)) {
    Assembler::mulpd(dst, as_Address(src));
  } else {
    lea(rscratch1, src);
    Assembler::mulpd(dst, Address(rscratch1, 0));
  }
}

void MacroAssembler::increase_precision() {
  subptr(rsp, BytesPerWord);
  fnstcw(Address(rsp, 0));
  movl(rax, Address(rsp, 0));
  orl(rax, 0x300);
  push(rax);
  fldcw(Address(rsp, 0));
  pop(rax);
}

void MacroAssembler::restore_precision() {
  fldcw(Address(rsp, 0));
  addptr(rsp, BytesPerWord);
}

void MacroAssembler::fpop() {
  ffree();
  fincstp();
}

void MacroAssembler::load_float(Address src) {
  if (UseSSE >= 1) {
    movflt(xmm0, src);
  } else {
    LP64_ONLY(ShouldNotReachHere());
    NOT_LP64(fld_s(src));
  }
}

void MacroAssembler::store_float(Address dst) {
  if (UseSSE >= 1) {
    movflt(dst, xmm0);
  } else {
    LP64_ONLY(ShouldNotReachHere());
    NOT_LP64(fstp_s(dst));
  }
}

void MacroAssembler::load_double(Address src) {
  if (UseSSE >= 2) {
    movdbl(xmm0, src);
  } else {
    LP64_ONLY(ShouldNotReachHere());
    NOT_LP64(fld_d(src));
  }
}

void MacroAssembler::store_double(Address dst) {
  if (UseSSE >= 2) {
    movdbl(dst, xmm0);
  } else {
    LP64_ONLY(ShouldNotReachHere());
    NOT_LP64(fstp_d(dst));
  }
}

void MacroAssembler::fremr(Register tmp) {
  save_rax(tmp);
  { Label L;
    bind(L);
    fprem();
    fwait(); fnstsw_ax();
#ifdef _LP64
    testl(rax, 0x400);
    jcc(Assembler::notEqual, L);
#else
    sahf();
    jcc(Assembler::parity, L);
#endif // _LP64
  }
  restore_rax(tmp);
  // Result is in ST0.
  // Note: fxch & fpop to get rid of ST1
  // (otherwise FPU stack could overflow eventually)
  fxch(1);
  fpop();
}

// dst = c = a * b + c
void MacroAssembler::fmad(XMMRegister dst, XMMRegister a, XMMRegister b, XMMRegister c) {
  Assembler::vfmadd231sd(c, a, b);
  if (dst != c) {
    movdbl(dst, c);
  }
}

// dst = c = a * b + c
void MacroAssembler::fmaf(XMMRegister dst, XMMRegister a, XMMRegister b, XMMRegister c) {
  Assembler::vfmadd231ss(c, a, b);
  if (dst != c) {
    movflt(dst, c);
  }
}

// dst = c = a * b + c
void MacroAssembler::vfmad(XMMRegister dst, XMMRegister a, XMMRegister b, XMMRegister c, int vector_len) {
  Assembler::vfmadd231pd(c, a, b, vector_len);
  if (dst != c) {
    vmovdqu(dst, c);
  }
}

// dst = c = a * b + c
void MacroAssembler::vfmaf(XMMRegister dst, XMMRegister a, XMMRegister b, XMMRegister c, int vector_len) {
  Assembler::vfmadd231ps(c, a, b, vector_len);
  if (dst != c) {
    vmovdqu(dst, c);
  }
}

// dst = c = a * b + c
void MacroAssembler::vfmad(XMMRegister dst, XMMRegister a, Address b, XMMRegister c, int vector_len) {
  Assembler::vfmadd231pd(c, a, b, vector_len);
  if (dst != c) {
    vmovdqu(dst, c);
  }
}

// dst = c = a * b + c
void MacroAssembler::vfmaf(XMMRegister dst, XMMRegister a, Address b, XMMRegister c, int vector_len) {
  Assembler::vfmadd231ps(c, a, b, vector_len);
  if (dst != c) {
    vmovdqu(dst, c);
  }
}

void MacroAssembler::incrementl(AddressLiteral dst) {
  if (reachable(dst)) {
    incrementl(as_Address(dst));
  } else {
    lea(rscratch1, dst);
    incrementl(Address(rscratch1, 0));
  }
}

void MacroAssembler::incrementl(ArrayAddress dst) {
  incrementl(as_Address(dst));
}

void MacroAssembler::incrementl(Register reg, int value) {
  if (value == min_jint) {addl(reg, value) ; return; }
  if (value <  0) { decrementl(reg, -value); return; }
  if (value == 0) {                        ; return; }
  if (value == 1 && UseIncDec) { incl(reg) ; return; }
  /* else */      { addl(reg, value)       ; return; }
}

void MacroAssembler::incrementl(Address dst, int value) {
  if (value == min_jint) {addl(dst, value) ; return; }
  if (value <  0) { decrementl(dst, -value); return; }
  if (value == 0) {                        ; return; }
  if (value == 1 && UseIncDec) { incl(dst) ; return; }
  /* else */      { addl(dst, value)       ; return; }
}

void MacroAssembler::jump(AddressLiteral dst) {
  if (reachable(dst)) {
    jmp_literal(dst.target(), dst.rspec());
  } else {
    lea(rscratch1, dst);
    jmp(rscratch1);
  }
}

void MacroAssembler::jump_cc(Condition cc, AddressLiteral dst) {
  if (reachable(dst)) {
    InstructionMark im(this);
    relocate(dst.reloc());
    const int short_size = 2;
    const int long_size = 6;
    int offs = (intptr_t)dst.target() - ((intptr_t)pc());
    if (dst.reloc() == relocInfo::none && is8bit(offs - short_size)) {
      // 0111 tttn #8-bit disp
      emit_int8(0x70 | cc);
      emit_int8((offs - short_size) & 0xFF);
    } else {
      // 0000 1111 1000 tttn #32-bit disp
      emit_int8(0x0F);
      emit_int8((unsigned char)(0x80 | cc));
      emit_int32(offs - long_size);
    }
  } else {
#ifdef ASSERT
    warning("reversing conditional branch");
#endif /* ASSERT */
    Label skip;
    jccb(reverse[cc], skip);
    lea(rscratch1, dst);
    Assembler::jmp(rscratch1);
    bind(skip);
  }
}

void MacroAssembler::ldmxcsr(AddressLiteral src) {
  if (reachable(src)) {
    Assembler::ldmxcsr(as_Address(src));
  } else {
    lea(rscratch1, src);
    Assembler::ldmxcsr(Address(rscratch1, 0));
  }
}

int MacroAssembler::load_signed_byte(Register dst, Address src) {
  int off;
  if (LP64_ONLY(true ||) VM_Version::is_P6()) {
    off = offset();
    movsbl(dst, src); // movsxb
  } else {
    off = load_unsigned_byte(dst, src);
    shll(dst, 24);
    sarl(dst, 24);
  }
  return off;
}

// Note: load_signed_short used to be called load_signed_word.
// Although the 'w' in x86 opcodes refers to the term "word" in the assembler
// manual, which means 16 bits, that usage is found nowhere in HotSpot code.
// The term "word" in HotSpot means a 32- or 64-bit machine word.
int MacroAssembler::load_signed_short(Register dst, Address src) {
  int off;
  if (LP64_ONLY(true ||) VM_Version::is_P6()) {
    // This is dubious to me since it seems safe to do a signed 16 => 64 bit
    // version but this is what 64bit has always done. This seems to imply
    // that users are only using 32bits worth.
    off = offset();
    movswl(dst, src); // movsxw
  } else {
    off = load_unsigned_short(dst, src);
    shll(dst, 16);
    sarl(dst, 16);
  }
  return off;
}

int MacroAssembler::load_unsigned_byte(Register dst, Address src) {
  // According to Intel Doc. AP-526, "Zero-Extension of Short", p.16,
  // and "3.9 Partial Register Penalties", p. 22).
  int off;
  if (LP64_ONLY(true || ) VM_Version::is_P6() || src.uses(dst)) {
    off = offset();
    movzbl(dst, src); // movzxb
  } else {
    xorl(dst, dst);
    off = offset();
    movb(dst, src);
  }
  return off;
}

// Note: load_unsigned_short used to be called load_unsigned_word.
int MacroAssembler::load_unsigned_short(Register dst, Address src) {
  // According to Intel Doc. AP-526, "Zero-Extension of Short", p.16,
  // and "3.9 Partial Register Penalties", p. 22).
  int off;
  if (LP64_ONLY(true ||) VM_Version::is_P6() || src.uses(dst)) {
    off = offset();
    movzwl(dst, src); // movzxw
  } else {
    xorl(dst, dst);
    off = offset();
    movw(dst, src);
  }
  return off;
}

void MacroAssembler::load_sized_value(Register dst, Address src, size_t size_in_bytes, bool is_signed, Register dst2) {
  switch (size_in_bytes) {
#ifndef _LP64
  case  8:
    assert(dst2 != noreg, "second dest register required");
    movl(dst,  src);
    movl(dst2, src.plus_disp(BytesPerInt));
    break;
#else
  case  8:  movq(dst, src); break;
#endif
  case  4:  movl(dst, src); break;
  case  2:  is_signed ? load_signed_short(dst, src) : load_unsigned_short(dst, src); break;
  case  1:  is_signed ? load_signed_byte( dst, src) : load_unsigned_byte( dst, src); break;
  default:  ShouldNotReachHere();
  }
}

void MacroAssembler::store_sized_value(Address dst, Register src, size_t size_in_bytes, Register src2) {
  switch (size_in_bytes) {
#ifndef _LP64
  case  8:
    assert(src2 != noreg, "second source register required");
    movl(dst,                        src);
    movl(dst.plus_disp(BytesPerInt), src2);
    break;
#else
  case  8:  movq(dst, src); break;
#endif
  case  4:  movl(dst, src); break;
  case  2:  movw(dst, src); break;
  case  1:  movb(dst, src); break;
  default:  ShouldNotReachHere();
  }
}

void MacroAssembler::mov32(AddressLiteral dst, Register src) {
  if (reachable(dst)) {
    movl(as_Address(dst), src);
  } else {
    lea(rscratch1, dst);
    movl(Address(rscratch1, 0), src);
  }
}

void MacroAssembler::mov32(Register dst, AddressLiteral src) {
  if (reachable(src)) {
    movl(dst, as_Address(src));
  } else {
    lea(rscratch1, src);
    movl(dst, Address(rscratch1, 0));
  }
}

// C++ bool manipulation

void MacroAssembler::movbool(Register dst, Address src) {
  if(sizeof(bool) == 1)
    movb(dst, src);
  else if(sizeof(bool) == 2)
    movw(dst, src);
  else if(sizeof(bool) == 4)
    movl(dst, src);
  else
    // unsupported
    ShouldNotReachHere();
}

void MacroAssembler::movbool(Address dst, bool boolconst) {
  if(sizeof(bool) == 1)
    movb(dst, (int) boolconst);
  else if(sizeof(bool) == 2)
    movw(dst, (int) boolconst);
  else if(sizeof(bool) == 4)
    movl(dst, (int) boolconst);
  else
    // unsupported
    ShouldNotReachHere();
}

void MacroAssembler::movbool(Address dst, Register src) {
  if(sizeof(bool) == 1)
    movb(dst, src);
  else if(sizeof(bool) == 2)
    movw(dst, src);
  else if(sizeof(bool) == 4)
    movl(dst, src);
  else
    // unsupported
    ShouldNotReachHere();
}

void MacroAssembler::movbyte(ArrayAddress dst, int src) {
  movb(as_Address(dst), src);
}

void MacroAssembler::movdl(XMMRegister dst, AddressLiteral src) {
  if (reachable(src)) {
    movdl(dst, as_Address(src));
  } else {
    lea(rscratch1, src);
    movdl(dst, Address(rscratch1, 0));
  }
}

void MacroAssembler::movq(XMMRegister dst, AddressLiteral src) {
  if (reachable(src)) {
    movq(dst, as_Address(src));
  } else {
    lea(rscratch1, src);
    movq(dst, Address(rscratch1, 0));
  }
}

void MacroAssembler::setvectmask(Register dst, Register src) {
  Assembler::movl(dst, 1);
  Assembler::shlxl(dst, dst, src);
  Assembler::decl(dst);
  Assembler::kmovdl(k1, dst);
  Assembler::movl(dst, src);
}

void MacroAssembler::restorevectmask() {
  Assembler::knotwl(k1, k0);
}

void MacroAssembler::movdbl(XMMRegister dst, AddressLiteral src) {
  if (reachable(src)) {
    if (UseXmmLoadAndClearUpper) {
      movsd (dst, as_Address(src));
    } else {
      movlpd(dst, as_Address(src));
    }
  } else {
    lea(rscratch1, src);
    if (UseXmmLoadAndClearUpper) {
      movsd (dst, Address(rscratch1, 0));
    } else {
      movlpd(dst, Address(rscratch1, 0));
    }
  }
}

void MacroAssembler::movflt(XMMRegister dst, AddressLiteral src) {
  if (reachable(src)) {
    movss(dst, as_Address(src));
  } else {
    lea(rscratch1, src);
    movss(dst, Address(rscratch1, 0));
  }
}

void MacroAssembler::movptr(Register dst, Register src) {
  LP64_ONLY(movq(dst, src)) NOT_LP64(movl(dst, src));
}

void MacroAssembler::movptr(Register dst, Address src) {
  LP64_ONLY(movq(dst, src)) NOT_LP64(movl(dst, src));
}

// src should NEVER be a real pointer. Use AddressLiteral for true pointers
void MacroAssembler::movptr(Register dst, intptr_t src) {
  LP64_ONLY(mov64(dst, src)) NOT_LP64(movl(dst, src));
}

void MacroAssembler::movptr(Address dst, Register src) {
  LP64_ONLY(movq(dst, src)) NOT_LP64(movl(dst, src));
}

void MacroAssembler::movdqu(Address dst, XMMRegister src) {
  if (UseAVX > 2 && !VM_Version::supports_avx512vl() && (src->encoding() > 15)) {
    Assembler::vextractf32x4(dst, src, 0);
  } else {
    Assembler::movdqu(dst, src);
  }
}

void MacroAssembler::movdqu(XMMRegister dst, Address src) {
  if (UseAVX > 2 && !VM_Version::supports_avx512vl() && (dst->encoding() > 15)) {
    Assembler::vinsertf32x4(dst, dst, src, 0);
  } else {
    Assembler::movdqu(dst, src);
  }
}

void MacroAssembler::movdqu(XMMRegister dst, XMMRegister src) {
  if (UseAVX > 2 && !VM_Version::supports_avx512vl()) {
    Assembler::evmovdqul(dst, src, Assembler::AVX_512bit);
  } else {
    Assembler::movdqu(dst, src);
  }
}

void MacroAssembler::movdqu(XMMRegister dst, AddressLiteral src, Register scratchReg) {
  if (reachable(src)) {
    movdqu(dst, as_Address(src));
  } else {
    lea(scratchReg, src);
    movdqu(dst, Address(scratchReg, 0));
  }
}

void MacroAssembler::vmovdqu(Address dst, XMMRegister src) {
  if (UseAVX > 2 && !VM_Version::supports_avx512vl() && (src->encoding() > 15)) {
    vextractf64x4_low(dst, src);
  } else {
    Assembler::vmovdqu(dst, src);
  }
}

void MacroAssembler::vmovdqu(XMMRegister dst, Address src) {
  if (UseAVX > 2 && !VM_Version::supports_avx512vl() && (dst->encoding() > 15)) {
    vinsertf64x4_low(dst, src);
  } else {
    Assembler::vmovdqu(dst, src);
  }
}

void MacroAssembler::vmovdqu(XMMRegister dst, XMMRegister src) {
  if (UseAVX > 2 && !VM_Version::supports_avx512vl()) {
    Assembler::evmovdqul(dst, src, Assembler::AVX_512bit);
  }
  else {
    Assembler::vmovdqu(dst, src);
  }
}

void MacroAssembler::vmovdqu(XMMRegister dst, AddressLiteral src, Register scratch_reg) {
  if (reachable(src)) {
    vmovdqu(dst, as_Address(src));
  } else {
    lea(scratch_reg, src);
    vmovdqu(dst, Address(scratch_reg, 0));
  }
}

void MacroAssembler::evmovdqub(XMMRegister dst, KRegister mask, AddressLiteral src, bool merge,
                               int vector_len, Register scratch_reg) {
  if (reachable(src)) {
    Assembler::evmovdqub(dst, mask, as_Address(src), merge, vector_len);
  } else {
    lea(scratch_reg, src);
    Assembler::evmovdqub(dst, mask, Address(scratch_reg, 0), merge, vector_len);
  }
}

void MacroAssembler::evmovdquw(XMMRegister dst, KRegister mask, AddressLiteral src, bool merge,
                               int vector_len, Register scratch_reg) {
  if (reachable(src)) {
    Assembler::evmovdquw(dst, mask, as_Address(src), merge, vector_len);
  } else {
    lea(scratch_reg, src);
    Assembler::evmovdquw(dst, mask, Address(scratch_reg, 0), merge, vector_len);
  }
}

void MacroAssembler::evmovdqul(XMMRegister dst, KRegister mask, AddressLiteral src, bool merge,
                               int vector_len, Register scratch_reg) {
  if (reachable(src)) {
    Assembler::evmovdqul(dst, mask, as_Address(src), merge, vector_len);
  } else {
    lea(scratch_reg, src);
    Assembler::evmovdqul(dst, mask, Address(scratch_reg, 0), merge, vector_len);
  }
}

void MacroAssembler::evmovdquq(XMMRegister dst, KRegister mask, AddressLiteral src, bool merge,
                               int vector_len, Register scratch_reg) {
  if (reachable(src)) {
    Assembler::evmovdquq(dst, mask, as_Address(src), merge, vector_len);
  } else {
    lea(scratch_reg, src);
    Assembler::evmovdquq(dst, mask, Address(scratch_reg, 0), merge, vector_len);
  }
}

void MacroAssembler::movdqa(XMMRegister dst, AddressLiteral src) {
  if (reachable(src)) {
    Assembler::movdqa(dst, as_Address(src));
  } else {
    lea(rscratch1, src);
    Assembler::movdqa(dst, Address(rscratch1, 0));
  }
}

void MacroAssembler::movsd(XMMRegister dst, AddressLiteral src) {
  if (reachable(src)) {
    Assembler::movsd(dst, as_Address(src));
  } else {
    lea(rscratch1, src);
    Assembler::movsd(dst, Address(rscratch1, 0));
  }
}

void MacroAssembler::movss(XMMRegister dst, AddressLiteral src) {
  if (reachable(src)) {
    Assembler::movss(dst, as_Address(src));
  } else {
    lea(rscratch1, src);
    Assembler::movss(dst, Address(rscratch1, 0));
  }
}

void MacroAssembler::mulsd(XMMRegister dst, AddressLiteral src) {
  if (reachable(src)) {
    Assembler::mulsd(dst, as_Address(src));
  } else {
    lea(rscratch1, src);
    Assembler::mulsd(dst, Address(rscratch1, 0));
  }
}

void MacroAssembler::mulss(XMMRegister dst, AddressLiteral src) {
  if (reachable(src)) {
    Assembler::mulss(dst, as_Address(src));
  } else {
    lea(rscratch1, src);
    Assembler::mulss(dst, Address(rscratch1, 0));
  }
}

void MacroAssembler::null_check(Register reg, int offset) {
  if (needs_explicit_null_check(offset)) {
    // provoke OS NULL exception if reg = NULL by
    // accessing M[reg] w/o changing any (non-CC) registers
    // NOTE: cmpl is plenty here to provoke a segv
    cmpptr(rax, Address(reg, 0));
    // Note: should probably use testl(rax, Address(reg, 0));
    //       may be shorter code (however, this version of
    //       testl needs to be implemented first)
  } else {
    // nothing to do, (later) access of M[reg + offset]
    // will provoke OS NULL exception if reg = NULL
  }
}

void MacroAssembler::os_breakpoint() {
  // instead of directly emitting a breakpoint, call os:breakpoint for better debugability
  // (e.g., MSVC can't call ps() otherwise)
  call(RuntimeAddress(CAST_FROM_FN_PTR(address, os::breakpoint)));
}

void MacroAssembler::unimplemented(const char* what) {
  const char* buf = NULL;
  {
    ResourceMark rm;
    stringStream ss;
    ss.print("unimplemented: %s", what);
    buf = code_string(ss.as_string());
  }
  stop(buf);
}

#ifdef _LP64
#define XSTATE_BV 0x200
#endif

void MacroAssembler::pop_CPU_state() {
  pop_FPU_state();
  pop_IU_state();
}

void MacroAssembler::pop_FPU_state() {
#ifndef _LP64
  frstor(Address(rsp, 0));
#else
  fxrstor(Address(rsp, 0));
#endif
  addptr(rsp, FPUStateSizeInWords * wordSize);
}

void MacroAssembler::pop_IU_state() {
  popa();
  LP64_ONLY(addq(rsp, 8));
  popf();
}

// Save Integer and Float state
// Warning: Stack must be 16 byte aligned (64bit)
void MacroAssembler::push_CPU_state() {
  push_IU_state();
  push_FPU_state();
}

void MacroAssembler::push_FPU_state() {
  subptr(rsp, FPUStateSizeInWords * wordSize);
#ifndef _LP64
  fnsave(Address(rsp, 0));
  fwait();
#else
  fxsave(Address(rsp, 0));
#endif // LP64
}

void MacroAssembler::push_IU_state() {
  // Push flags first because pusha kills them
  pushf();
  // Make sure rsp stays 16-byte aligned
  LP64_ONLY(subq(rsp, 8));
  pusha();
}

void MacroAssembler::reset_last_Java_frame(Register java_thread, bool clear_fp) { // determine java_thread register
  if (!java_thread->is_valid()) {
    java_thread = rdi;
    get_thread(java_thread);
  }
  // we must set sp to zero to clear frame
  movptr(Address(java_thread, JavaThread::last_Java_sp_offset()), NULL_WORD);
  if (clear_fp) {
    movptr(Address(java_thread, JavaThread::last_Java_fp_offset()), NULL_WORD);
  }

  // Always clear the pc because it could have been set by make_walkable()
  movptr(Address(java_thread, JavaThread::last_Java_pc_offset()), NULL_WORD);

  vzeroupper();
}

void MacroAssembler::restore_rax(Register tmp) {
  if (tmp == noreg) pop(rax);
  else if (tmp != rax) mov(rax, tmp);
}

void MacroAssembler::round_to(Register reg, int modulus) {
  addptr(reg, modulus - 1);
  andptr(reg, -modulus);
}

void MacroAssembler::save_rax(Register tmp) {
  if (tmp == noreg) push(rax);
  else if (tmp != rax) mov(tmp, rax);
}

// Write serialization page so VM thread can do a pseudo remote membar.
// We use the current thread pointer to calculate a thread specific
// offset to write to within the page. This minimizes bus traffic
// due to cache line collision.
void MacroAssembler::serialize_memory(Register thread, Register tmp) {
  movl(tmp, thread);
  shrl(tmp, os::get_serialize_page_shift_count());
  andl(tmp, (os::vm_page_size() - sizeof(int)));

  Address index(noreg, tmp, Address::times_1);
  ExternalAddress page(os::get_memory_serialize_page());

  // Size of store must match masking code above
  movl(as_Address(ArrayAddress(page, index)), tmp);
}

void MacroAssembler::safepoint_poll(Label& slow_path, Register thread_reg, Register temp_reg) {
  if (SafepointMechanism::uses_thread_local_poll()) {
#ifdef _LP64
    assert(thread_reg == r15_thread, "should be");
#else
    if (thread_reg == noreg) {
      thread_reg = temp_reg;
      get_thread(thread_reg);
    }
#endif
    testb(Address(thread_reg, Thread::polling_page_offset()), SafepointMechanism::poll_bit());
    jcc(Assembler::notZero, slow_path); // handshake bit set implies poll
  } else {
    cmp32(ExternalAddress(SafepointSynchronize::address_of_state()),
        SafepointSynchronize::_not_synchronized);
    jcc(Assembler::notEqual, slow_path);
  }
}

// Calls to C land
//
// When entering C land, the rbp, & rsp of the last Java frame have to be recorded
// in the (thread-local) JavaThread object. When leaving C land, the last Java fp
// has to be reset to 0. This is required to allow proper stack traversal.
void MacroAssembler::set_last_Java_frame(Register java_thread,
                                         Register last_java_sp,
                                         Register last_java_fp,
                                         address  last_java_pc) {
  vzeroupper();
  // determine java_thread register
  if (!java_thread->is_valid()) {
    java_thread = rdi;
    get_thread(java_thread);
  }
  // determine last_java_sp register
  if (!last_java_sp->is_valid()) {
    last_java_sp = rsp;
  }

  // last_java_fp is optional

  if (last_java_fp->is_valid()) {
    movptr(Address(java_thread, JavaThread::last_Java_fp_offset()), last_java_fp);
  }

  // last_java_pc is optional

  if (last_java_pc != NULL) {
    lea(Address(java_thread,
                 JavaThread::frame_anchor_offset() + JavaFrameAnchor::last_Java_pc_offset()),
        InternalAddress(last_java_pc));

  }
  movptr(Address(java_thread, JavaThread::last_Java_sp_offset()), last_java_sp);
}

void MacroAssembler::shlptr(Register dst, int imm8) {
  LP64_ONLY(shlq(dst, imm8)) NOT_LP64(shll(dst, imm8));
}

void MacroAssembler::shrptr(Register dst, int imm8) {
  LP64_ONLY(shrq(dst, imm8)) NOT_LP64(shrl(dst, imm8));
}

void MacroAssembler::sign_extend_byte(Register reg) {
  if (LP64_ONLY(true ||) (VM_Version::is_P6() && reg->has_byte_register())) {
    movsbl(reg, reg); // movsxb
  } else {
    shll(reg, 24);
    sarl(reg, 24);
  }
}

void MacroAssembler::sign_extend_short(Register reg) {
  if (LP64_ONLY(true ||) VM_Version::is_P6()) {
    movswl(reg, reg); // movsxw
  } else {
    shll(reg, 16);
    sarl(reg, 16);
  }
}

void MacroAssembler::testl(Register dst, AddressLiteral src) {
  assert(reachable(src), "Address should be reachable");
  testl(dst, as_Address(src));
}

void MacroAssembler::pcmpeqb(XMMRegister dst, XMMRegister src) {
  int dst_enc = dst->encoding();
  int src_enc = src->encoding();
  if (VM_Version::supports_avxonly() || VM_Version::supports_avx512bw()) {
    Assembler::pcmpeqb(dst, src);
  } else if ((dst_enc < 16) && (src_enc < 16)) {
    Assembler::pcmpeqb(dst, src);
  } else if (src_enc < 16) {
    subptr(rsp, 64);
    evmovdqul(Address(rsp, 0), xmm0, Assembler::AVX_512bit);
    evmovdqul(xmm0, dst, Assembler::AVX_512bit);
    Assembler::pcmpeqb(xmm0, src);
    movdqu(dst, xmm0);
    evmovdqul(xmm0, Address(rsp, 0), Assembler::AVX_512bit);
    addptr(rsp, 64);
  } else if (dst_enc < 16) {
    subptr(rsp, 64);
    evmovdqul(Address(rsp, 0), xmm0, Assembler::AVX_512bit);
    evmovdqul(xmm0, src, Assembler::AVX_512bit);
    Assembler::pcmpeqb(dst, xmm0);
    evmovdqul(xmm0, Address(rsp, 0), Assembler::AVX_512bit);
    addptr(rsp, 64);
  } else {
    subptr(rsp, 64);
    evmovdqul(Address(rsp, 0), xmm0, Assembler::AVX_512bit);
    subptr(rsp, 64);
    evmovdqul(Address(rsp, 0), xmm1, Assembler::AVX_512bit);
    movdqu(xmm0, src);
    movdqu(xmm1, dst);
    Assembler::pcmpeqb(xmm1, xmm0);
    movdqu(dst, xmm1);
    evmovdqul(xmm1, Address(rsp, 0), Assembler::AVX_512bit);
    addptr(rsp, 64);
    evmovdqul(xmm0, Address(rsp, 0), Assembler::AVX_512bit);
    addptr(rsp, 64);
  }
}

void MacroAssembler::pcmpeqw(XMMRegister dst, XMMRegister src) {
  int dst_enc = dst->encoding();
  int src_enc = src->encoding();
  if (VM_Version::supports_avxonly() || VM_Version::supports_avx512bw()) {
    Assembler::pcmpeqw(dst, src);
  } else if ((dst_enc < 16) && (src_enc < 16)) {
    Assembler::pcmpeqw(dst, src);
  } else if (src_enc < 16) {
    subptr(rsp, 64);
    evmovdqul(Address(rsp, 0), xmm0, Assembler::AVX_512bit);
    evmovdqul(xmm0, dst, Assembler::AVX_512bit);
    Assembler::pcmpeqw(xmm0, src);
    movdqu(dst, xmm0);
    evmovdqul(xmm0, Address(rsp, 0), Assembler::AVX_512bit);
    addptr(rsp, 64);
  } else if (dst_enc < 16) {
    subptr(rsp, 64);
    evmovdqul(Address(rsp, 0), xmm0, Assembler::AVX_512bit);
    evmovdqul(xmm0, src, Assembler::AVX_512bit);
    Assembler::pcmpeqw(dst, xmm0);
    evmovdqul(xmm0, Address(rsp, 0), Assembler::AVX_512bit);
    addptr(rsp, 64);
  } else {
    subptr(rsp, 64);
    evmovdqul(Address(rsp, 0), xmm0, Assembler::AVX_512bit);
    subptr(rsp, 64);
    evmovdqul(Address(rsp, 0), xmm1, Assembler::AVX_512bit);
    movdqu(xmm0, src);
    movdqu(xmm1, dst);
    Assembler::pcmpeqw(xmm1, xmm0);
    movdqu(dst, xmm1);
    evmovdqul(xmm1, Address(rsp, 0), Assembler::AVX_512bit);
    addptr(rsp, 64);
    evmovdqul(xmm0, Address(rsp, 0), Assembler::AVX_512bit);
    addptr(rsp, 64);
  }
}

void MacroAssembler::pcmpestri(XMMRegister dst, Address src, int imm8) {
  int dst_enc = dst->encoding();
  if (dst_enc < 16) {
    Assembler::pcmpestri(dst, src, imm8);
  } else {
    subptr(rsp, 64);
    evmovdqul(Address(rsp, 0), xmm0, Assembler::AVX_512bit);
    evmovdqul(xmm0, dst, Assembler::AVX_512bit);
    Assembler::pcmpestri(xmm0, src, imm8);
    movdqu(dst, xmm0);
    evmovdqul(xmm0, Address(rsp, 0), Assembler::AVX_512bit);
    addptr(rsp, 64);
  }
}

void MacroAssembler::pcmpestri(XMMRegister dst, XMMRegister src, int imm8) {
  int dst_enc = dst->encoding();
  int src_enc = src->encoding();
  if ((dst_enc < 16) && (src_enc < 16)) {
    Assembler::pcmpestri(dst, src, imm8);
  } else if (src_enc < 16) {
    subptr(rsp, 64);
    evmovdqul(Address(rsp, 0), xmm0, Assembler::AVX_512bit);
    evmovdqul(xmm0, dst, Assembler::AVX_512bit);
    Assembler::pcmpestri(xmm0, src, imm8);
    movdqu(dst, xmm0);
    evmovdqul(xmm0, Address(rsp, 0), Assembler::AVX_512bit);
    addptr(rsp, 64);
  } else if (dst_enc < 16) {
    subptr(rsp, 64);
    evmovdqul(Address(rsp, 0), xmm0, Assembler::AVX_512bit);
    evmovdqul(xmm0, src, Assembler::AVX_512bit);
    Assembler::pcmpestri(dst, xmm0, imm8);
    evmovdqul(xmm0, Address(rsp, 0), Assembler::AVX_512bit);
    addptr(rsp, 64);
  } else {
    subptr(rsp, 64);
    evmovdqul(Address(rsp, 0), xmm0, Assembler::AVX_512bit);
    subptr(rsp, 64);
    evmovdqul(Address(rsp, 0), xmm1, Assembler::AVX_512bit);
    movdqu(xmm0, src);
    movdqu(xmm1, dst);
    Assembler::pcmpestri(xmm1, xmm0, imm8);
    movdqu(dst, xmm1);
    evmovdqul(xmm1, Address(rsp, 0), Assembler::AVX_512bit);
    addptr(rsp, 64);
    evmovdqul(xmm0, Address(rsp, 0), Assembler::AVX_512bit);
    addptr(rsp, 64);
  }
}

void MacroAssembler::pmovzxbw(XMMRegister dst, XMMRegister src) {
  int dst_enc = dst->encoding();
  int src_enc = src->encoding();
  if (VM_Version::supports_avxonly() || VM_Version::supports_avx512bw()) {
    Assembler::pmovzxbw(dst, src);
  } else if ((dst_enc < 16) && (src_enc < 16)) {
    Assembler::pmovzxbw(dst, src);
  } else if (src_enc < 16) {
    subptr(rsp, 64);
    evmovdqul(Address(rsp, 0), xmm0, Assembler::AVX_512bit);
    evmovdqul(xmm0, dst, Assembler::AVX_512bit);
    Assembler::pmovzxbw(xmm0, src);
    movdqu(dst, xmm0);
    evmovdqul(xmm0, Address(rsp, 0), Assembler::AVX_512bit);
    addptr(rsp, 64);
  } else if (dst_enc < 16) {
    subptr(rsp, 64);
    evmovdqul(Address(rsp, 0), xmm0, Assembler::AVX_512bit);
    evmovdqul(xmm0, src, Assembler::AVX_512bit);
    Assembler::pmovzxbw(dst, xmm0);
    evmovdqul(xmm0, Address(rsp, 0), Assembler::AVX_512bit);
    addptr(rsp, 64);
  } else {
    subptr(rsp, 64);
    evmovdqul(Address(rsp, 0), xmm0, Assembler::AVX_512bit);
    subptr(rsp, 64);
    evmovdqul(Address(rsp, 0), xmm1, Assembler::AVX_512bit);
    movdqu(xmm0, src);
    movdqu(xmm1, dst);
    Assembler::pmovzxbw(xmm1, xmm0);
    movdqu(dst, xmm1);
    evmovdqul(xmm1, Address(rsp, 0), Assembler::AVX_512bit);
    addptr(rsp, 64);
    evmovdqul(xmm0, Address(rsp, 0), Assembler::AVX_512bit);
    addptr(rsp, 64);
  }
}

void MacroAssembler::pmovzxbw(XMMRegister dst, Address src) {
  int dst_enc = dst->encoding();
  if (VM_Version::supports_avxonly() || VM_Version::supports_avx512bw()) {
    Assembler::pmovzxbw(dst, src);
  } else if (dst_enc < 16) {
    Assembler::pmovzxbw(dst, src);
  } else {
    subptr(rsp, 64);
    evmovdqul(Address(rsp, 0), xmm0, Assembler::AVX_512bit);
    evmovdqul(xmm0, dst, Assembler::AVX_512bit);
    Assembler::pmovzxbw(xmm0, src);
    movdqu(dst, xmm0);
    evmovdqul(xmm0, Address(rsp, 0), Assembler::AVX_512bit);
    addptr(rsp, 64);
  }
}

void MacroAssembler::pmovmskb(Register dst, XMMRegister src) {
  int src_enc = src->encoding();
  if (src_enc < 16) {
    Assembler::pmovmskb(dst, src);
  } else {
    subptr(rsp, 64);
    evmovdqul(Address(rsp, 0), xmm0, Assembler::AVX_512bit);
    evmovdqul(xmm0, src, Assembler::AVX_512bit);
    Assembler::pmovmskb(dst, xmm0);
    evmovdqul(xmm0, Address(rsp, 0), Assembler::AVX_512bit);
    addptr(rsp, 64);
  }
}

void MacroAssembler::ptest(XMMRegister dst, XMMRegister src) {
  int dst_enc = dst->encoding();
  int src_enc = src->encoding();
  if ((dst_enc < 16) && (src_enc < 16)) {
    Assembler::ptest(dst, src);
  } else if (src_enc < 16) {
    subptr(rsp, 64);
    evmovdqul(Address(rsp, 0), xmm0, Assembler::AVX_512bit);
    evmovdqul(xmm0, dst, Assembler::AVX_512bit);
    Assembler::ptest(xmm0, src);
    evmovdqul(xmm0, Address(rsp, 0), Assembler::AVX_512bit);
    addptr(rsp, 64);
  } else if (dst_enc < 16) {
    subptr(rsp, 64);
    evmovdqul(Address(rsp, 0), xmm0, Assembler::AVX_512bit);
    evmovdqul(xmm0, src, Assembler::AVX_512bit);
    Assembler::ptest(dst, xmm0);
    evmovdqul(xmm0, Address(rsp, 0), Assembler::AVX_512bit);
    addptr(rsp, 64);
  } else {
    subptr(rsp, 64);
    evmovdqul(Address(rsp, 0), xmm0, Assembler::AVX_512bit);
    subptr(rsp, 64);
    evmovdqul(Address(rsp, 0), xmm1, Assembler::AVX_512bit);
    movdqu(xmm0, src);
    movdqu(xmm1, dst);
    Assembler::ptest(xmm1, xmm0);
    evmovdqul(xmm1, Address(rsp, 0), Assembler::AVX_512bit);
    addptr(rsp, 64);
    evmovdqul(xmm0, Address(rsp, 0), Assembler::AVX_512bit);
    addptr(rsp, 64);
  }
}

void MacroAssembler::sqrtsd(XMMRegister dst, AddressLiteral src) {
  if (reachable(src)) {
    Assembler::sqrtsd(dst, as_Address(src));
  } else {
    lea(rscratch1, src);
    Assembler::sqrtsd(dst, Address(rscratch1, 0));
  }
}

void MacroAssembler::sqrtss(XMMRegister dst, AddressLiteral src) {
  if (reachable(src)) {
    Assembler::sqrtss(dst, as_Address(src));
  } else {
    lea(rscratch1, src);
    Assembler::sqrtss(dst, Address(rscratch1, 0));
  }
}

void MacroAssembler::subsd(XMMRegister dst, AddressLiteral src) {
  if (reachable(src)) {
    Assembler::subsd(dst, as_Address(src));
  } else {
    lea(rscratch1, src);
    Assembler::subsd(dst, Address(rscratch1, 0));
  }
}

void MacroAssembler::subss(XMMRegister dst, AddressLiteral src) {
  if (reachable(src)) {
    Assembler::subss(dst, as_Address(src));
  } else {
    lea(rscratch1, src);
    Assembler::subss(dst, Address(rscratch1, 0));
  }
}

void MacroAssembler::ucomisd(XMMRegister dst, AddressLiteral src) {
  if (reachable(src)) {
    Assembler::ucomisd(dst, as_Address(src));
  } else {
    lea(rscratch1, src);
    Assembler::ucomisd(dst, Address(rscratch1, 0));
  }
}

void MacroAssembler::ucomiss(XMMRegister dst, AddressLiteral src) {
  if (reachable(src)) {
    Assembler::ucomiss(dst, as_Address(src));
  } else {
    lea(rscratch1, src);
    Assembler::ucomiss(dst, Address(rscratch1, 0));
  }
}

void MacroAssembler::xorpd(XMMRegister dst, AddressLiteral src) {
  // Used in sign-bit flipping with aligned address.
  assert((UseAVX > 0) || (((intptr_t)src.target() & 15) == 0), "SSE mode requires address alignment 16 bytes");
  if (reachable(src)) {
    Assembler::xorpd(dst, as_Address(src));
  } else {
    lea(rscratch1, src);
    Assembler::xorpd(dst, Address(rscratch1, 0));
  }
}

void MacroAssembler::xorpd(XMMRegister dst, XMMRegister src) {
  if (UseAVX > 2 && !VM_Version::supports_avx512dq() && (dst->encoding() == src->encoding())) {
    Assembler::vpxor(dst, dst, src, Assembler::AVX_512bit);
  }
  else {
    Assembler::xorpd(dst, src);
  }
}

void MacroAssembler::xorps(XMMRegister dst, XMMRegister src) {
  if (UseAVX > 2 && !VM_Version::supports_avx512dq() && (dst->encoding() == src->encoding())) {
    Assembler::vpxor(dst, dst, src, Assembler::AVX_512bit);
  } else {
    Assembler::xorps(dst, src);
  }
}

void MacroAssembler::xorps(XMMRegister dst, AddressLiteral src) {
  // Used in sign-bit flipping with aligned address.
  assert((UseAVX > 0) || (((intptr_t)src.target() & 15) == 0), "SSE mode requires address alignment 16 bytes");
  if (reachable(src)) {
    Assembler::xorps(dst, as_Address(src));
  } else {
    lea(rscratch1, src);
    Assembler::xorps(dst, Address(rscratch1, 0));
  }
}

void MacroAssembler::pshufb(XMMRegister dst, AddressLiteral src) {
  // Used in sign-bit flipping with aligned address.
  bool aligned_adr = (((intptr_t)src.target() & 15) == 0);
  assert((UseAVX > 0) || aligned_adr, "SSE mode requires address alignment 16 bytes");
  if (reachable(src)) {
    Assembler::pshufb(dst, as_Address(src));
  } else {
    lea(rscratch1, src);
    Assembler::pshufb(dst, Address(rscratch1, 0));
  }
}

// AVX 3-operands instructions

void MacroAssembler::vaddsd(XMMRegister dst, XMMRegister nds, AddressLiteral src) {
  if (reachable(src)) {
    vaddsd(dst, nds, as_Address(src));
  } else {
    lea(rscratch1, src);
    vaddsd(dst, nds, Address(rscratch1, 0));
  }
}

void MacroAssembler::vaddss(XMMRegister dst, XMMRegister nds, AddressLiteral src) {
  if (reachable(src)) {
    vaddss(dst, nds, as_Address(src));
  } else {
    lea(rscratch1, src);
    vaddss(dst, nds, Address(rscratch1, 0));
  }
}

void MacroAssembler::vabsss(XMMRegister dst, XMMRegister nds, XMMRegister src, AddressLiteral negate_field, int vector_len) {
  int dst_enc = dst->encoding();
  int nds_enc = nds->encoding();
  int src_enc = src->encoding();
  if ((dst_enc < 16) && (nds_enc < 16)) {
    vandps(dst, nds, negate_field, vector_len);
  } else if ((src_enc < 16) && (dst_enc < 16)) {
    evmovdqul(src, nds, Assembler::AVX_512bit);
    vandps(dst, src, negate_field, vector_len);
  } else if (src_enc < 16) {
    evmovdqul(src, nds, Assembler::AVX_512bit);
    vandps(src, src, negate_field, vector_len);
    evmovdqul(dst, src, Assembler::AVX_512bit);
  } else if (dst_enc < 16) {
    evmovdqul(src, xmm0, Assembler::AVX_512bit);
    evmovdqul(xmm0, nds, Assembler::AVX_512bit);
    vandps(dst, xmm0, negate_field, vector_len);
    evmovdqul(xmm0, src, Assembler::AVX_512bit);
  } else {
    if (src_enc != dst_enc) {
      evmovdqul(src, xmm0, Assembler::AVX_512bit);
      evmovdqul(xmm0, nds, Assembler::AVX_512bit);
      vandps(xmm0, xmm0, negate_field, vector_len);
      evmovdqul(dst, xmm0, Assembler::AVX_512bit);
      evmovdqul(xmm0, src, Assembler::AVX_512bit);
    } else {
      subptr(rsp, 64);
      evmovdqul(Address(rsp, 0), xmm0, Assembler::AVX_512bit);
      evmovdqul(xmm0, nds, Assembler::AVX_512bit);
      vandps(xmm0, xmm0, negate_field, vector_len);
      evmovdqul(dst, xmm0, Assembler::AVX_512bit);
      evmovdqul(xmm0, Address(rsp, 0), Assembler::AVX_512bit);
      addptr(rsp, 64);
    }
  }
}

void MacroAssembler::vabssd(XMMRegister dst, XMMRegister nds, XMMRegister src, AddressLiteral negate_field, int vector_len) {
  int dst_enc = dst->encoding();
  int nds_enc = nds->encoding();
  int src_enc = src->encoding();
  if ((dst_enc < 16) && (nds_enc < 16)) {
    vandpd(dst, nds, negate_field, vector_len);
  } else if ((src_enc < 16) && (dst_enc < 16)) {
    evmovdqul(src, nds, Assembler::AVX_512bit);
    vandpd(dst, src, negate_field, vector_len);
  } else if (src_enc < 16) {
    evmovdqul(src, nds, Assembler::AVX_512bit);
    vandpd(src, src, negate_field, vector_len);
    evmovdqul(dst, src, Assembler::AVX_512bit);
  } else if (dst_enc < 16) {
    evmovdqul(src, xmm0, Assembler::AVX_512bit);
    evmovdqul(xmm0, nds, Assembler::AVX_512bit);
    vandpd(dst, xmm0, negate_field, vector_len);
    evmovdqul(xmm0, src, Assembler::AVX_512bit);
  } else {
    if (src_enc != dst_enc) {
      evmovdqul(src, xmm0, Assembler::AVX_512bit);
      evmovdqul(xmm0, nds, Assembler::AVX_512bit);
      vandpd(xmm0, xmm0, negate_field, vector_len);
      evmovdqul(dst, xmm0, Assembler::AVX_512bit);
      evmovdqul(xmm0, src, Assembler::AVX_512bit);
    } else {
      subptr(rsp, 64);
      evmovdqul(Address(rsp, 0), xmm0, Assembler::AVX_512bit);
      evmovdqul(xmm0, nds, Assembler::AVX_512bit);
      vandpd(xmm0, xmm0, negate_field, vector_len);
      evmovdqul(dst, xmm0, Assembler::AVX_512bit);
      evmovdqul(xmm0, Address(rsp, 0), Assembler::AVX_512bit);
      addptr(rsp, 64);
    }
  }
}

void MacroAssembler::vpaddb(XMMRegister dst, XMMRegister nds, XMMRegister src, int vector_len) {
  int dst_enc = dst->encoding();
  int nds_enc = nds->encoding();
  int src_enc = src->encoding();
  if (VM_Version::supports_avxonly() || VM_Version::supports_avx512bw()) {
    Assembler::vpaddb(dst, nds, src, vector_len);
  } else if ((dst_enc < 16) && (src_enc < 16)) {
    Assembler::vpaddb(dst, dst, src, vector_len);
  } else if ((dst_enc < 16) && (nds_enc < 16)) {
    // use nds as scratch for src
    evmovdqul(nds, src, Assembler::AVX_512bit);
    Assembler::vpaddb(dst, dst, nds, vector_len);
  } else if ((src_enc < 16) && (nds_enc < 16)) {
    // use nds as scratch for dst
    evmovdqul(nds, dst, Assembler::AVX_512bit);
    Assembler::vpaddb(nds, nds, src, vector_len);
    evmovdqul(dst, nds, Assembler::AVX_512bit);
  } else if (dst_enc < 16) {
    // use nds as scatch for xmm0 to hold src
    evmovdqul(nds, xmm0, Assembler::AVX_512bit);
    evmovdqul(xmm0, src, Assembler::AVX_512bit);
    Assembler::vpaddb(dst, dst, xmm0, vector_len);
    evmovdqul(xmm0, nds, Assembler::AVX_512bit);
  } else {
    // worse case scenario, all regs are in the upper bank
    subptr(rsp, 64);
    evmovdqul(Address(rsp, 0), xmm1, Assembler::AVX_512bit);
    evmovdqul(nds, xmm0, Assembler::AVX_512bit);
    evmovdqul(xmm1, src, Assembler::AVX_512bit);
    evmovdqul(xmm0, dst, Assembler::AVX_512bit);
    Assembler::vpaddb(xmm0, xmm0, xmm1, vector_len);
    evmovdqul(dst, xmm0, Assembler::AVX_512bit);
    evmovdqul(xmm0, nds, Assembler::AVX_512bit);
    evmovdqul(xmm1, Address(rsp, 0), Assembler::AVX_512bit);
    addptr(rsp, 64);
  }
}

void MacroAssembler::vpaddb(XMMRegister dst, XMMRegister nds, Address src, int vector_len) {
  int dst_enc = dst->encoding();
  int nds_enc = nds->encoding();
  if (VM_Version::supports_avxonly() || VM_Version::supports_avx512bw()) {
    Assembler::vpaddb(dst, nds, src, vector_len);
  } else if (dst_enc < 16) {
    Assembler::vpaddb(dst, dst, src, vector_len);
  } else if (nds_enc < 16) {
    // implies dst_enc in upper bank with src as scratch
    evmovdqul(nds, dst, Assembler::AVX_512bit);
    Assembler::vpaddb(nds, nds, src, vector_len);
    evmovdqul(dst, nds, Assembler::AVX_512bit);
  } else {
    // worse case scenario, all regs in upper bank
    evmovdqul(nds, xmm0, Assembler::AVX_512bit);
    evmovdqul(xmm0, dst, Assembler::AVX_512bit);
    Assembler::vpaddb(xmm0, xmm0, src, vector_len);
    evmovdqul(xmm0, nds, Assembler::AVX_512bit);
  }
}

void MacroAssembler::vpaddw(XMMRegister dst, XMMRegister nds, XMMRegister src, int vector_len) {
  int dst_enc = dst->encoding();
  int nds_enc = nds->encoding();
  int src_enc = src->encoding();
  if (VM_Version::supports_avxonly() || VM_Version::supports_avx512bw()) {
    Assembler::vpaddw(dst, nds, src, vector_len);
  } else if ((dst_enc < 16) && (src_enc < 16)) {
    Assembler::vpaddw(dst, dst, src, vector_len);
  } else if ((dst_enc < 16) && (nds_enc < 16)) {
    // use nds as scratch for src
    evmovdqul(nds, src, Assembler::AVX_512bit);
    Assembler::vpaddw(dst, dst, nds, vector_len);
  } else if ((src_enc < 16) && (nds_enc < 16)) {
    // use nds as scratch for dst
    evmovdqul(nds, dst, Assembler::AVX_512bit);
    Assembler::vpaddw(nds, nds, src, vector_len);
    evmovdqul(dst, nds, Assembler::AVX_512bit);
  } else if (dst_enc < 16) {
    // use nds as scatch for xmm0 to hold src
    evmovdqul(nds, xmm0, Assembler::AVX_512bit);
    evmovdqul(xmm0, src, Assembler::AVX_512bit);
    Assembler::vpaddw(dst, dst, xmm0, vector_len);
    evmovdqul(xmm0, nds, Assembler::AVX_512bit);
  } else {
    // worse case scenario, all regs are in the upper bank
    subptr(rsp, 64);
    evmovdqul(Address(rsp, 0), xmm1, Assembler::AVX_512bit);
    evmovdqul(nds, xmm0, Assembler::AVX_512bit);
    evmovdqul(xmm1, src, Assembler::AVX_512bit);
    evmovdqul(xmm0, dst, Assembler::AVX_512bit);
    Assembler::vpaddw(xmm0, xmm0, xmm1, vector_len);
    evmovdqul(dst, xmm0, Assembler::AVX_512bit);
    evmovdqul(xmm0, nds, Assembler::AVX_512bit);
    evmovdqul(xmm1, Address(rsp, 0), Assembler::AVX_512bit);
    addptr(rsp, 64);
  }
}

void MacroAssembler::vpaddw(XMMRegister dst, XMMRegister nds, Address src, int vector_len) {
  int dst_enc = dst->encoding();
  int nds_enc = nds->encoding();
  if (VM_Version::supports_avxonly() || VM_Version::supports_avx512bw()) {
    Assembler::vpaddw(dst, nds, src, vector_len);
  } else if (dst_enc < 16) {
    Assembler::vpaddw(dst, dst, src, vector_len);
  } else if (nds_enc < 16) {
    // implies dst_enc in upper bank with src as scratch
    evmovdqul(nds, dst, Assembler::AVX_512bit);
    Assembler::vpaddw(nds, nds, src, vector_len);
    evmovdqul(dst, nds, Assembler::AVX_512bit);
  } else {
    // worse case scenario, all regs in upper bank
    evmovdqul(nds, xmm0, Assembler::AVX_512bit);
    evmovdqul(xmm0, dst, Assembler::AVX_512bit);
    Assembler::vpaddw(xmm0, xmm0, src, vector_len);
    evmovdqul(xmm0, nds, Assembler::AVX_512bit);
  }
}

void MacroAssembler::vpand(XMMRegister dst, XMMRegister nds, AddressLiteral src, int vector_len, Register scratch_reg) {
  if (reachable(src)) {
    Assembler::vpand(dst, nds, as_Address(src), vector_len);
  } else {
    lea(scratch_reg, src);
    Assembler::vpand(dst, nds, Address(scratch_reg, 0), vector_len);
  }
}

void MacroAssembler::vpbroadcastw(XMMRegister dst, XMMRegister src) {
  int dst_enc = dst->encoding();
  int src_enc = src->encoding();
  if (VM_Version::supports_avxonly() || VM_Version::supports_avx512bw()) {
    Assembler::vpbroadcastw(dst, src);
  } else if ((dst_enc < 16) && (src_enc < 16)) {
    Assembler::vpbroadcastw(dst, src);
  } else if (src_enc < 16) {
    subptr(rsp, 64);
    evmovdqul(Address(rsp, 0), xmm0, Assembler::AVX_512bit);
    evmovdqul(xmm0, dst, Assembler::AVX_512bit);
    Assembler::vpbroadcastw(xmm0, src);
    movdqu(dst, xmm0);
    evmovdqul(xmm0, Address(rsp, 0), Assembler::AVX_512bit);
    addptr(rsp, 64);
  } else if (dst_enc < 16) {
    subptr(rsp, 64);
    evmovdqul(Address(rsp, 0), xmm0, Assembler::AVX_512bit);
    evmovdqul(xmm0, src, Assembler::AVX_512bit);
    Assembler::vpbroadcastw(dst, xmm0);
    evmovdqul(xmm0, Address(rsp, 0), Assembler::AVX_512bit);
    addptr(rsp, 64);
  } else {
    subptr(rsp, 64);
    evmovdqul(Address(rsp, 0), xmm0, Assembler::AVX_512bit);
    subptr(rsp, 64);
    evmovdqul(Address(rsp, 0), xmm1, Assembler::AVX_512bit);
    movdqu(xmm0, src);
    movdqu(xmm1, dst);
    Assembler::vpbroadcastw(xmm1, xmm0);
    movdqu(dst, xmm1);
    evmovdqul(xmm1, Address(rsp, 0), Assembler::AVX_512bit);
    addptr(rsp, 64);
    evmovdqul(xmm0, Address(rsp, 0), Assembler::AVX_512bit);
    addptr(rsp, 64);
  }
}

void MacroAssembler::vpcmpeqb(XMMRegister dst, XMMRegister nds, XMMRegister src, int vector_len) {
  int dst_enc = dst->encoding();
  int nds_enc = nds->encoding();
  int src_enc = src->encoding();

  if ((dst_enc < 16) && (src_enc < 16)) {
    Assembler::vpcmpeqb(dst, nds, src, vector_len);
    return;
  }

  // The logic below assumes dst and nds are the same.
  assert(dst_enc == nds_enc, "");
  if (src_enc < 16) {
    subptr(rsp, 64);
    evmovdqul(Address(rsp, 0), xmm0, Assembler::AVX_512bit);
    evmovdqul(xmm0, dst, Assembler::AVX_512bit);
    Assembler::vpcmpeqb(xmm0, xmm0, src, vector_len);
    movdqu(dst, xmm0);
    evmovdqul(xmm0, Address(rsp, 0), Assembler::AVX_512bit);
    addptr(rsp, 64);
  } else if (dst_enc < 16) {
    subptr(rsp, 64);
    evmovdqul(Address(rsp, 0), xmm0, Assembler::AVX_512bit);
    evmovdqul(xmm0, src, Assembler::AVX_512bit);
    Assembler::vpcmpeqb(dst, dst, xmm0, vector_len);
    evmovdqul(xmm0, Address(rsp, 0), Assembler::AVX_512bit);
    addptr(rsp, 64);
  } else {
    subptr(rsp, 64);
    evmovdqul(Address(rsp, 0), xmm0, Assembler::AVX_512bit);
    subptr(rsp, 64);
    evmovdqul(Address(rsp, 0), xmm1, Assembler::AVX_512bit);
    movdqu(xmm0, src);
    movdqu(xmm1, dst);
    Assembler::vpcmpeqb(xmm1, xmm1, xmm0, vector_len);
    movdqu(dst, xmm1);
    evmovdqul(xmm1, Address(rsp, 0), Assembler::AVX_512bit);
    addptr(rsp, 64);
    evmovdqul(xmm0, Address(rsp, 0), Assembler::AVX_512bit);
    addptr(rsp, 64);
  }
}

void MacroAssembler::vpcmpeqw(XMMRegister dst, XMMRegister nds, XMMRegister src, int vector_len) {
  int dst_enc = dst->encoding();
  int nds_enc = nds->encoding();
  int src_enc = src->encoding();

  if ((dst_enc < 16) && (src_enc < 16)) {
    Assembler::vpcmpeqw(dst, nds, src, vector_len);
    return;
  }

  // The logic below assumes dst and nds are the same.
  assert(dst_enc == nds_enc, "");
  if (src_enc < 16) {
    subptr(rsp, 64);
    evmovdqul(Address(rsp, 0), xmm0, Assembler::AVX_512bit);
    evmovdqul(xmm0, dst, Assembler::AVX_512bit);
    Assembler::vpcmpeqw(xmm0, xmm0, src, vector_len);
    movdqu(dst, xmm0);
    evmovdqul(xmm0, Address(rsp, 0), Assembler::AVX_512bit);
    addptr(rsp, 64);
  } else if (dst_enc < 16) {
    subptr(rsp, 64);
    evmovdqul(Address(rsp, 0), xmm0, Assembler::AVX_512bit);
    evmovdqul(xmm0, src, Assembler::AVX_512bit);
    Assembler::vpcmpeqw(dst, dst, xmm0, vector_len);
    evmovdqul(xmm0, Address(rsp, 0), Assembler::AVX_512bit);
    addptr(rsp, 64);
  } else {
    subptr(rsp, 64);
    evmovdqul(Address(rsp, 0), xmm0, Assembler::AVX_512bit);
    subptr(rsp, 64);
    evmovdqul(Address(rsp, 0), xmm1, Assembler::AVX_512bit);
    movdqu(xmm0, src);
    movdqu(xmm1, dst);
    Assembler::vpcmpeqw(xmm1, xmm1, xmm0, vector_len);
    movdqu(dst, xmm1);
    evmovdqul(xmm1, Address(rsp, 0), Assembler::AVX_512bit);
    addptr(rsp, 64);
    evmovdqul(xmm0, Address(rsp, 0), Assembler::AVX_512bit);
    addptr(rsp, 64);
  }
}

void MacroAssembler::evpcmpeqd(KRegister kdst, KRegister mask, XMMRegister nds,
                               AddressLiteral src, int vector_len, Register scratch_reg) {
  if (reachable(src)) {
    Assembler::evpcmpeqd(kdst, mask, nds, as_Address(src), vector_len);
  } else {
    lea(scratch_reg, src);
    Assembler::evpcmpeqd(kdst, mask, nds, Address(scratch_reg, 0), vector_len);
  }
}

void MacroAssembler::evpcmpd(KRegister kdst, KRegister mask, XMMRegister nds, AddressLiteral src,
                             int comparison, int vector_len, Register scratch_reg) {
  if (reachable(src)) {
    Assembler::evpcmpd(kdst, mask, nds, as_Address(src), comparison, vector_len);
  } else {
    lea(scratch_reg, src);
    Assembler::evpcmpd(kdst, mask, nds, Address(scratch_reg, 0), comparison, vector_len);
  }
}

void MacroAssembler::evpcmpq(KRegister kdst, KRegister mask, XMMRegister nds, AddressLiteral src,
                             int comparison, int vector_len, Register scratch_reg) {
  if (reachable(src)) {
    Assembler::evpcmpq(kdst, mask, nds, as_Address(src), comparison, vector_len);
  } else {
    lea(scratch_reg, src);
    Assembler::evpcmpq(kdst, mask, nds, Address(scratch_reg, 0), comparison, vector_len);
  }
}

void MacroAssembler::evpcmpb(KRegister kdst, KRegister mask, XMMRegister nds, AddressLiteral src,
                             int comparison, int vector_len, Register scratch_reg) {
  if (reachable(src)) {
    Assembler::evpcmpb(kdst, mask, nds, as_Address(src), comparison, vector_len);
  } else {
    lea(scratch_reg, src);
    Assembler::evpcmpb(kdst, mask, nds, Address(scratch_reg, 0), comparison, vector_len);
  }
}

void MacroAssembler::evpcmpw(KRegister kdst, KRegister mask, XMMRegister nds, AddressLiteral src,
                             int comparison, int vector_len, Register scratch_reg) {
  if (reachable(src)) {
    Assembler::evpcmpw(kdst, mask, nds, as_Address(src), comparison, vector_len);
  } else {
    lea(scratch_reg, src);
    Assembler::evpcmpw(kdst, mask, nds, Address(scratch_reg, 0), comparison, vector_len);
  }
}

void MacroAssembler::vpmovzxbw(XMMRegister dst, Address src, int vector_len) {
  int dst_enc = dst->encoding();
  if (VM_Version::supports_avxonly() || VM_Version::supports_avx512bw()) {
    Assembler::vpmovzxbw(dst, src, vector_len);
  } else if (dst_enc < 16) {
    Assembler::vpmovzxbw(dst, src, vector_len);
  } else {
    subptr(rsp, 64);
    evmovdqul(Address(rsp, 0), xmm0, Assembler::AVX_512bit);
    evmovdqul(xmm0, dst, Assembler::AVX_512bit);
    Assembler::vpmovzxbw(xmm0, src, vector_len);
    movdqu(dst, xmm0);
    evmovdqul(xmm0, Address(rsp, 0), Assembler::AVX_512bit);
    addptr(rsp, 64);
  }
}

void MacroAssembler::vpmovmskb(Register dst, XMMRegister src) {
  int src_enc = src->encoding();
  if (src_enc < 16) {
    Assembler::vpmovmskb(dst, src);
  } else {
    subptr(rsp, 64);
    evmovdqul(Address(rsp, 0), xmm0, Assembler::AVX_512bit);
    evmovdqul(xmm0, src, Assembler::AVX_512bit);
    Assembler::vpmovmskb(dst, xmm0);
    evmovdqul(xmm0, Address(rsp, 0), Assembler::AVX_512bit);
    addptr(rsp, 64);
  }
}

void MacroAssembler::vpmullw(XMMRegister dst, XMMRegister nds, XMMRegister src, int vector_len) {
  int dst_enc = dst->encoding();
  int nds_enc = nds->encoding();
  int src_enc = src->encoding();
  if (VM_Version::supports_avxonly() || VM_Version::supports_avx512bw()) {
    Assembler::vpmullw(dst, nds, src, vector_len);
  } else if ((dst_enc < 16) && (src_enc < 16)) {
    Assembler::vpmullw(dst, dst, src, vector_len);
  } else if ((dst_enc < 16) && (nds_enc < 16)) {
    // use nds as scratch for src
    evmovdqul(nds, src, Assembler::AVX_512bit);
    Assembler::vpmullw(dst, dst, nds, vector_len);
  } else if ((src_enc < 16) && (nds_enc < 16)) {
    // use nds as scratch for dst
    evmovdqul(nds, dst, Assembler::AVX_512bit);
    Assembler::vpmullw(nds, nds, src, vector_len);
    evmovdqul(dst, nds, Assembler::AVX_512bit);
  } else if (dst_enc < 16) {
    // use nds as scatch for xmm0 to hold src
    evmovdqul(nds, xmm0, Assembler::AVX_512bit);
    evmovdqul(xmm0, src, Assembler::AVX_512bit);
    Assembler::vpmullw(dst, dst, xmm0, vector_len);
    evmovdqul(xmm0, nds, Assembler::AVX_512bit);
  } else {
    // worse case scenario, all regs are in the upper bank
    subptr(rsp, 64);
    evmovdqul(Address(rsp, 0), xmm1, Assembler::AVX_512bit);
    evmovdqul(nds, xmm0, Assembler::AVX_512bit);
    evmovdqul(xmm1, src, Assembler::AVX_512bit);
    evmovdqul(xmm0, dst, Assembler::AVX_512bit);
    Assembler::vpmullw(xmm0, xmm0, xmm1, vector_len);
    evmovdqul(dst, xmm0, Assembler::AVX_512bit);
    evmovdqul(xmm0, nds, Assembler::AVX_512bit);
    evmovdqul(xmm1, Address(rsp, 0), Assembler::AVX_512bit);
    addptr(rsp, 64);
  }
}

void MacroAssembler::vpmullw(XMMRegister dst, XMMRegister nds, Address src, int vector_len) {
  int dst_enc = dst->encoding();
  int nds_enc = nds->encoding();
  if (VM_Version::supports_avxonly() || VM_Version::supports_avx512bw()) {
    Assembler::vpmullw(dst, nds, src, vector_len);
  } else if (dst_enc < 16) {
    Assembler::vpmullw(dst, dst, src, vector_len);
  } else if (nds_enc < 16) {
    // implies dst_enc in upper bank with src as scratch
    evmovdqul(nds, dst, Assembler::AVX_512bit);
    Assembler::vpmullw(nds, nds, src, vector_len);
    evmovdqul(dst, nds, Assembler::AVX_512bit);
  } else {
    // worse case scenario, all regs in upper bank
    evmovdqul(nds, xmm0, Assembler::AVX_512bit);
    evmovdqul(xmm0, dst, Assembler::AVX_512bit);
    Assembler::vpmullw(xmm0, xmm0, src, vector_len);
    evmovdqul(xmm0, nds, Assembler::AVX_512bit);
  }
}

void MacroAssembler::vpsubb(XMMRegister dst, XMMRegister nds, XMMRegister src, int vector_len) {
  int dst_enc = dst->encoding();
  int nds_enc = nds->encoding();
  int src_enc = src->encoding();
  if (VM_Version::supports_avxonly() || VM_Version::supports_avx512bw()) {
    Assembler::vpsubb(dst, nds, src, vector_len);
  } else if ((dst_enc < 16) && (src_enc < 16)) {
    Assembler::vpsubb(dst, dst, src, vector_len);
  } else if ((dst_enc < 16) && (nds_enc < 16)) {
    // use nds as scratch for src
    evmovdqul(nds, src, Assembler::AVX_512bit);
    Assembler::vpsubb(dst, dst, nds, vector_len);
  } else if ((src_enc < 16) && (nds_enc < 16)) {
    // use nds as scratch for dst
    evmovdqul(nds, dst, Assembler::AVX_512bit);
    Assembler::vpsubb(nds, nds, src, vector_len);
    evmovdqul(dst, nds, Assembler::AVX_512bit);
  } else if (dst_enc < 16) {
    // use nds as scatch for xmm0 to hold src
    evmovdqul(nds, xmm0, Assembler::AVX_512bit);
    evmovdqul(xmm0, src, Assembler::AVX_512bit);
    Assembler::vpsubb(dst, dst, xmm0, vector_len);
    evmovdqul(xmm0, nds, Assembler::AVX_512bit);
  } else {
    // worse case scenario, all regs are in the upper bank
    subptr(rsp, 64);
    evmovdqul(Address(rsp, 0), xmm1, Assembler::AVX_512bit);
    evmovdqul(nds, xmm0, Assembler::AVX_512bit);
    evmovdqul(xmm1, src, Assembler::AVX_512bit);
    evmovdqul(xmm0, dst, Assembler::AVX_512bit);
    Assembler::vpsubb(xmm0, xmm0, xmm1, vector_len);
    evmovdqul(dst, xmm0, Assembler::AVX_512bit);
    evmovdqul(xmm0, nds, Assembler::AVX_512bit);
    evmovdqul(xmm1, Address(rsp, 0), Assembler::AVX_512bit);
    addptr(rsp, 64);
  }
}

void MacroAssembler::vpsubb(XMMRegister dst, XMMRegister nds, Address src, int vector_len) {
  int dst_enc = dst->encoding();
  int nds_enc = nds->encoding();
  if (VM_Version::supports_avxonly() || VM_Version::supports_avx512bw()) {
    Assembler::vpsubb(dst, nds, src, vector_len);
  } else if (dst_enc < 16) {
    Assembler::vpsubb(dst, dst, src, vector_len);
  } else if (nds_enc < 16) {
    // implies dst_enc in upper bank with src as scratch
    evmovdqul(nds, dst, Assembler::AVX_512bit);
    Assembler::vpsubb(nds, nds, src, vector_len);
    evmovdqul(dst, nds, Assembler::AVX_512bit);
  } else {
    // worse case scenario, all regs in upper bank
    evmovdqul(nds, xmm0, Assembler::AVX_512bit);
    evmovdqul(xmm0, dst, Assembler::AVX_512bit);
    Assembler::vpsubw(xmm0, xmm0, src, vector_len);
    evmovdqul(xmm0, nds, Assembler::AVX_512bit);
  }
}

void MacroAssembler::vpsubw(XMMRegister dst, XMMRegister nds, XMMRegister src, int vector_len) {
  int dst_enc = dst->encoding();
  int nds_enc = nds->encoding();
  int src_enc = src->encoding();
  if (VM_Version::supports_avxonly() || VM_Version::supports_avx512bw()) {
    Assembler::vpsubw(dst, nds, src, vector_len);
  } else if ((dst_enc < 16) && (src_enc < 16)) {
    Assembler::vpsubw(dst, dst, src, vector_len);
  } else if ((dst_enc < 16) && (nds_enc < 16)) {
    // use nds as scratch for src
    evmovdqul(nds, src, Assembler::AVX_512bit);
    Assembler::vpsubw(dst, dst, nds, vector_len);
  } else if ((src_enc < 16) && (nds_enc < 16)) {
    // use nds as scratch for dst
    evmovdqul(nds, dst, Assembler::AVX_512bit);
    Assembler::vpsubw(nds, nds, src, vector_len);
    evmovdqul(dst, nds, Assembler::AVX_512bit);
  } else if (dst_enc < 16) {
    // use nds as scatch for xmm0 to hold src
    evmovdqul(nds, xmm0, Assembler::AVX_512bit);
    evmovdqul(xmm0, src, Assembler::AVX_512bit);
    Assembler::vpsubw(dst, dst, xmm0, vector_len);
    evmovdqul(xmm0, nds, Assembler::AVX_512bit);
  } else {
    // worse case scenario, all regs are in the upper bank
    subptr(rsp, 64);
    evmovdqul(Address(rsp, 0), xmm1, Assembler::AVX_512bit);
    evmovdqul(nds, xmm0, Assembler::AVX_512bit);
    evmovdqul(xmm1, src, Assembler::AVX_512bit);
    evmovdqul(xmm0, dst, Assembler::AVX_512bit);
    Assembler::vpsubw(xmm0, xmm0, xmm1, vector_len);
    evmovdqul(dst, xmm0, Assembler::AVX_512bit);
    evmovdqul(xmm0, nds, Assembler::AVX_512bit);
    evmovdqul(xmm1, Address(rsp, 0), Assembler::AVX_512bit);
    addptr(rsp, 64);
  }
}

void MacroAssembler::vpsubw(XMMRegister dst, XMMRegister nds, Address src, int vector_len) {
  int dst_enc = dst->encoding();
  int nds_enc = nds->encoding();
  if (VM_Version::supports_avxonly() || VM_Version::supports_avx512bw()) {
    Assembler::vpsubw(dst, nds, src, vector_len);
  } else if (dst_enc < 16) {
    Assembler::vpsubw(dst, dst, src, vector_len);
  } else if (nds_enc < 16) {
    // implies dst_enc in upper bank with src as scratch
    evmovdqul(nds, dst, Assembler::AVX_512bit);
    Assembler::vpsubw(nds, nds, src, vector_len);
    evmovdqul(dst, nds, Assembler::AVX_512bit);
  } else {
    // worse case scenario, all regs in upper bank
    evmovdqul(nds, xmm0, Assembler::AVX_512bit);
    evmovdqul(xmm0, dst, Assembler::AVX_512bit);
    Assembler::vpsubw(xmm0, xmm0, src, vector_len);
    evmovdqul(xmm0, nds, Assembler::AVX_512bit);
  }
}

void MacroAssembler::vpsraw(XMMRegister dst, XMMRegister nds, XMMRegister shift, int vector_len) {
  int dst_enc = dst->encoding();
  int nds_enc = nds->encoding();
  int shift_enc = shift->encoding();
  if (VM_Version::supports_avxonly() || VM_Version::supports_avx512bw()) {
    Assembler::vpsraw(dst, nds, shift, vector_len);
  } else if ((dst_enc < 16) && (shift_enc < 16)) {
    Assembler::vpsraw(dst, dst, shift, vector_len);
  } else if ((dst_enc < 16) && (nds_enc < 16)) {
    // use nds_enc as scratch with shift
    evmovdqul(nds, shift, Assembler::AVX_512bit);
    Assembler::vpsraw(dst, dst, nds, vector_len);
  } else if ((shift_enc < 16) && (nds_enc < 16)) {
    // use nds as scratch with dst
    evmovdqul(nds, dst, Assembler::AVX_512bit);
    Assembler::vpsraw(nds, nds, shift, vector_len);
    evmovdqul(dst, nds, Assembler::AVX_512bit);
  } else if (dst_enc < 16) {
    // use nds to save a copy of xmm0 and hold shift
    evmovdqul(nds, xmm0, Assembler::AVX_512bit);
    evmovdqul(xmm0, shift, Assembler::AVX_512bit);
    Assembler::vpsraw(dst, dst, xmm0, vector_len);
    evmovdqul(xmm0, nds, Assembler::AVX_512bit);
  } else if (nds_enc < 16) {
    // use nds as dest as temps
    evmovdqul(nds, dst, Assembler::AVX_512bit);
    evmovdqul(dst, xmm0, Assembler::AVX_512bit);
    evmovdqul(xmm0, shift, Assembler::AVX_512bit);
    Assembler::vpsraw(nds, nds, xmm0, vector_len);
    evmovdqul(xmm0, dst, Assembler::AVX_512bit);
    evmovdqul(dst, nds, Assembler::AVX_512bit);
  } else {
    // worse case scenario, all regs are in the upper bank
    subptr(rsp, 64);
    evmovdqul(Address(rsp, 0), xmm1, Assembler::AVX_512bit);
    evmovdqul(nds, xmm0, Assembler::AVX_512bit);
    evmovdqul(xmm1, shift, Assembler::AVX_512bit);
    evmovdqul(xmm0, dst, Assembler::AVX_512bit);
    Assembler::vpsllw(xmm0, xmm0, xmm1, vector_len);
    evmovdqul(xmm1, dst, Assembler::AVX_512bit);
    evmovdqul(dst, xmm0, Assembler::AVX_512bit);
    evmovdqul(xmm0, nds, Assembler::AVX_512bit);
    evmovdqul(xmm1, Address(rsp, 0), Assembler::AVX_512bit);
    addptr(rsp, 64);
  }
}

void MacroAssembler::vpsraw(XMMRegister dst, XMMRegister nds, int shift, int vector_len) {
  int dst_enc = dst->encoding();
  int nds_enc = nds->encoding();
  if (VM_Version::supports_avxonly() || VM_Version::supports_avx512bw()) {
    Assembler::vpsraw(dst, nds, shift, vector_len);
  } else if (dst_enc < 16) {
    Assembler::vpsraw(dst, dst, shift, vector_len);
  } else if (nds_enc < 16) {
    // use nds as scratch
    evmovdqul(nds, dst, Assembler::AVX_512bit);
    Assembler::vpsraw(nds, nds, shift, vector_len);
    evmovdqul(dst, nds, Assembler::AVX_512bit);
  } else {
    // use nds as scratch for xmm0
    evmovdqul(nds, xmm0, Assembler::AVX_512bit);
    evmovdqul(xmm0, dst, Assembler::AVX_512bit);
    Assembler::vpsraw(xmm0, xmm0, shift, vector_len);
    evmovdqul(xmm0, nds, Assembler::AVX_512bit);
  }
}

void MacroAssembler::vpsrlw(XMMRegister dst, XMMRegister nds, XMMRegister shift, int vector_len) {
  int dst_enc = dst->encoding();
  int nds_enc = nds->encoding();
  int shift_enc = shift->encoding();
  if (VM_Version::supports_avxonly() || VM_Version::supports_avx512bw()) {
    Assembler::vpsrlw(dst, nds, shift, vector_len);
  } else if ((dst_enc < 16) && (shift_enc < 16)) {
    Assembler::vpsrlw(dst, dst, shift, vector_len);
  } else if ((dst_enc < 16) && (nds_enc < 16)) {
    // use nds_enc as scratch with shift
    evmovdqul(nds, shift, Assembler::AVX_512bit);
    Assembler::vpsrlw(dst, dst, nds, vector_len);
  } else if ((shift_enc < 16) && (nds_enc < 16)) {
    // use nds as scratch with dst
    evmovdqul(nds, dst, Assembler::AVX_512bit);
    Assembler::vpsrlw(nds, nds, shift, vector_len);
    evmovdqul(dst, nds, Assembler::AVX_512bit);
  } else if (dst_enc < 16) {
    // use nds to save a copy of xmm0 and hold shift
    evmovdqul(nds, xmm0, Assembler::AVX_512bit);
    evmovdqul(xmm0, shift, Assembler::AVX_512bit);
    Assembler::vpsrlw(dst, dst, xmm0, vector_len);
    evmovdqul(xmm0, nds, Assembler::AVX_512bit);
  } else if (nds_enc < 16) {
    // use nds as dest as temps
    evmovdqul(nds, dst, Assembler::AVX_512bit);
    evmovdqul(dst, xmm0, Assembler::AVX_512bit);
    evmovdqul(xmm0, shift, Assembler::AVX_512bit);
    Assembler::vpsrlw(nds, nds, xmm0, vector_len);
    evmovdqul(xmm0, dst, Assembler::AVX_512bit);
    evmovdqul(dst, nds, Assembler::AVX_512bit);
  } else {
    // worse case scenario, all regs are in the upper bank
    subptr(rsp, 64);
    evmovdqul(Address(rsp, 0), xmm1, Assembler::AVX_512bit);
    evmovdqul(nds, xmm0, Assembler::AVX_512bit);
    evmovdqul(xmm1, shift, Assembler::AVX_512bit);
    evmovdqul(xmm0, dst, Assembler::AVX_512bit);
    Assembler::vpsllw(xmm0, xmm0, xmm1, vector_len);
    evmovdqul(xmm1, dst, Assembler::AVX_512bit);
    evmovdqul(dst, xmm0, Assembler::AVX_512bit);
    evmovdqul(xmm0, nds, Assembler::AVX_512bit);
    evmovdqul(xmm1, Address(rsp, 0), Assembler::AVX_512bit);
    addptr(rsp, 64);
  }
}

void MacroAssembler::vpsrlw(XMMRegister dst, XMMRegister nds, int shift, int vector_len) {
  int dst_enc = dst->encoding();
  int nds_enc = nds->encoding();
  if (VM_Version::supports_avxonly() || VM_Version::supports_avx512bw()) {
    Assembler::vpsrlw(dst, nds, shift, vector_len);
  } else if (dst_enc < 16) {
    Assembler::vpsrlw(dst, dst, shift, vector_len);
  } else if (nds_enc < 16) {
    // use nds as scratch
    evmovdqul(nds, dst, Assembler::AVX_512bit);
    Assembler::vpsrlw(nds, nds, shift, vector_len);
    evmovdqul(dst, nds, Assembler::AVX_512bit);
  } else {
    // use nds as scratch for xmm0
    evmovdqul(nds, xmm0, Assembler::AVX_512bit);
    evmovdqul(xmm0, dst, Assembler::AVX_512bit);
    Assembler::vpsrlw(xmm0, xmm0, shift, vector_len);
    evmovdqul(xmm0, nds, Assembler::AVX_512bit);
  }
}

void MacroAssembler::vpsllw(XMMRegister dst, XMMRegister nds, XMMRegister shift, int vector_len) {
  int dst_enc = dst->encoding();
  int nds_enc = nds->encoding();
  int shift_enc = shift->encoding();
  if (VM_Version::supports_avxonly() || VM_Version::supports_avx512bw()) {
    Assembler::vpsllw(dst, nds, shift, vector_len);
  } else if ((dst_enc < 16) && (shift_enc < 16)) {
    Assembler::vpsllw(dst, dst, shift, vector_len);
  } else if ((dst_enc < 16) && (nds_enc < 16)) {
    // use nds_enc as scratch with shift
    evmovdqul(nds, shift, Assembler::AVX_512bit);
    Assembler::vpsllw(dst, dst, nds, vector_len);
  } else if ((shift_enc < 16) && (nds_enc < 16)) {
    // use nds as scratch with dst
    evmovdqul(nds, dst, Assembler::AVX_512bit);
    Assembler::vpsllw(nds, nds, shift, vector_len);
    evmovdqul(dst, nds, Assembler::AVX_512bit);
  } else if (dst_enc < 16) {
    // use nds to save a copy of xmm0 and hold shift
    evmovdqul(nds, xmm0, Assembler::AVX_512bit);
    evmovdqul(xmm0, shift, Assembler::AVX_512bit);
    Assembler::vpsllw(dst, dst, xmm0, vector_len);
    evmovdqul(xmm0, nds, Assembler::AVX_512bit);
  } else if (nds_enc < 16) {
    // use nds as dest as temps
    evmovdqul(nds, dst, Assembler::AVX_512bit);
    evmovdqul(dst, xmm0, Assembler::AVX_512bit);
    evmovdqul(xmm0, shift, Assembler::AVX_512bit);
    Assembler::vpsllw(nds, nds, xmm0, vector_len);
    evmovdqul(xmm0, dst, Assembler::AVX_512bit);
    evmovdqul(dst, nds, Assembler::AVX_512bit);
  } else {
    // worse case scenario, all regs are in the upper bank
    subptr(rsp, 64);
    evmovdqul(Address(rsp, 0), xmm1, Assembler::AVX_512bit);
    evmovdqul(nds, xmm0, Assembler::AVX_512bit);
    evmovdqul(xmm1, shift, Assembler::AVX_512bit);
    evmovdqul(xmm0, dst, Assembler::AVX_512bit);
    Assembler::vpsllw(xmm0, xmm0, xmm1, vector_len);
    evmovdqul(xmm1, dst, Assembler::AVX_512bit);
    evmovdqul(dst, xmm0, Assembler::AVX_512bit);
    evmovdqul(xmm0, nds, Assembler::AVX_512bit);
    evmovdqul(xmm1, Address(rsp, 0), Assembler::AVX_512bit);
    addptr(rsp, 64);
  }
}

void MacroAssembler::vpsllw(XMMRegister dst, XMMRegister nds, int shift, int vector_len) {
  int dst_enc = dst->encoding();
  int nds_enc = nds->encoding();
  if (VM_Version::supports_avxonly() || VM_Version::supports_avx512bw()) {
    Assembler::vpsllw(dst, nds, shift, vector_len);
  } else if (dst_enc < 16) {
    Assembler::vpsllw(dst, dst, shift, vector_len);
  } else if (nds_enc < 16) {
    // use nds as scratch
    evmovdqul(nds, dst, Assembler::AVX_512bit);
    Assembler::vpsllw(nds, nds, shift, vector_len);
    evmovdqul(dst, nds, Assembler::AVX_512bit);
  } else {
    // use nds as scratch for xmm0
    evmovdqul(nds, xmm0, Assembler::AVX_512bit);
    evmovdqul(xmm0, dst, Assembler::AVX_512bit);
    Assembler::vpsllw(xmm0, xmm0, shift, vector_len);
    evmovdqul(xmm0, nds, Assembler::AVX_512bit);
  }
}

void MacroAssembler::vptest(XMMRegister dst, XMMRegister src) {
  int dst_enc = dst->encoding();
  int src_enc = src->encoding();
  if ((dst_enc < 16) && (src_enc < 16)) {
    Assembler::vptest(dst, src);
  } else if (src_enc < 16) {
    subptr(rsp, 64);
    evmovdqul(Address(rsp, 0), xmm0, Assembler::AVX_512bit);
    evmovdqul(xmm0, dst, Assembler::AVX_512bit);
    Assembler::vptest(xmm0, src);
    evmovdqul(xmm0, Address(rsp, 0), Assembler::AVX_512bit);
    addptr(rsp, 64);
  } else if (dst_enc < 16) {
    subptr(rsp, 64);
    evmovdqul(Address(rsp, 0), xmm0, Assembler::AVX_512bit);
    evmovdqul(xmm0, src, Assembler::AVX_512bit);
    Assembler::vptest(dst, xmm0);
    evmovdqul(xmm0, Address(rsp, 0), Assembler::AVX_512bit);
    addptr(rsp, 64);
  } else {
    subptr(rsp, 64);
    evmovdqul(Address(rsp, 0), xmm0, Assembler::AVX_512bit);
    subptr(rsp, 64);
    evmovdqul(Address(rsp, 0), xmm1, Assembler::AVX_512bit);
    movdqu(xmm0, src);
    movdqu(xmm1, dst);
    Assembler::vptest(xmm1, xmm0);
    evmovdqul(xmm1, Address(rsp, 0), Assembler::AVX_512bit);
    addptr(rsp, 64);
    evmovdqul(xmm0, Address(rsp, 0), Assembler::AVX_512bit);
    addptr(rsp, 64);
  }
}

// This instruction exists within macros, ergo we cannot control its input
// when emitted through those patterns.
void MacroAssembler::punpcklbw(XMMRegister dst, XMMRegister src) {
  if (VM_Version::supports_avx512nobw()) {
    int dst_enc = dst->encoding();
    int src_enc = src->encoding();
    if (dst_enc == src_enc) {
      if (dst_enc < 16) {
        Assembler::punpcklbw(dst, src);
      } else {
        subptr(rsp, 64);
        evmovdqul(Address(rsp, 0), xmm0, Assembler::AVX_512bit);
        evmovdqul(xmm0, dst, Assembler::AVX_512bit);
        Assembler::punpcklbw(xmm0, xmm0);
        evmovdqul(dst, xmm0, Assembler::AVX_512bit);
        evmovdqul(xmm0, Address(rsp, 0), Assembler::AVX_512bit);
        addptr(rsp, 64);
      }
    } else {
      if ((src_enc < 16) && (dst_enc < 16)) {
        Assembler::punpcklbw(dst, src);
      } else if (src_enc < 16) {
        subptr(rsp, 64);
        evmovdqul(Address(rsp, 0), xmm0, Assembler::AVX_512bit);
        evmovdqul(xmm0, dst, Assembler::AVX_512bit);
        Assembler::punpcklbw(xmm0, src);
        evmovdqul(dst, xmm0, Assembler::AVX_512bit);
        evmovdqul(xmm0, Address(rsp, 0), Assembler::AVX_512bit);
        addptr(rsp, 64);
      } else if (dst_enc < 16) {
        subptr(rsp, 64);
        evmovdqul(Address(rsp, 0), xmm0, Assembler::AVX_512bit);
        evmovdqul(xmm0, src, Assembler::AVX_512bit);
        Assembler::punpcklbw(dst, xmm0);
        evmovdqul(xmm0, Address(rsp, 0), Assembler::AVX_512bit);
        addptr(rsp, 64);
      } else {
        subptr(rsp, 64);
        evmovdqul(Address(rsp, 0), xmm0, Assembler::AVX_512bit);
        subptr(rsp, 64);
        evmovdqul(Address(rsp, 0), xmm1, Assembler::AVX_512bit);
        evmovdqul(xmm0, dst, Assembler::AVX_512bit);
        evmovdqul(xmm1, src, Assembler::AVX_512bit);
        Assembler::punpcklbw(xmm0, xmm1);
        evmovdqul(dst, xmm0, Assembler::AVX_512bit);
        evmovdqul(xmm1, Address(rsp, 0), Assembler::AVX_512bit);
        addptr(rsp, 64);
        evmovdqul(xmm0, Address(rsp, 0), Assembler::AVX_512bit);
        addptr(rsp, 64);
      }
    }
  } else {
    Assembler::punpcklbw(dst, src);
  }
}

void MacroAssembler::pshufd(XMMRegister dst, Address src, int mode) {
  if (VM_Version::supports_avx512vl()) {
    Assembler::pshufd(dst, src, mode);
  } else {
    int dst_enc = dst->encoding();
    if (dst_enc < 16) {
      Assembler::pshufd(dst, src, mode);
    } else {
      subptr(rsp, 64);
      evmovdqul(Address(rsp, 0), xmm0, Assembler::AVX_512bit);
      Assembler::pshufd(xmm0, src, mode);
      evmovdqul(dst, xmm0, Assembler::AVX_512bit);
      evmovdqul(xmm0, Address(rsp, 0), Assembler::AVX_512bit);
      addptr(rsp, 64);
    }
  }
}

// This instruction exists within macros, ergo we cannot control its input
// when emitted through those patterns.
void MacroAssembler::pshuflw(XMMRegister dst, XMMRegister src, int mode) {
  if (VM_Version::supports_avx512nobw()) {
    int dst_enc = dst->encoding();
    int src_enc = src->encoding();
    if (dst_enc == src_enc) {
      if (dst_enc < 16) {
        Assembler::pshuflw(dst, src, mode);
      } else {
        subptr(rsp, 64);
        evmovdqul(Address(rsp, 0), xmm0, Assembler::AVX_512bit);
        evmovdqul(xmm0, dst, Assembler::AVX_512bit);
        Assembler::pshuflw(xmm0, xmm0, mode);
        evmovdqul(dst, xmm0, Assembler::AVX_512bit);
        evmovdqul(xmm0, Address(rsp, 0), Assembler::AVX_512bit);
        addptr(rsp, 64);
      }
    } else {
      if ((src_enc < 16) && (dst_enc < 16)) {
        Assembler::pshuflw(dst, src, mode);
      } else if (src_enc < 16) {
        subptr(rsp, 64);
        evmovdqul(Address(rsp, 0), xmm0, Assembler::AVX_512bit);
        evmovdqul(xmm0, dst, Assembler::AVX_512bit);
        Assembler::pshuflw(xmm0, src, mode);
        evmovdqul(dst, xmm0, Assembler::AVX_512bit);
        evmovdqul(xmm0, Address(rsp, 0), Assembler::AVX_512bit);
        addptr(rsp, 64);
      } else if (dst_enc < 16) {
        subptr(rsp, 64);
        evmovdqul(Address(rsp, 0), xmm0, Assembler::AVX_512bit);
        evmovdqul(xmm0, src, Assembler::AVX_512bit);
        Assembler::pshuflw(dst, xmm0, mode);
        evmovdqul(xmm0, Address(rsp, 0), Assembler::AVX_512bit);
        addptr(rsp, 64);
      } else {
        subptr(rsp, 64);
        evmovdqul(Address(rsp, 0), xmm0, Assembler::AVX_512bit);
        subptr(rsp, 64);
        evmovdqul(Address(rsp, 0), xmm1, Assembler::AVX_512bit);
        evmovdqul(xmm0, dst, Assembler::AVX_512bit);
        evmovdqul(xmm1, src, Assembler::AVX_512bit);
        Assembler::pshuflw(xmm0, xmm1, mode);
        evmovdqul(dst, xmm0, Assembler::AVX_512bit);
        evmovdqul(xmm1, Address(rsp, 0), Assembler::AVX_512bit);
        addptr(rsp, 64);
        evmovdqul(xmm0, Address(rsp, 0), Assembler::AVX_512bit);
        addptr(rsp, 64);
      }
    }
  } else {
    Assembler::pshuflw(dst, src, mode);
  }
}

void MacroAssembler::vandpd(XMMRegister dst, XMMRegister nds, AddressLiteral src, int vector_len) {
  if (reachable(src)) {
    vandpd(dst, nds, as_Address(src), vector_len);
  } else {
    lea(rscratch1, src);
    vandpd(dst, nds, Address(rscratch1, 0), vector_len);
  }
}

void MacroAssembler::vandps(XMMRegister dst, XMMRegister nds, AddressLiteral src, int vector_len) {
  if (reachable(src)) {
    vandps(dst, nds, as_Address(src), vector_len);
  } else {
    lea(rscratch1, src);
    vandps(dst, nds, Address(rscratch1, 0), vector_len);
  }
}

void MacroAssembler::evpord(XMMRegister dst, KRegister mask, XMMRegister nds, AddressLiteral src,
                            bool merge, int vector_len, Register scratch_reg) {
  if (reachable(src)) {
    Assembler::evpord(dst, mask, nds, as_Address(src), merge, vector_len);
  } else {
    lea(scratch_reg, src);
    Assembler::evpord(dst, mask, nds, Address(scratch_reg, 0), merge, vector_len);
  }
}

void MacroAssembler::vdivsd(XMMRegister dst, XMMRegister nds, AddressLiteral src) {
  if (reachable(src)) {
    vdivsd(dst, nds, as_Address(src));
  } else {
    lea(rscratch1, src);
    vdivsd(dst, nds, Address(rscratch1, 0));
  }
}

void MacroAssembler::vdivss(XMMRegister dst, XMMRegister nds, AddressLiteral src) {
  if (reachable(src)) {
    vdivss(dst, nds, as_Address(src));
  } else {
    lea(rscratch1, src);
    vdivss(dst, nds, Address(rscratch1, 0));
  }
}

void MacroAssembler::vmulsd(XMMRegister dst, XMMRegister nds, AddressLiteral src) {
  if (reachable(src)) {
    vmulsd(dst, nds, as_Address(src));
  } else {
    lea(rscratch1, src);
    vmulsd(dst, nds, Address(rscratch1, 0));
  }
}

void MacroAssembler::vmulss(XMMRegister dst, XMMRegister nds, AddressLiteral src) {
  if (reachable(src)) {
    vmulss(dst, nds, as_Address(src));
  } else {
    lea(rscratch1, src);
    vmulss(dst, nds, Address(rscratch1, 0));
  }
}

void MacroAssembler::vsubsd(XMMRegister dst, XMMRegister nds, AddressLiteral src) {
  if (reachable(src)) {
    vsubsd(dst, nds, as_Address(src));
  } else {
    lea(rscratch1, src);
    vsubsd(dst, nds, Address(rscratch1, 0));
  }
}

void MacroAssembler::vsubss(XMMRegister dst, XMMRegister nds, AddressLiteral src) {
  if (reachable(src)) {
    vsubss(dst, nds, as_Address(src));
  } else {
    lea(rscratch1, src);
    vsubss(dst, nds, Address(rscratch1, 0));
  }
}

void MacroAssembler::vnegatess(XMMRegister dst, XMMRegister nds, AddressLiteral src) {
  int nds_enc = nds->encoding();
  int dst_enc = dst->encoding();
  bool dst_upper_bank = (dst_enc > 15);
  bool nds_upper_bank = (nds_enc > 15);
  if (VM_Version::supports_avx512novl() &&
      (nds_upper_bank || dst_upper_bank)) {
    if (dst_upper_bank) {
      subptr(rsp, 64);
      evmovdqul(Address(rsp, 0), xmm0, Assembler::AVX_512bit);
      movflt(xmm0, nds);
      vxorps(xmm0, xmm0, src, Assembler::AVX_128bit);
      movflt(dst, xmm0);
      evmovdqul(xmm0, Address(rsp, 0), Assembler::AVX_512bit);
      addptr(rsp, 64);
    } else {
      movflt(dst, nds);
      vxorps(dst, dst, src, Assembler::AVX_128bit);
    }
  } else {
    vxorps(dst, nds, src, Assembler::AVX_128bit);
  }
}

void MacroAssembler::vnegatesd(XMMRegister dst, XMMRegister nds, AddressLiteral src) {
  int nds_enc = nds->encoding();
  int dst_enc = dst->encoding();
  bool dst_upper_bank = (dst_enc > 15);
  bool nds_upper_bank = (nds_enc > 15);
  if (VM_Version::supports_avx512novl() &&
      (nds_upper_bank || dst_upper_bank)) {
    if (dst_upper_bank) {
      subptr(rsp, 64);
      evmovdqul(Address(rsp, 0), xmm0, Assembler::AVX_512bit);
      movdbl(xmm0, nds);
      vxorpd(xmm0, xmm0, src, Assembler::AVX_128bit);
      movdbl(dst, xmm0);
      evmovdqul(xmm0, Address(rsp, 0), Assembler::AVX_512bit);
      addptr(rsp, 64);
    } else {
      movdbl(dst, nds);
      vxorpd(dst, dst, src, Assembler::AVX_128bit);
    }
  } else {
    vxorpd(dst, nds, src, Assembler::AVX_128bit);
  }
}

void MacroAssembler::vxorpd(XMMRegister dst, XMMRegister nds, AddressLiteral src, int vector_len, Register scratch_reg) {
  if (reachable(src)) {
    vxorpd(dst, nds, as_Address(src), vector_len);
  } else {
    lea(scratch_reg, src);
    vxorpd(dst, nds, Address(scratch_reg, 0), vector_len);
  }
}

void MacroAssembler::vxorps(XMMRegister dst, XMMRegister nds, AddressLiteral src, int vector_len) {
  if (reachable(src)) {
    vxorps(dst, nds, as_Address(src), vector_len);
  } else {
    lea(rscratch1, src);
    vxorps(dst, nds, Address(rscratch1, 0), vector_len);
  }
}

<<<<<<< HEAD
void MacroAssembler::vpxor(XMMRegister dst, XMMRegister nds, AddressLiteral src, int vector_len, Register scratch_reg) {
  if (UseAVX > 1 || (vector_len < 1)) {
    if (reachable(src)) {
      Assembler::vpxor(dst, nds, as_Address(src), vector_len);
    } else {
      lea(scratch_reg, src);
      Assembler::vpxor(dst, nds, Address(scratch_reg, 0), vector_len);
    }
  }
  else {
    MacroAssembler::vxorpd(dst, nds, src, vector_len, scratch_reg);
  }
}

void MacroAssembler::vpermd(XMMRegister dst,  XMMRegister nds, AddressLiteral src, Register scratch_reg) {
  if (reachable(src)) {
    Assembler::vpermd(dst, nds, as_Address(src));
  } else {
    lea(scratch_reg, src);
    Assembler::vpermd(dst, nds, Address(scratch_reg, 0));
  }
}

=======
void MacroAssembler::clear_jweak_tag(Register possibly_jweak) {
  const int32_t inverted_jweak_mask = ~static_cast<int32_t>(JNIHandles::weak_tag_mask);
  STATIC_ASSERT(inverted_jweak_mask == -2); // otherwise check this code
  // The inverted mask is sign-extended
  andptr(possibly_jweak, inverted_jweak_mask);
}
>>>>>>> 8b1470f8

void MacroAssembler::resolve_jobject(Register value,
                                     Register thread,
                                     Register tmp) {
  assert_different_registers(value, thread, tmp);
  Label done, not_weak;
  testptr(value, value);
  jcc(Assembler::zero, done);                // Use NULL as-is.
  testptr(value, JNIHandles::weak_tag_mask); // Test for jweak tag.
  jcc(Assembler::zero, not_weak);
  // Resolve jweak.
  access_load_at(T_OBJECT, IN_ROOT | ON_PHANTOM_OOP_REF,
                 value, Address(value, -JNIHandles::weak_tag_value), tmp, thread);
  verify_oop(value);
  jmp(done);
  bind(not_weak);
  // Resolve (untagged) jobject.
  access_load_at(T_OBJECT, IN_ROOT | IN_CONCURRENT_ROOT,
                 value, Address(value, 0), tmp, thread);
  verify_oop(value);
  bind(done);
}

void MacroAssembler::subptr(Register dst, int32_t imm32) {
  LP64_ONLY(subq(dst, imm32)) NOT_LP64(subl(dst, imm32));
}

// Force generation of a 4 byte immediate value even if it fits into 8bit
void MacroAssembler::subptr_imm32(Register dst, int32_t imm32) {
  LP64_ONLY(subq_imm32(dst, imm32)) NOT_LP64(subl_imm32(dst, imm32));
}

void MacroAssembler::subptr(Register dst, Register src) {
  LP64_ONLY(subq(dst, src)) NOT_LP64(subl(dst, src));
}

// C++ bool manipulation
void MacroAssembler::testbool(Register dst) {
  if(sizeof(bool) == 1)
    testb(dst, 0xff);
  else if(sizeof(bool) == 2) {
    // testw implementation needed for two byte bools
    ShouldNotReachHere();
  } else if(sizeof(bool) == 4)
    testl(dst, dst);
  else
    // unsupported
    ShouldNotReachHere();
}

void MacroAssembler::testptr(Register dst, Register src) {
  LP64_ONLY(testq(dst, src)) NOT_LP64(testl(dst, src));
}

// Defines obj, preserves var_size_in_bytes, okay for t2 == var_size_in_bytes.
void MacroAssembler::tlab_allocate(Register obj,
                                   Register var_size_in_bytes,
                                   int con_size_in_bytes,
                                   Register t1,
                                   Register t2,
                                   Label& slow_case) {
  assert_different_registers(obj, t1, t2);
  assert_different_registers(obj, var_size_in_bytes, t1);
  Register end = t2;
  Register thread = NOT_LP64(t1) LP64_ONLY(r15_thread);

  verify_tlab();

  NOT_LP64(get_thread(thread));

  movptr(obj, Address(thread, JavaThread::tlab_top_offset()));
  if (var_size_in_bytes == noreg) {
    lea(end, Address(obj, con_size_in_bytes));
  } else {
    lea(end, Address(obj, var_size_in_bytes, Address::times_1));
  }
  cmpptr(end, Address(thread, JavaThread::tlab_end_offset()));
  jcc(Assembler::above, slow_case);

  // update the tlab top pointer
  movptr(Address(thread, JavaThread::tlab_top_offset()), end);

  // recover var_size_in_bytes if necessary
  if (var_size_in_bytes == end) {
    subptr(var_size_in_bytes, obj);
  }
  verify_tlab();
}

// Preserves the contents of address, destroys the contents length_in_bytes and temp.
void MacroAssembler::zero_memory(Register address, Register length_in_bytes, int offset_in_bytes, Register temp) {
  assert(address != length_in_bytes && address != temp && temp != length_in_bytes, "registers must be different");
  assert((offset_in_bytes & (BytesPerWord - 1)) == 0, "offset must be a multiple of BytesPerWord");
  Label done;

  testptr(length_in_bytes, length_in_bytes);
  jcc(Assembler::zero, done);

  // initialize topmost word, divide index by 2, check if odd and test if zero
  // note: for the remaining code to work, index must be a multiple of BytesPerWord
#ifdef ASSERT
  {
    Label L;
    testptr(length_in_bytes, BytesPerWord - 1);
    jcc(Assembler::zero, L);
    stop("length must be a multiple of BytesPerWord");
    bind(L);
  }
#endif
  Register index = length_in_bytes;
  xorptr(temp, temp);    // use _zero reg to clear memory (shorter code)
  if (UseIncDec) {
    shrptr(index, 3);  // divide by 8/16 and set carry flag if bit 2 was set
  } else {
    shrptr(index, 2);  // use 2 instructions to avoid partial flag stall
    shrptr(index, 1);
  }
#ifndef _LP64
  // index could have not been a multiple of 8 (i.e., bit 2 was set)
  {
    Label even;
    // note: if index was a multiple of 8, then it cannot
    //       be 0 now otherwise it must have been 0 before
    //       => if it is even, we don't need to check for 0 again
    jcc(Assembler::carryClear, even);
    // clear topmost word (no jump would be needed if conditional assignment worked here)
    movptr(Address(address, index, Address::times_8, offset_in_bytes - 0*BytesPerWord), temp);
    // index could be 0 now, must check again
    jcc(Assembler::zero, done);
    bind(even);
  }
#endif // !_LP64
  // initialize remaining object fields: index is a multiple of 2 now
  {
    Label loop;
    bind(loop);
    movptr(Address(address, index, Address::times_8, offset_in_bytes - 1*BytesPerWord), temp);
    NOT_LP64(movptr(Address(address, index, Address::times_8, offset_in_bytes - 2*BytesPerWord), temp);)
    decrement(index);
    jcc(Assembler::notZero, loop);
  }

  bind(done);
}

void MacroAssembler::incr_allocated_bytes(Register thread,
                                          Register var_size_in_bytes,
                                          int con_size_in_bytes,
                                          Register t1) {
  if (!thread->is_valid()) {
#ifdef _LP64
    thread = r15_thread;
#else
    assert(t1->is_valid(), "need temp reg");
    thread = t1;
    get_thread(thread);
#endif
  }

#ifdef _LP64
  if (var_size_in_bytes->is_valid()) {
    addq(Address(thread, in_bytes(JavaThread::allocated_bytes_offset())), var_size_in_bytes);
  } else {
    addq(Address(thread, in_bytes(JavaThread::allocated_bytes_offset())), con_size_in_bytes);
  }
#else
  if (var_size_in_bytes->is_valid()) {
    addl(Address(thread, in_bytes(JavaThread::allocated_bytes_offset())), var_size_in_bytes);
  } else {
    addl(Address(thread, in_bytes(JavaThread::allocated_bytes_offset())), con_size_in_bytes);
  }
  adcl(Address(thread, in_bytes(JavaThread::allocated_bytes_offset())+4), 0);
#endif
}

// Look up the method for a megamorphic invokeinterface call.
// The target method is determined by <intf_klass, itable_index>.
// The receiver klass is in recv_klass.
// On success, the result will be in method_result, and execution falls through.
// On failure, execution transfers to the given label.
void MacroAssembler::lookup_interface_method(Register recv_klass,
                                             Register intf_klass,
                                             RegisterOrConstant itable_index,
                                             Register method_result,
                                             Register scan_temp,
                                             Label& L_no_such_interface,
                                             bool return_method) {
  assert_different_registers(recv_klass, intf_klass, scan_temp);
  assert_different_registers(method_result, intf_klass, scan_temp);
  assert(recv_klass != method_result || !return_method,
         "recv_klass can be destroyed when method isn't needed");

  assert(itable_index.is_constant() || itable_index.as_register() == method_result,
         "caller must use same register for non-constant itable index as for method");

  // Compute start of first itableOffsetEntry (which is at the end of the vtable)
  int vtable_base = in_bytes(Klass::vtable_start_offset());
  int itentry_off = itableMethodEntry::method_offset_in_bytes();
  int scan_step   = itableOffsetEntry::size() * wordSize;
  int vte_size    = vtableEntry::size_in_bytes();
  Address::ScaleFactor times_vte_scale = Address::times_ptr;
  assert(vte_size == wordSize, "else adjust times_vte_scale");

  movl(scan_temp, Address(recv_klass, Klass::vtable_length_offset()));

  // %%% Could store the aligned, prescaled offset in the klassoop.
  lea(scan_temp, Address(recv_klass, scan_temp, times_vte_scale, vtable_base));

  if (return_method) {
    // Adjust recv_klass by scaled itable_index, so we can free itable_index.
    assert(itableMethodEntry::size() * wordSize == wordSize, "adjust the scaling in the code below");
    lea(recv_klass, Address(recv_klass, itable_index, Address::times_ptr, itentry_off));
  }

  // for (scan = klass->itable(); scan->interface() != NULL; scan += scan_step) {
  //   if (scan->interface() == intf) {
  //     result = (klass + scan->offset() + itable_index);
  //   }
  // }
  Label search, found_method;

  for (int peel = 1; peel >= 0; peel--) {
    movptr(method_result, Address(scan_temp, itableOffsetEntry::interface_offset_in_bytes()));
    cmpptr(intf_klass, method_result);

    if (peel) {
      jccb(Assembler::equal, found_method);
    } else {
      jccb(Assembler::notEqual, search);
      // (invert the test to fall through to found_method...)
    }

    if (!peel)  break;

    bind(search);

    // Check that the previous entry is non-null.  A null entry means that
    // the receiver class doesn't implement the interface, and wasn't the
    // same as when the caller was compiled.
    testptr(method_result, method_result);
    jcc(Assembler::zero, L_no_such_interface);
    addptr(scan_temp, scan_step);
  }

  bind(found_method);

  if (return_method) {
    // Got a hit.
    movl(scan_temp, Address(scan_temp, itableOffsetEntry::offset_offset_in_bytes()));
    movptr(method_result, Address(recv_klass, scan_temp, Address::times_1));
  }
}


// virtual method calling
void MacroAssembler::lookup_virtual_method(Register recv_klass,
                                           RegisterOrConstant vtable_index,
                                           Register method_result) {
  const int base = in_bytes(Klass::vtable_start_offset());
  assert(vtableEntry::size() * wordSize == wordSize, "else adjust the scaling in the code below");
  Address vtable_entry_addr(recv_klass,
                            vtable_index, Address::times_ptr,
                            base + vtableEntry::method_offset_in_bytes());
  movptr(method_result, vtable_entry_addr);
}


void MacroAssembler::check_klass_subtype(Register sub_klass,
                           Register super_klass,
                           Register temp_reg,
                           Label& L_success) {
  Label L_failure;
  check_klass_subtype_fast_path(sub_klass, super_klass, temp_reg,        &L_success, &L_failure, NULL);
  check_klass_subtype_slow_path(sub_klass, super_klass, temp_reg, noreg, &L_success, NULL);
  bind(L_failure);
}


void MacroAssembler::check_klass_subtype_fast_path(Register sub_klass,
                                                   Register super_klass,
                                                   Register temp_reg,
                                                   Label* L_success,
                                                   Label* L_failure,
                                                   Label* L_slow_path,
                                        RegisterOrConstant super_check_offset) {
  assert_different_registers(sub_klass, super_klass, temp_reg);
  bool must_load_sco = (super_check_offset.constant_or_zero() == -1);
  if (super_check_offset.is_register()) {
    assert_different_registers(sub_klass, super_klass,
                               super_check_offset.as_register());
  } else if (must_load_sco) {
    assert(temp_reg != noreg, "supply either a temp or a register offset");
  }

  Label L_fallthrough;
  int label_nulls = 0;
  if (L_success == NULL)   { L_success   = &L_fallthrough; label_nulls++; }
  if (L_failure == NULL)   { L_failure   = &L_fallthrough; label_nulls++; }
  if (L_slow_path == NULL) { L_slow_path = &L_fallthrough; label_nulls++; }
  assert(label_nulls <= 1, "at most one NULL in the batch");

  int sc_offset = in_bytes(Klass::secondary_super_cache_offset());
  int sco_offset = in_bytes(Klass::super_check_offset_offset());
  Address super_check_offset_addr(super_klass, sco_offset);

  // Hacked jcc, which "knows" that L_fallthrough, at least, is in
  // range of a jccb.  If this routine grows larger, reconsider at
  // least some of these.
#define local_jcc(assembler_cond, label)                                \
  if (&(label) == &L_fallthrough)  jccb(assembler_cond, label);         \
  else                             jcc( assembler_cond, label) /*omit semi*/

  // Hacked jmp, which may only be used just before L_fallthrough.
#define final_jmp(label)                                                \
  if (&(label) == &L_fallthrough) { /*do nothing*/ }                    \
  else                            jmp(label)                /*omit semi*/

  // If the pointers are equal, we are done (e.g., String[] elements).
  // This self-check enables sharing of secondary supertype arrays among
  // non-primary types such as array-of-interface.  Otherwise, each such
  // type would need its own customized SSA.
  // We move this check to the front of the fast path because many
  // type checks are in fact trivially successful in this manner,
  // so we get a nicely predicted branch right at the start of the check.
  cmpptr(sub_klass, super_klass);
  local_jcc(Assembler::equal, *L_success);

  // Check the supertype display:
  if (must_load_sco) {
    // Positive movl does right thing on LP64.
    movl(temp_reg, super_check_offset_addr);
    super_check_offset = RegisterOrConstant(temp_reg);
  }
  Address super_check_addr(sub_klass, super_check_offset, Address::times_1, 0);
  cmpptr(super_klass, super_check_addr); // load displayed supertype

  // This check has worked decisively for primary supers.
  // Secondary supers are sought in the super_cache ('super_cache_addr').
  // (Secondary supers are interfaces and very deeply nested subtypes.)
  // This works in the same check above because of a tricky aliasing
  // between the super_cache and the primary super display elements.
  // (The 'super_check_addr' can address either, as the case requires.)
  // Note that the cache is updated below if it does not help us find
  // what we need immediately.
  // So if it was a primary super, we can just fail immediately.
  // Otherwise, it's the slow path for us (no success at this point).

  if (super_check_offset.is_register()) {
    local_jcc(Assembler::equal, *L_success);
    cmpl(super_check_offset.as_register(), sc_offset);
    if (L_failure == &L_fallthrough) {
      local_jcc(Assembler::equal, *L_slow_path);
    } else {
      local_jcc(Assembler::notEqual, *L_failure);
      final_jmp(*L_slow_path);
    }
  } else if (super_check_offset.as_constant() == sc_offset) {
    // Need a slow path; fast failure is impossible.
    if (L_slow_path == &L_fallthrough) {
      local_jcc(Assembler::equal, *L_success);
    } else {
      local_jcc(Assembler::notEqual, *L_slow_path);
      final_jmp(*L_success);
    }
  } else {
    // No slow path; it's a fast decision.
    if (L_failure == &L_fallthrough) {
      local_jcc(Assembler::equal, *L_success);
    } else {
      local_jcc(Assembler::notEqual, *L_failure);
      final_jmp(*L_success);
    }
  }

  bind(L_fallthrough);

#undef local_jcc
#undef final_jmp
}


void MacroAssembler::check_klass_subtype_slow_path(Register sub_klass,
                                                   Register super_klass,
                                                   Register temp_reg,
                                                   Register temp2_reg,
                                                   Label* L_success,
                                                   Label* L_failure,
                                                   bool set_cond_codes) {
  assert_different_registers(sub_klass, super_klass, temp_reg);
  if (temp2_reg != noreg)
    assert_different_registers(sub_klass, super_klass, temp_reg, temp2_reg);
#define IS_A_TEMP(reg) ((reg) == temp_reg || (reg) == temp2_reg)

  Label L_fallthrough;
  int label_nulls = 0;
  if (L_success == NULL)   { L_success   = &L_fallthrough; label_nulls++; }
  if (L_failure == NULL)   { L_failure   = &L_fallthrough; label_nulls++; }
  assert(label_nulls <= 1, "at most one NULL in the batch");

  // a couple of useful fields in sub_klass:
  int ss_offset = in_bytes(Klass::secondary_supers_offset());
  int sc_offset = in_bytes(Klass::secondary_super_cache_offset());
  Address secondary_supers_addr(sub_klass, ss_offset);
  Address super_cache_addr(     sub_klass, sc_offset);

  // Do a linear scan of the secondary super-klass chain.
  // This code is rarely used, so simplicity is a virtue here.
  // The repne_scan instruction uses fixed registers, which we must spill.
  // Don't worry too much about pre-existing connections with the input regs.

  assert(sub_klass != rax, "killed reg"); // killed by mov(rax, super)
  assert(sub_klass != rcx, "killed reg"); // killed by lea(rcx, &pst_counter)

  // Get super_klass value into rax (even if it was in rdi or rcx).
  bool pushed_rax = false, pushed_rcx = false, pushed_rdi = false;
  if (super_klass != rax || UseCompressedOops) {
    if (!IS_A_TEMP(rax)) { push(rax); pushed_rax = true; }
    mov(rax, super_klass);
  }
  if (!IS_A_TEMP(rcx)) { push(rcx); pushed_rcx = true; }
  if (!IS_A_TEMP(rdi)) { push(rdi); pushed_rdi = true; }

#ifndef PRODUCT
  int* pst_counter = &SharedRuntime::_partial_subtype_ctr;
  ExternalAddress pst_counter_addr((address) pst_counter);
  NOT_LP64(  incrementl(pst_counter_addr) );
  LP64_ONLY( lea(rcx, pst_counter_addr) );
  LP64_ONLY( incrementl(Address(rcx, 0)) );
#endif //PRODUCT

  // We will consult the secondary-super array.
  movptr(rdi, secondary_supers_addr);
  // Load the array length.  (Positive movl does right thing on LP64.)
  movl(rcx, Address(rdi, Array<Klass*>::length_offset_in_bytes()));
  // Skip to start of data.
  addptr(rdi, Array<Klass*>::base_offset_in_bytes());

  // Scan RCX words at [RDI] for an occurrence of RAX.
  // Set NZ/Z based on last compare.
  // Z flag value will not be set by 'repne' if RCX == 0 since 'repne' does
  // not change flags (only scas instruction which is repeated sets flags).
  // Set Z = 0 (not equal) before 'repne' to indicate that class was not found.

    testptr(rax,rax); // Set Z = 0
    repne_scan();

  // Unspill the temp. registers:
  if (pushed_rdi)  pop(rdi);
  if (pushed_rcx)  pop(rcx);
  if (pushed_rax)  pop(rax);

  if (set_cond_codes) {
    // Special hack for the AD files:  rdi is guaranteed non-zero.
    assert(!pushed_rdi, "rdi must be left non-NULL");
    // Also, the condition codes are properly set Z/NZ on succeed/failure.
  }

  if (L_failure == &L_fallthrough)
        jccb(Assembler::notEqual, *L_failure);
  else  jcc(Assembler::notEqual, *L_failure);

  // Success.  Cache the super we found and proceed in triumph.
  movptr(super_cache_addr, super_klass);

  if (L_success != &L_fallthrough) {
    jmp(*L_success);
  }

#undef IS_A_TEMP

  bind(L_fallthrough);
}


void MacroAssembler::cmov32(Condition cc, Register dst, Address src) {
  if (VM_Version::supports_cmov()) {
    cmovl(cc, dst, src);
  } else {
    Label L;
    jccb(negate_condition(cc), L);
    movl(dst, src);
    bind(L);
  }
}

void MacroAssembler::cmov32(Condition cc, Register dst, Register src) {
  if (VM_Version::supports_cmov()) {
    cmovl(cc, dst, src);
  } else {
    Label L;
    jccb(negate_condition(cc), L);
    movl(dst, src);
    bind(L);
  }
}

void MacroAssembler::verify_oop(Register reg, const char* s) {
  if (!VerifyOops) return;

  // Pass register number to verify_oop_subroutine
  const char* b = NULL;
  {
    ResourceMark rm;
    stringStream ss;
    ss.print("verify_oop: %s: %s", reg->name(), s);
    b = code_string(ss.as_string());
  }
  BLOCK_COMMENT("verify_oop {");
#ifdef _LP64
  push(rscratch1);                    // save r10, trashed by movptr()
#endif
  push(rax);                          // save rax,
  push(reg);                          // pass register argument
  ExternalAddress buffer((address) b);
  // avoid using pushptr, as it modifies scratch registers
  // and our contract is not to modify anything
  movptr(rax, buffer.addr());
  push(rax);
  // call indirectly to solve generation ordering problem
  movptr(rax, ExternalAddress(StubRoutines::verify_oop_subroutine_entry_address()));
  call(rax);
  // Caller pops the arguments (oop, message) and restores rax, r10
  BLOCK_COMMENT("} verify_oop");
}


RegisterOrConstant MacroAssembler::delayed_value_impl(intptr_t* delayed_value_addr,
                                                      Register tmp,
                                                      int offset) {
  intptr_t value = *delayed_value_addr;
  if (value != 0)
    return RegisterOrConstant(value + offset);

  // load indirectly to solve generation ordering problem
  movptr(tmp, ExternalAddress((address) delayed_value_addr));

#ifdef ASSERT
  { Label L;
    testptr(tmp, tmp);
    if (WizardMode) {
      const char* buf = NULL;
      {
        ResourceMark rm;
        stringStream ss;
        ss.print("DelayedValue=" INTPTR_FORMAT, delayed_value_addr[1]);
        buf = code_string(ss.as_string());
      }
      jcc(Assembler::notZero, L);
      STOP(buf);
    } else {
      jccb(Assembler::notZero, L);
      hlt();
    }
    bind(L);
  }
#endif

  if (offset != 0)
    addptr(tmp, offset);

  return RegisterOrConstant(tmp);
}


Address MacroAssembler::argument_address(RegisterOrConstant arg_slot,
                                         int extra_slot_offset) {
  // cf. TemplateTable::prepare_invoke(), if (load_receiver).
  int stackElementSize = Interpreter::stackElementSize;
  int offset = Interpreter::expr_offset_in_bytes(extra_slot_offset+0);
#ifdef ASSERT
  int offset1 = Interpreter::expr_offset_in_bytes(extra_slot_offset+1);
  assert(offset1 - offset == stackElementSize, "correct arithmetic");
#endif
  Register             scale_reg    = noreg;
  Address::ScaleFactor scale_factor = Address::no_scale;
  if (arg_slot.is_constant()) {
    offset += arg_slot.as_constant() * stackElementSize;
  } else {
    scale_reg    = arg_slot.as_register();
    scale_factor = Address::times(stackElementSize);
  }
  offset += wordSize;           // return PC is on stack
  return Address(rsp, scale_reg, scale_factor, offset);
}


void MacroAssembler::verify_oop_addr(Address addr, const char* s) {
  if (!VerifyOops) return;

  // Address adjust(addr.base(), addr.index(), addr.scale(), addr.disp() + BytesPerWord);
  // Pass register number to verify_oop_subroutine
  const char* b = NULL;
  {
    ResourceMark rm;
    stringStream ss;
    ss.print("verify_oop_addr: %s", s);
    b = code_string(ss.as_string());
  }
#ifdef _LP64
  push(rscratch1);                    // save r10, trashed by movptr()
#endif
  push(rax);                          // save rax,
  // addr may contain rsp so we will have to adjust it based on the push
  // we just did (and on 64 bit we do two pushes)
  // NOTE: 64bit seemed to have had a bug in that it did movq(addr, rax); which
  // stores rax into addr which is backwards of what was intended.
  if (addr.uses(rsp)) {
    lea(rax, addr);
    pushptr(Address(rax, LP64_ONLY(2 *) BytesPerWord));
  } else {
    pushptr(addr);
  }

  ExternalAddress buffer((address) b);
  // pass msg argument
  // avoid using pushptr, as it modifies scratch registers
  // and our contract is not to modify anything
  movptr(rax, buffer.addr());
  push(rax);

  // call indirectly to solve generation ordering problem
  movptr(rax, ExternalAddress(StubRoutines::verify_oop_subroutine_entry_address()));
  call(rax);
  // Caller pops the arguments (addr, message) and restores rax, r10.
}

void MacroAssembler::verify_tlab() {
#ifdef ASSERT
  if (UseTLAB && VerifyOops) {
    Label next, ok;
    Register t1 = rsi;
    Register thread_reg = NOT_LP64(rbx) LP64_ONLY(r15_thread);

    push(t1);
    NOT_LP64(push(thread_reg));
    NOT_LP64(get_thread(thread_reg));

    movptr(t1, Address(thread_reg, in_bytes(JavaThread::tlab_top_offset())));
    cmpptr(t1, Address(thread_reg, in_bytes(JavaThread::tlab_start_offset())));
    jcc(Assembler::aboveEqual, next);
    STOP("assert(top >= start)");
    should_not_reach_here();

    bind(next);
    movptr(t1, Address(thread_reg, in_bytes(JavaThread::tlab_end_offset())));
    cmpptr(t1, Address(thread_reg, in_bytes(JavaThread::tlab_top_offset())));
    jcc(Assembler::aboveEqual, ok);
    STOP("assert(top <= end)");
    should_not_reach_here();

    bind(ok);
    NOT_LP64(pop(thread_reg));
    pop(t1);
  }
#endif
}

class ControlWord {
 public:
  int32_t _value;

  int  rounding_control() const        { return  (_value >> 10) & 3      ; }
  int  precision_control() const       { return  (_value >>  8) & 3      ; }
  bool precision() const               { return ((_value >>  5) & 1) != 0; }
  bool underflow() const               { return ((_value >>  4) & 1) != 0; }
  bool overflow() const                { return ((_value >>  3) & 1) != 0; }
  bool zero_divide() const             { return ((_value >>  2) & 1) != 0; }
  bool denormalized() const            { return ((_value >>  1) & 1) != 0; }
  bool invalid() const                 { return ((_value >>  0) & 1) != 0; }

  void print() const {
    // rounding control
    const char* rc;
    switch (rounding_control()) {
      case 0: rc = "round near"; break;
      case 1: rc = "round down"; break;
      case 2: rc = "round up  "; break;
      case 3: rc = "chop      "; break;
    };
    // precision control
    const char* pc;
    switch (precision_control()) {
      case 0: pc = "24 bits "; break;
      case 1: pc = "reserved"; break;
      case 2: pc = "53 bits "; break;
      case 3: pc = "64 bits "; break;
    };
    // flags
    char f[9];
    f[0] = ' ';
    f[1] = ' ';
    f[2] = (precision   ()) ? 'P' : 'p';
    f[3] = (underflow   ()) ? 'U' : 'u';
    f[4] = (overflow    ()) ? 'O' : 'o';
    f[5] = (zero_divide ()) ? 'Z' : 'z';
    f[6] = (denormalized()) ? 'D' : 'd';
    f[7] = (invalid     ()) ? 'I' : 'i';
    f[8] = '\x0';
    // output
    printf("%04x  masks = %s, %s, %s", _value & 0xFFFF, f, rc, pc);
  }

};

class StatusWord {
 public:
  int32_t _value;

  bool busy() const                    { return ((_value >> 15) & 1) != 0; }
  bool C3() const                      { return ((_value >> 14) & 1) != 0; }
  bool C2() const                      { return ((_value >> 10) & 1) != 0; }
  bool C1() const                      { return ((_value >>  9) & 1) != 0; }
  bool C0() const                      { return ((_value >>  8) & 1) != 0; }
  int  top() const                     { return  (_value >> 11) & 7      ; }
  bool error_status() const            { return ((_value >>  7) & 1) != 0; }
  bool stack_fault() const             { return ((_value >>  6) & 1) != 0; }
  bool precision() const               { return ((_value >>  5) & 1) != 0; }
  bool underflow() const               { return ((_value >>  4) & 1) != 0; }
  bool overflow() const                { return ((_value >>  3) & 1) != 0; }
  bool zero_divide() const             { return ((_value >>  2) & 1) != 0; }
  bool denormalized() const            { return ((_value >>  1) & 1) != 0; }
  bool invalid() const                 { return ((_value >>  0) & 1) != 0; }

  void print() const {
    // condition codes
    char c[5];
    c[0] = (C3()) ? '3' : '-';
    c[1] = (C2()) ? '2' : '-';
    c[2] = (C1()) ? '1' : '-';
    c[3] = (C0()) ? '0' : '-';
    c[4] = '\x0';
    // flags
    char f[9];
    f[0] = (error_status()) ? 'E' : '-';
    f[1] = (stack_fault ()) ? 'S' : '-';
    f[2] = (precision   ()) ? 'P' : '-';
    f[3] = (underflow   ()) ? 'U' : '-';
    f[4] = (overflow    ()) ? 'O' : '-';
    f[5] = (zero_divide ()) ? 'Z' : '-';
    f[6] = (denormalized()) ? 'D' : '-';
    f[7] = (invalid     ()) ? 'I' : '-';
    f[8] = '\x0';
    // output
    printf("%04x  flags = %s, cc =  %s, top = %d", _value & 0xFFFF, f, c, top());
  }

};

class TagWord {
 public:
  int32_t _value;

  int tag_at(int i) const              { return (_value >> (i*2)) & 3; }

  void print() const {
    printf("%04x", _value & 0xFFFF);
  }

};

class FPU_Register {
 public:
  int32_t _m0;
  int32_t _m1;
  int16_t _ex;

  bool is_indefinite() const           {
    return _ex == -1 && _m1 == (int32_t)0xC0000000 && _m0 == 0;
  }

  void print() const {
    char  sign = (_ex < 0) ? '-' : '+';
    const char* kind = (_ex == 0x7FFF || _ex == (int16_t)-1) ? "NaN" : "   ";
    printf("%c%04hx.%08x%08x  %s", sign, _ex, _m1, _m0, kind);
  };

};

class FPU_State {
 public:
  enum {
    register_size       = 10,
    number_of_registers =  8,
    register_mask       =  7
  };

  ControlWord  _control_word;
  StatusWord   _status_word;
  TagWord      _tag_word;
  int32_t      _error_offset;
  int32_t      _error_selector;
  int32_t      _data_offset;
  int32_t      _data_selector;
  int8_t       _register[register_size * number_of_registers];

  int tag_for_st(int i) const          { return _tag_word.tag_at((_status_word.top() + i) & register_mask); }
  FPU_Register* st(int i) const        { return (FPU_Register*)&_register[register_size * i]; }

  const char* tag_as_string(int tag) const {
    switch (tag) {
      case 0: return "valid";
      case 1: return "zero";
      case 2: return "special";
      case 3: return "empty";
    }
    ShouldNotReachHere();
    return NULL;
  }

  void print() const {
    // print computation registers
    { int t = _status_word.top();
      for (int i = 0; i < number_of_registers; i++) {
        int j = (i - t) & register_mask;
        printf("%c r%d = ST%d = ", (j == 0 ? '*' : ' '), i, j);
        st(j)->print();
        printf(" %s\n", tag_as_string(_tag_word.tag_at(i)));
      }
    }
    printf("\n");
    // print control registers
    printf("ctrl = "); _control_word.print(); printf("\n");
    printf("stat = "); _status_word .print(); printf("\n");
    printf("tags = "); _tag_word    .print(); printf("\n");
  }

};

class Flag_Register {
 public:
  int32_t _value;

  bool overflow() const                { return ((_value >> 11) & 1) != 0; }
  bool direction() const               { return ((_value >> 10) & 1) != 0; }
  bool sign() const                    { return ((_value >>  7) & 1) != 0; }
  bool zero() const                    { return ((_value >>  6) & 1) != 0; }
  bool auxiliary_carry() const         { return ((_value >>  4) & 1) != 0; }
  bool parity() const                  { return ((_value >>  2) & 1) != 0; }
  bool carry() const                   { return ((_value >>  0) & 1) != 0; }

  void print() const {
    // flags
    char f[8];
    f[0] = (overflow       ()) ? 'O' : '-';
    f[1] = (direction      ()) ? 'D' : '-';
    f[2] = (sign           ()) ? 'S' : '-';
    f[3] = (zero           ()) ? 'Z' : '-';
    f[4] = (auxiliary_carry()) ? 'A' : '-';
    f[5] = (parity         ()) ? 'P' : '-';
    f[6] = (carry          ()) ? 'C' : '-';
    f[7] = '\x0';
    // output
    printf("%08x  flags = %s", _value, f);
  }

};

class IU_Register {
 public:
  int32_t _value;

  void print() const {
    printf("%08x  %11d", _value, _value);
  }

};

class IU_State {
 public:
  Flag_Register _eflags;
  IU_Register   _rdi;
  IU_Register   _rsi;
  IU_Register   _rbp;
  IU_Register   _rsp;
  IU_Register   _rbx;
  IU_Register   _rdx;
  IU_Register   _rcx;
  IU_Register   _rax;

  void print() const {
    // computation registers
    printf("rax,  = "); _rax.print(); printf("\n");
    printf("rbx,  = "); _rbx.print(); printf("\n");
    printf("rcx  = "); _rcx.print(); printf("\n");
    printf("rdx  = "); _rdx.print(); printf("\n");
    printf("rdi  = "); _rdi.print(); printf("\n");
    printf("rsi  = "); _rsi.print(); printf("\n");
    printf("rbp,  = "); _rbp.print(); printf("\n");
    printf("rsp  = "); _rsp.print(); printf("\n");
    printf("\n");
    // control registers
    printf("flgs = "); _eflags.print(); printf("\n");
  }
};


class CPU_State {
 public:
  FPU_State _fpu_state;
  IU_State  _iu_state;

  void print() const {
    printf("--------------------------------------------------\n");
    _iu_state .print();
    printf("\n");
    _fpu_state.print();
    printf("--------------------------------------------------\n");
  }

};


static void _print_CPU_state(CPU_State* state) {
  state->print();
};


void MacroAssembler::print_CPU_state() {
  push_CPU_state();
  push(rsp);                // pass CPU state
  call(RuntimeAddress(CAST_FROM_FN_PTR(address, _print_CPU_state)));
  addptr(rsp, wordSize);       // discard argument
  pop_CPU_state();
}


static bool _verify_FPU(int stack_depth, char* s, CPU_State* state) {
  static int counter = 0;
  FPU_State* fs = &state->_fpu_state;
  counter++;
  // For leaf calls, only verify that the top few elements remain empty.
  // We only need 1 empty at the top for C2 code.
  if( stack_depth < 0 ) {
    if( fs->tag_for_st(7) != 3 ) {
      printf("FPR7 not empty\n");
      state->print();
      assert(false, "error");
      return false;
    }
    return true;                // All other stack states do not matter
  }

  assert((fs->_control_word._value & 0xffff) == StubRoutines::_fpu_cntrl_wrd_std,
         "bad FPU control word");

  // compute stack depth
  int i = 0;
  while (i < FPU_State::number_of_registers && fs->tag_for_st(i)  < 3) i++;
  int d = i;
  while (i < FPU_State::number_of_registers && fs->tag_for_st(i) == 3) i++;
  // verify findings
  if (i != FPU_State::number_of_registers) {
    // stack not contiguous
    printf("%s: stack not contiguous at ST%d\n", s, i);
    state->print();
    assert(false, "error");
    return false;
  }
  // check if computed stack depth corresponds to expected stack depth
  if (stack_depth < 0) {
    // expected stack depth is -stack_depth or less
    if (d > -stack_depth) {
      // too many elements on the stack
      printf("%s: <= %d stack elements expected but found %d\n", s, -stack_depth, d);
      state->print();
      assert(false, "error");
      return false;
    }
  } else {
    // expected stack depth is stack_depth
    if (d != stack_depth) {
      // wrong stack depth
      printf("%s: %d stack elements expected but found %d\n", s, stack_depth, d);
      state->print();
      assert(false, "error");
      return false;
    }
  }
  // everything is cool
  return true;
}


void MacroAssembler::verify_FPU(int stack_depth, const char* s) {
  if (!VerifyFPU) return;
  push_CPU_state();
  push(rsp);                // pass CPU state
  ExternalAddress msg((address) s);
  // pass message string s
  pushptr(msg.addr());
  push(stack_depth);        // pass stack depth
  call(RuntimeAddress(CAST_FROM_FN_PTR(address, _verify_FPU)));
  addptr(rsp, 3 * wordSize);   // discard arguments
  // check for error
  { Label L;
    testl(rax, rax);
    jcc(Assembler::notZero, L);
    int3();                  // break if error condition
    bind(L);
  }
  pop_CPU_state();
}

void MacroAssembler::restore_cpu_control_state_after_jni() {
  // Either restore the MXCSR register after returning from the JNI Call
  // or verify that it wasn't changed (with -Xcheck:jni flag).
  if (VM_Version::supports_sse()) {
    if (RestoreMXCSROnJNICalls) {
      ldmxcsr(ExternalAddress(StubRoutines::addr_mxcsr_std()));
    } else if (CheckJNICalls) {
      call(RuntimeAddress(StubRoutines::x86::verify_mxcsr_entry()));
    }
  }
  // Clear upper bits of YMM registers to avoid SSE <-> AVX transition penalty.
  vzeroupper();
  // Reset k1 to 0xffff.
  if (VM_Version::supports_evex()) {
    push(rcx);
    movl(rcx, 0xffff);
    kmovwl(k1, rcx);
    pop(rcx);
  }

#ifndef _LP64
  // Either restore the x87 floating pointer control word after returning
  // from the JNI call or verify that it wasn't changed.
  if (CheckJNICalls) {
    call(RuntimeAddress(StubRoutines::x86::verify_fpu_cntrl_wrd_entry()));
  }
#endif // _LP64
}

// ((OopHandle)result).resolve();
void MacroAssembler::resolve_oop_handle(Register result, Register tmp) {
  // Only 64 bit platforms support GCs that require a tmp register
  // Only IN_HEAP loads require a thread_tmp register
  // OopHandle::resolve is an indirection like jobject.
  access_load_at(T_OBJECT, IN_ROOT | IN_CONCURRENT_ROOT,
                 result, Address(result, 0), tmp, /*tmp_thread*/noreg);
}

void MacroAssembler::load_mirror(Register mirror, Register method, Register tmp) {
  // get mirror
  const int mirror_offset = in_bytes(Klass::java_mirror_offset());
  movptr(mirror, Address(method, Method::const_offset()));
  movptr(mirror, Address(mirror, ConstMethod::constants_offset()));
  movptr(mirror, Address(mirror, ConstantPool::pool_holder_offset_in_bytes()));
  movptr(mirror, Address(mirror, mirror_offset));
  resolve_oop_handle(mirror, tmp);
}

void MacroAssembler::load_klass(Register dst, Register src) {
#ifdef _LP64
  if (UseCompressedClassPointers) {
    movl(dst, Address(src, oopDesc::klass_offset_in_bytes()));
    decode_klass_not_null(dst);
  } else
#endif
    movptr(dst, Address(src, oopDesc::klass_offset_in_bytes()));
}

void MacroAssembler::load_prototype_header(Register dst, Register src) {
  load_klass(dst, src);
  movptr(dst, Address(dst, Klass::prototype_header_offset()));
}

void MacroAssembler::store_klass(Register dst, Register src) {
#ifdef _LP64
  if (UseCompressedClassPointers) {
    encode_klass_not_null(src);
    movl(Address(dst, oopDesc::klass_offset_in_bytes()), src);
  } else
#endif
    movptr(Address(dst, oopDesc::klass_offset_in_bytes()), src);
}

void MacroAssembler::access_load_at(BasicType type, DecoratorSet decorators, Register dst, Address src,
                                    Register tmp1, Register thread_tmp) {
  BarrierSetAssembler* bs = BarrierSet::barrier_set()->barrier_set_assembler();
  bool as_raw = (decorators & AS_RAW) != 0;
  if (as_raw) {
    bs->BarrierSetAssembler::load_at(this, decorators, type, dst, src, tmp1, thread_tmp);
  } else {
    bs->load_at(this, decorators, type, dst, src, tmp1, thread_tmp);
  }
}

void MacroAssembler::access_store_at(BasicType type, DecoratorSet decorators, Address dst, Register src,
                                     Register tmp1, Register tmp2) {
  BarrierSetAssembler* bs = BarrierSet::barrier_set()->barrier_set_assembler();
  bool as_raw = (decorators & AS_RAW) != 0;
  if (as_raw) {
    bs->BarrierSetAssembler::store_at(this, decorators, type, dst, src, tmp1, tmp2);
  } else {
    bs->store_at(this, decorators, type, dst, src, tmp1, tmp2);
  }
}

void MacroAssembler::load_heap_oop(Register dst, Address src, Register tmp1,
                                   Register thread_tmp, DecoratorSet decorators) {
  access_load_at(T_OBJECT, IN_HEAP | decorators, dst, src, tmp1, thread_tmp);
}

// Doesn't do verfication, generates fixed size code
void MacroAssembler::load_heap_oop_not_null(Register dst, Address src, Register tmp1,
                                            Register thread_tmp, DecoratorSet decorators) {
  access_load_at(T_OBJECT, IN_HEAP | OOP_NOT_NULL | decorators, dst, src, tmp1, thread_tmp);
}

void MacroAssembler::store_heap_oop(Address dst, Register src, Register tmp1,
                                    Register tmp2, DecoratorSet decorators) {
  access_store_at(T_OBJECT, IN_HEAP | decorators, dst, src, tmp1, tmp2);
}

// Used for storing NULLs.
void MacroAssembler::store_heap_oop_null(Address dst) {
  access_store_at(T_OBJECT, IN_HEAP, dst, noreg, noreg, noreg);
}

#ifdef _LP64
void MacroAssembler::store_klass_gap(Register dst, Register src) {
  if (UseCompressedClassPointers) {
    // Store to klass gap in destination
    movl(Address(dst, oopDesc::klass_gap_offset_in_bytes()), src);
  }
}

#ifdef ASSERT
void MacroAssembler::verify_heapbase(const char* msg) {
  assert (UseCompressedOops, "should be compressed");
  assert (Universe::heap() != NULL, "java heap should be initialized");
  if (CheckCompressedOops) {
    Label ok;
    push(rscratch1); // cmpptr trashes rscratch1
    cmpptr(r12_heapbase, ExternalAddress((address)Universe::narrow_ptrs_base_addr()));
    jcc(Assembler::equal, ok);
    STOP(msg);
    bind(ok);
    pop(rscratch1);
  }
}
#endif

// Algorithm must match oop.inline.hpp encode_heap_oop.
void MacroAssembler::encode_heap_oop(Register r) {
#ifdef ASSERT
  verify_heapbase("MacroAssembler::encode_heap_oop: heap base corrupted?");
#endif
  verify_oop(r, "broken oop in encode_heap_oop");
  if (Universe::narrow_oop_base() == NULL) {
    if (Universe::narrow_oop_shift() != 0) {
      assert (LogMinObjAlignmentInBytes == Universe::narrow_oop_shift(), "decode alg wrong");
      shrq(r, LogMinObjAlignmentInBytes);
    }
    return;
  }
  testq(r, r);
  cmovq(Assembler::equal, r, r12_heapbase);
  subq(r, r12_heapbase);
  shrq(r, LogMinObjAlignmentInBytes);
}

void MacroAssembler::encode_heap_oop_not_null(Register r) {
#ifdef ASSERT
  verify_heapbase("MacroAssembler::encode_heap_oop_not_null: heap base corrupted?");
  if (CheckCompressedOops) {
    Label ok;
    testq(r, r);
    jcc(Assembler::notEqual, ok);
    STOP("null oop passed to encode_heap_oop_not_null");
    bind(ok);
  }
#endif
  verify_oop(r, "broken oop in encode_heap_oop_not_null");
  if (Universe::narrow_oop_base() != NULL) {
    subq(r, r12_heapbase);
  }
  if (Universe::narrow_oop_shift() != 0) {
    assert (LogMinObjAlignmentInBytes == Universe::narrow_oop_shift(), "decode alg wrong");
    shrq(r, LogMinObjAlignmentInBytes);
  }
}

void MacroAssembler::encode_heap_oop_not_null(Register dst, Register src) {
#ifdef ASSERT
  verify_heapbase("MacroAssembler::encode_heap_oop_not_null2: heap base corrupted?");
  if (CheckCompressedOops) {
    Label ok;
    testq(src, src);
    jcc(Assembler::notEqual, ok);
    STOP("null oop passed to encode_heap_oop_not_null2");
    bind(ok);
  }
#endif
  verify_oop(src, "broken oop in encode_heap_oop_not_null2");
  if (dst != src) {
    movq(dst, src);
  }
  if (Universe::narrow_oop_base() != NULL) {
    subq(dst, r12_heapbase);
  }
  if (Universe::narrow_oop_shift() != 0) {
    assert (LogMinObjAlignmentInBytes == Universe::narrow_oop_shift(), "decode alg wrong");
    shrq(dst, LogMinObjAlignmentInBytes);
  }
}

void  MacroAssembler::decode_heap_oop(Register r) {
#ifdef ASSERT
  verify_heapbase("MacroAssembler::decode_heap_oop: heap base corrupted?");
#endif
  if (Universe::narrow_oop_base() == NULL) {
    if (Universe::narrow_oop_shift() != 0) {
      assert (LogMinObjAlignmentInBytes == Universe::narrow_oop_shift(), "decode alg wrong");
      shlq(r, LogMinObjAlignmentInBytes);
    }
  } else {
    Label done;
    shlq(r, LogMinObjAlignmentInBytes);
    jccb(Assembler::equal, done);
    addq(r, r12_heapbase);
    bind(done);
  }
  verify_oop(r, "broken oop in decode_heap_oop");
}

void  MacroAssembler::decode_heap_oop_not_null(Register r) {
  // Note: it will change flags
  assert (UseCompressedOops, "should only be used for compressed headers");
  assert (Universe::heap() != NULL, "java heap should be initialized");
  // Cannot assert, unverified entry point counts instructions (see .ad file)
  // vtableStubs also counts instructions in pd_code_size_limit.
  // Also do not verify_oop as this is called by verify_oop.
  if (Universe::narrow_oop_shift() != 0) {
    assert(LogMinObjAlignmentInBytes == Universe::narrow_oop_shift(), "decode alg wrong");
    shlq(r, LogMinObjAlignmentInBytes);
    if (Universe::narrow_oop_base() != NULL) {
      addq(r, r12_heapbase);
    }
  } else {
    assert (Universe::narrow_oop_base() == NULL, "sanity");
  }
}

void  MacroAssembler::decode_heap_oop_not_null(Register dst, Register src) {
  // Note: it will change flags
  assert (UseCompressedOops, "should only be used for compressed headers");
  assert (Universe::heap() != NULL, "java heap should be initialized");
  // Cannot assert, unverified entry point counts instructions (see .ad file)
  // vtableStubs also counts instructions in pd_code_size_limit.
  // Also do not verify_oop as this is called by verify_oop.
  if (Universe::narrow_oop_shift() != 0) {
    assert(LogMinObjAlignmentInBytes == Universe::narrow_oop_shift(), "decode alg wrong");
    if (LogMinObjAlignmentInBytes == Address::times_8) {
      leaq(dst, Address(r12_heapbase, src, Address::times_8, 0));
    } else {
      if (dst != src) {
        movq(dst, src);
      }
      shlq(dst, LogMinObjAlignmentInBytes);
      if (Universe::narrow_oop_base() != NULL) {
        addq(dst, r12_heapbase);
      }
    }
  } else {
    assert (Universe::narrow_oop_base() == NULL, "sanity");
    if (dst != src) {
      movq(dst, src);
    }
  }
}

void MacroAssembler::encode_klass_not_null(Register r) {
  if (Universe::narrow_klass_base() != NULL) {
    // Use r12 as a scratch register in which to temporarily load the narrow_klass_base.
    assert(r != r12_heapbase, "Encoding a klass in r12");
    mov64(r12_heapbase, (int64_t)Universe::narrow_klass_base());
    subq(r, r12_heapbase);
  }
  if (Universe::narrow_klass_shift() != 0) {
    assert (LogKlassAlignmentInBytes == Universe::narrow_klass_shift(), "decode alg wrong");
    shrq(r, LogKlassAlignmentInBytes);
  }
  if (Universe::narrow_klass_base() != NULL) {
    reinit_heapbase();
  }
}

void MacroAssembler::encode_klass_not_null(Register dst, Register src) {
  if (dst == src) {
    encode_klass_not_null(src);
  } else {
    if (Universe::narrow_klass_base() != NULL) {
      mov64(dst, (int64_t)Universe::narrow_klass_base());
      negq(dst);
      addq(dst, src);
    } else {
      movptr(dst, src);
    }
    if (Universe::narrow_klass_shift() != 0) {
      assert (LogKlassAlignmentInBytes == Universe::narrow_klass_shift(), "decode alg wrong");
      shrq(dst, LogKlassAlignmentInBytes);
    }
  }
}

// Function instr_size_for_decode_klass_not_null() counts the instructions
// generated by decode_klass_not_null(register r) and reinit_heapbase(),
// when (Universe::heap() != NULL).  Hence, if the instructions they
// generate change, then this method needs to be updated.
int MacroAssembler::instr_size_for_decode_klass_not_null() {
  assert (UseCompressedClassPointers, "only for compressed klass ptrs");
  if (Universe::narrow_klass_base() != NULL) {
    // mov64 + addq + shlq? + mov64  (for reinit_heapbase()).
    return (Universe::narrow_klass_shift() == 0 ? 20 : 24);
  } else {
    // longest load decode klass function, mov64, leaq
    return 16;
  }
}

// !!! If the instructions that get generated here change then function
// instr_size_for_decode_klass_not_null() needs to get updated.
void  MacroAssembler::decode_klass_not_null(Register r) {
  // Note: it will change flags
  assert (UseCompressedClassPointers, "should only be used for compressed headers");
  assert(r != r12_heapbase, "Decoding a klass in r12");
  // Cannot assert, unverified entry point counts instructions (see .ad file)
  // vtableStubs also counts instructions in pd_code_size_limit.
  // Also do not verify_oop as this is called by verify_oop.
  if (Universe::narrow_klass_shift() != 0) {
    assert(LogKlassAlignmentInBytes == Universe::narrow_klass_shift(), "decode alg wrong");
    shlq(r, LogKlassAlignmentInBytes);
  }
  // Use r12 as a scratch register in which to temporarily load the narrow_klass_base.
  if (Universe::narrow_klass_base() != NULL) {
    mov64(r12_heapbase, (int64_t)Universe::narrow_klass_base());
    addq(r, r12_heapbase);
    reinit_heapbase();
  }
}

void  MacroAssembler::decode_klass_not_null(Register dst, Register src) {
  // Note: it will change flags
  assert (UseCompressedClassPointers, "should only be used for compressed headers");
  if (dst == src) {
    decode_klass_not_null(dst);
  } else {
    // Cannot assert, unverified entry point counts instructions (see .ad file)
    // vtableStubs also counts instructions in pd_code_size_limit.
    // Also do not verify_oop as this is called by verify_oop.
    mov64(dst, (int64_t)Universe::narrow_klass_base());
    if (Universe::narrow_klass_shift() != 0) {
      assert(LogKlassAlignmentInBytes == Universe::narrow_klass_shift(), "decode alg wrong");
      assert(LogKlassAlignmentInBytes == Address::times_8, "klass not aligned on 64bits?");
      leaq(dst, Address(dst, src, Address::times_8, 0));
    } else {
      addq(dst, src);
    }
  }
}

void  MacroAssembler::set_narrow_oop(Register dst, jobject obj) {
  assert (UseCompressedOops, "should only be used for compressed headers");
  assert (Universe::heap() != NULL, "java heap should be initialized");
  assert (oop_recorder() != NULL, "this assembler needs an OopRecorder");
  int oop_index = oop_recorder()->find_index(obj);
  RelocationHolder rspec = oop_Relocation::spec(oop_index);
  mov_narrow_oop(dst, oop_index, rspec);
}

void  MacroAssembler::set_narrow_oop(Address dst, jobject obj) {
  assert (UseCompressedOops, "should only be used for compressed headers");
  assert (Universe::heap() != NULL, "java heap should be initialized");
  assert (oop_recorder() != NULL, "this assembler needs an OopRecorder");
  int oop_index = oop_recorder()->find_index(obj);
  RelocationHolder rspec = oop_Relocation::spec(oop_index);
  mov_narrow_oop(dst, oop_index, rspec);
}

void  MacroAssembler::set_narrow_klass(Register dst, Klass* k) {
  assert (UseCompressedClassPointers, "should only be used for compressed headers");
  assert (oop_recorder() != NULL, "this assembler needs an OopRecorder");
  int klass_index = oop_recorder()->find_index(k);
  RelocationHolder rspec = metadata_Relocation::spec(klass_index);
  mov_narrow_oop(dst, Klass::encode_klass(k), rspec);
}

void  MacroAssembler::set_narrow_klass(Address dst, Klass* k) {
  assert (UseCompressedClassPointers, "should only be used for compressed headers");
  assert (oop_recorder() != NULL, "this assembler needs an OopRecorder");
  int klass_index = oop_recorder()->find_index(k);
  RelocationHolder rspec = metadata_Relocation::spec(klass_index);
  mov_narrow_oop(dst, Klass::encode_klass(k), rspec);
}

void  MacroAssembler::cmp_narrow_oop(Register dst, jobject obj) {
  assert (UseCompressedOops, "should only be used for compressed headers");
  assert (Universe::heap() != NULL, "java heap should be initialized");
  assert (oop_recorder() != NULL, "this assembler needs an OopRecorder");
  int oop_index = oop_recorder()->find_index(obj);
  RelocationHolder rspec = oop_Relocation::spec(oop_index);
  Assembler::cmp_narrow_oop(dst, oop_index, rspec);
}

void  MacroAssembler::cmp_narrow_oop(Address dst, jobject obj) {
  assert (UseCompressedOops, "should only be used for compressed headers");
  assert (Universe::heap() != NULL, "java heap should be initialized");
  assert (oop_recorder() != NULL, "this assembler needs an OopRecorder");
  int oop_index = oop_recorder()->find_index(obj);
  RelocationHolder rspec = oop_Relocation::spec(oop_index);
  Assembler::cmp_narrow_oop(dst, oop_index, rspec);
}

void  MacroAssembler::cmp_narrow_klass(Register dst, Klass* k) {
  assert (UseCompressedClassPointers, "should only be used for compressed headers");
  assert (oop_recorder() != NULL, "this assembler needs an OopRecorder");
  int klass_index = oop_recorder()->find_index(k);
  RelocationHolder rspec = metadata_Relocation::spec(klass_index);
  Assembler::cmp_narrow_oop(dst, Klass::encode_klass(k), rspec);
}

void  MacroAssembler::cmp_narrow_klass(Address dst, Klass* k) {
  assert (UseCompressedClassPointers, "should only be used for compressed headers");
  assert (oop_recorder() != NULL, "this assembler needs an OopRecorder");
  int klass_index = oop_recorder()->find_index(k);
  RelocationHolder rspec = metadata_Relocation::spec(klass_index);
  Assembler::cmp_narrow_oop(dst, Klass::encode_klass(k), rspec);
}

void MacroAssembler::reinit_heapbase() {
  if (UseCompressedOops || UseCompressedClassPointers) {
    if (Universe::heap() != NULL) {
      if (Universe::narrow_oop_base() == NULL) {
        MacroAssembler::xorptr(r12_heapbase, r12_heapbase);
      } else {
        mov64(r12_heapbase, (int64_t)Universe::narrow_ptrs_base());
      }
    } else {
      movptr(r12_heapbase, ExternalAddress((address)Universe::narrow_ptrs_base_addr()));
    }
  }
}

#endif // _LP64

// C2 compiled method's prolog code.
void MacroAssembler::verified_entry(int framesize, int stack_bang_size, bool fp_mode_24b) {

  // WARNING: Initial instruction MUST be 5 bytes or longer so that
  // NativeJump::patch_verified_entry will be able to patch out the entry
  // code safely. The push to verify stack depth is ok at 5 bytes,
  // the frame allocation can be either 3 or 6 bytes. So if we don't do
  // stack bang then we must use the 6 byte frame allocation even if
  // we have no frame. :-(
  assert(stack_bang_size >= framesize || stack_bang_size <= 0, "stack bang size incorrect");

  assert((framesize & (StackAlignmentInBytes-1)) == 0, "frame size not aligned");
  // Remove word for return addr
  framesize -= wordSize;
  stack_bang_size -= wordSize;

  // Calls to C2R adapters often do not accept exceptional returns.
  // We require that their callers must bang for them.  But be careful, because
  // some VM calls (such as call site linkage) can use several kilobytes of
  // stack.  But the stack safety zone should account for that.
  // See bugs 4446381, 4468289, 4497237.
  if (stack_bang_size > 0) {
    generate_stack_overflow_check(stack_bang_size);

    // We always push rbp, so that on return to interpreter rbp, will be
    // restored correctly and we can correct the stack.
    push(rbp);
    // Save caller's stack pointer into RBP if the frame pointer is preserved.
    if (PreserveFramePointer) {
      mov(rbp, rsp);
    }
    // Remove word for ebp
    framesize -= wordSize;

    // Create frame
    if (framesize) {
      subptr(rsp, framesize);
    }
  } else {
    // Create frame (force generation of a 4 byte immediate value)
    subptr_imm32(rsp, framesize);

    // Save RBP register now.
    framesize -= wordSize;
    movptr(Address(rsp, framesize), rbp);
    // Save caller's stack pointer into RBP if the frame pointer is preserved.
    if (PreserveFramePointer) {
      movptr(rbp, rsp);
      if (framesize > 0) {
        addptr(rbp, framesize);
      }
    }
  }

  if (VerifyStackAtCalls) { // Majik cookie to verify stack depth
    framesize -= wordSize;
    movptr(Address(rsp, framesize), (int32_t)0xbadb100d);
  }

#ifndef _LP64
  // If method sets FPU control word do it now
  if (fp_mode_24b) {
    fldcw(ExternalAddress(StubRoutines::addr_fpu_cntrl_wrd_24()));
  }
  if (UseSSE >= 2 && VerifyFPU) {
    verify_FPU(0, "FPU stack must be clean on entry");
  }
#endif

#ifdef ASSERT
  if (VerifyStackAtCalls) {
    Label L;
    push(rax);
    mov(rax, rsp);
    andptr(rax, StackAlignmentInBytes-1);
    cmpptr(rax, StackAlignmentInBytes-wordSize);
    pop(rax);
    jcc(Assembler::equal, L);
    STOP("Stack is not properly aligned!");
    bind(L);
  }
#endif

}

void MacroAssembler::clear_mem(Register base, Register cnt, Register tmp, bool is_large) {
  // cnt - number of qwords (8-byte words).
  // base - start address, qword aligned.
  // is_large - if optimizers know cnt is larger than InitArrayShortSize
  assert(base==rdi, "base register must be edi for rep stos");
  assert(tmp==rax,   "tmp register must be eax for rep stos");
  assert(cnt==rcx,   "cnt register must be ecx for rep stos");
  assert(InitArrayShortSize % BytesPerLong == 0,
    "InitArrayShortSize should be the multiple of BytesPerLong");

  Label DONE;

  xorptr(tmp, tmp);

  if (!is_large) {
    Label LOOP, LONG;
    cmpptr(cnt, InitArrayShortSize/BytesPerLong);
    jccb(Assembler::greater, LONG);

    NOT_LP64(shlptr(cnt, 1);) // convert to number of 32-bit words for 32-bit VM

    decrement(cnt);
    jccb(Assembler::negative, DONE); // Zero length

    // Use individual pointer-sized stores for small counts:
    BIND(LOOP);
    movptr(Address(base, cnt, Address::times_ptr), tmp);
    decrement(cnt);
    jccb(Assembler::greaterEqual, LOOP);
    jmpb(DONE);

    BIND(LONG);
  }

  // Use longer rep-prefixed ops for non-small counts:
  if (UseFastStosb) {
    shlptr(cnt, 3); // convert to number of bytes
    rep_stosb();
  } else {
    NOT_LP64(shlptr(cnt, 1);) // convert to number of 32-bit words for 32-bit VM
    rep_stos();
  }

  BIND(DONE);
}

#ifdef COMPILER2

// IndexOf for constant substrings with size >= 8 chars
// which don't need to be loaded through stack.
void MacroAssembler::string_indexofC8(Register str1, Register str2,
                                      Register cnt1, Register cnt2,
                                      int int_cnt2,  Register result,
                                      XMMRegister vec, Register tmp,
                                      int ae) {
  ShortBranchVerifier sbv(this);
  assert(UseSSE42Intrinsics, "SSE4.2 intrinsics are required");
  assert(ae != StrIntrinsicNode::LU, "Invalid encoding");

  // This method uses the pcmpestri instruction with bound registers
  //   inputs:
  //     xmm - substring
  //     rax - substring length (elements count)
  //     mem - scanned string
  //     rdx - string length (elements count)
  //     0xd - mode: 1100 (substring search) + 01 (unsigned shorts)
  //     0xc - mode: 1100 (substring search) + 00 (unsigned bytes)
  //   outputs:
  //     rcx - matched index in string
  assert(cnt1 == rdx && cnt2 == rax && tmp == rcx, "pcmpestri");
  int mode   = (ae == StrIntrinsicNode::LL) ? 0x0c : 0x0d; // bytes or shorts
  int stride = (ae == StrIntrinsicNode::LL) ? 16 : 8; //UU, UL -> 8
  Address::ScaleFactor scale1 = (ae == StrIntrinsicNode::LL) ? Address::times_1 : Address::times_2;
  Address::ScaleFactor scale2 = (ae == StrIntrinsicNode::UL) ? Address::times_1 : scale1;

  Label RELOAD_SUBSTR, SCAN_TO_SUBSTR, SCAN_SUBSTR,
        RET_FOUND, RET_NOT_FOUND, EXIT, FOUND_SUBSTR,
        MATCH_SUBSTR_HEAD, RELOAD_STR, FOUND_CANDIDATE;

  // Note, inline_string_indexOf() generates checks:
  // if (substr.count > string.count) return -1;
  // if (substr.count == 0) return 0;
  assert(int_cnt2 >= stride, "this code is used only for cnt2 >= 8 chars");

  // Load substring.
  if (ae == StrIntrinsicNode::UL) {
    pmovzxbw(vec, Address(str2, 0));
  } else {
    movdqu(vec, Address(str2, 0));
  }
  movl(cnt2, int_cnt2);
  movptr(result, str1); // string addr

  if (int_cnt2 > stride) {
    jmpb(SCAN_TO_SUBSTR);

    // Reload substr for rescan, this code
    // is executed only for large substrings (> 8 chars)
    bind(RELOAD_SUBSTR);
    if (ae == StrIntrinsicNode::UL) {
      pmovzxbw(vec, Address(str2, 0));
    } else {
      movdqu(vec, Address(str2, 0));
    }
    negptr(cnt2); // Jumped here with negative cnt2, convert to positive

    bind(RELOAD_STR);
    // We came here after the beginning of the substring was
    // matched but the rest of it was not so we need to search
    // again. Start from the next element after the previous match.

    // cnt2 is number of substring reminding elements and
    // cnt1 is number of string reminding elements when cmp failed.
    // Restored cnt1 = cnt1 - cnt2 + int_cnt2
    subl(cnt1, cnt2);
    addl(cnt1, int_cnt2);
    movl(cnt2, int_cnt2); // Now restore cnt2

    decrementl(cnt1);     // Shift to next element
    cmpl(cnt1, cnt2);
    jcc(Assembler::negative, RET_NOT_FOUND);  // Left less then substring

    addptr(result, (1<<scale1));

  } // (int_cnt2 > 8)

  // Scan string for start of substr in 16-byte vectors
  bind(SCAN_TO_SUBSTR);
  pcmpestri(vec, Address(result, 0), mode);
  jccb(Assembler::below, FOUND_CANDIDATE);   // CF == 1
  subl(cnt1, stride);
  jccb(Assembler::lessEqual, RET_NOT_FOUND); // Scanned full string
  cmpl(cnt1, cnt2);
  jccb(Assembler::negative, RET_NOT_FOUND);  // Left less then substring
  addptr(result, 16);
  jmpb(SCAN_TO_SUBSTR);

  // Found a potential substr
  bind(FOUND_CANDIDATE);
  // Matched whole vector if first element matched (tmp(rcx) == 0).
  if (int_cnt2 == stride) {
    jccb(Assembler::overflow, RET_FOUND);    // OF == 1
  } else { // int_cnt2 > 8
    jccb(Assembler::overflow, FOUND_SUBSTR);
  }
  // After pcmpestri tmp(rcx) contains matched element index
  // Compute start addr of substr
  lea(result, Address(result, tmp, scale1));

  // Make sure string is still long enough
  subl(cnt1, tmp);
  cmpl(cnt1, cnt2);
  if (int_cnt2 == stride) {
    jccb(Assembler::greaterEqual, SCAN_TO_SUBSTR);
  } else { // int_cnt2 > 8
    jccb(Assembler::greaterEqual, MATCH_SUBSTR_HEAD);
  }
  // Left less then substring.

  bind(RET_NOT_FOUND);
  movl(result, -1);
  jmp(EXIT);

  if (int_cnt2 > stride) {
    // This code is optimized for the case when whole substring
    // is matched if its head is matched.
    bind(MATCH_SUBSTR_HEAD);
    pcmpestri(vec, Address(result, 0), mode);
    // Reload only string if does not match
    jcc(Assembler::noOverflow, RELOAD_STR); // OF == 0

    Label CONT_SCAN_SUBSTR;
    // Compare the rest of substring (> 8 chars).
    bind(FOUND_SUBSTR);
    // First 8 chars are already matched.
    negptr(cnt2);
    addptr(cnt2, stride);

    bind(SCAN_SUBSTR);
    subl(cnt1, stride);
    cmpl(cnt2, -stride); // Do not read beyond substring
    jccb(Assembler::lessEqual, CONT_SCAN_SUBSTR);
    // Back-up strings to avoid reading beyond substring:
    // cnt1 = cnt1 - cnt2 + 8
    addl(cnt1, cnt2); // cnt2 is negative
    addl(cnt1, stride);
    movl(cnt2, stride); negptr(cnt2);
    bind(CONT_SCAN_SUBSTR);
    if (int_cnt2 < (int)G) {
      int tail_off1 = int_cnt2<<scale1;
      int tail_off2 = int_cnt2<<scale2;
      if (ae == StrIntrinsicNode::UL) {
        pmovzxbw(vec, Address(str2, cnt2, scale2, tail_off2));
      } else {
        movdqu(vec, Address(str2, cnt2, scale2, tail_off2));
      }
      pcmpestri(vec, Address(result, cnt2, scale1, tail_off1), mode);
    } else {
      // calculate index in register to avoid integer overflow (int_cnt2*2)
      movl(tmp, int_cnt2);
      addptr(tmp, cnt2);
      if (ae == StrIntrinsicNode::UL) {
        pmovzxbw(vec, Address(str2, tmp, scale2, 0));
      } else {
        movdqu(vec, Address(str2, tmp, scale2, 0));
      }
      pcmpestri(vec, Address(result, tmp, scale1, 0), mode);
    }
    // Need to reload strings pointers if not matched whole vector
    jcc(Assembler::noOverflow, RELOAD_SUBSTR); // OF == 0
    addptr(cnt2, stride);
    jcc(Assembler::negative, SCAN_SUBSTR);
    // Fall through if found full substring

  } // (int_cnt2 > 8)

  bind(RET_FOUND);
  // Found result if we matched full small substring.
  // Compute substr offset
  subptr(result, str1);
  if (ae == StrIntrinsicNode::UU || ae == StrIntrinsicNode::UL) {
    shrl(result, 1); // index
  }
  bind(EXIT);

} // string_indexofC8

// Small strings are loaded through stack if they cross page boundary.
void MacroAssembler::string_indexof(Register str1, Register str2,
                                    Register cnt1, Register cnt2,
                                    int int_cnt2,  Register result,
                                    XMMRegister vec, Register tmp,
                                    int ae) {
  ShortBranchVerifier sbv(this);
  assert(UseSSE42Intrinsics, "SSE4.2 intrinsics are required");
  assert(ae != StrIntrinsicNode::LU, "Invalid encoding");

  //
  // int_cnt2 is length of small (< 8 chars) constant substring
  // or (-1) for non constant substring in which case its length
  // is in cnt2 register.
  //
  // Note, inline_string_indexOf() generates checks:
  // if (substr.count > string.count) return -1;
  // if (substr.count == 0) return 0;
  //
  int stride = (ae == StrIntrinsicNode::LL) ? 16 : 8; //UU, UL -> 8
  assert(int_cnt2 == -1 || (0 < int_cnt2 && int_cnt2 < stride), "should be != 0");
  // This method uses the pcmpestri instruction with bound registers
  //   inputs:
  //     xmm - substring
  //     rax - substring length (elements count)
  //     mem - scanned string
  //     rdx - string length (elements count)
  //     0xd - mode: 1100 (substring search) + 01 (unsigned shorts)
  //     0xc - mode: 1100 (substring search) + 00 (unsigned bytes)
  //   outputs:
  //     rcx - matched index in string
  assert(cnt1 == rdx && cnt2 == rax && tmp == rcx, "pcmpestri");
  int mode = (ae == StrIntrinsicNode::LL) ? 0x0c : 0x0d; // bytes or shorts
  Address::ScaleFactor scale1 = (ae == StrIntrinsicNode::LL) ? Address::times_1 : Address::times_2;
  Address::ScaleFactor scale2 = (ae == StrIntrinsicNode::UL) ? Address::times_1 : scale1;

  Label RELOAD_SUBSTR, SCAN_TO_SUBSTR, SCAN_SUBSTR, ADJUST_STR,
        RET_FOUND, RET_NOT_FOUND, CLEANUP, FOUND_SUBSTR,
        FOUND_CANDIDATE;

  { //========================================================
    // We don't know where these strings are located
    // and we can't read beyond them. Load them through stack.
    Label BIG_STRINGS, CHECK_STR, COPY_SUBSTR, COPY_STR;

    movptr(tmp, rsp); // save old SP

    if (int_cnt2 > 0) {     // small (< 8 chars) constant substring
      if (int_cnt2 == (1>>scale2)) { // One byte
        assert((ae == StrIntrinsicNode::LL || ae == StrIntrinsicNode::UL), "Only possible for latin1 encoding");
        load_unsigned_byte(result, Address(str2, 0));
        movdl(vec, result); // move 32 bits
      } else if (ae == StrIntrinsicNode::LL && int_cnt2 == 3) {  // Three bytes
        // Not enough header space in 32-bit VM: 12+3 = 15.
        movl(result, Address(str2, -1));
        shrl(result, 8);
        movdl(vec, result); // move 32 bits
      } else if (ae != StrIntrinsicNode::UL && int_cnt2 == (2>>scale2)) {  // One char
        load_unsigned_short(result, Address(str2, 0));
        movdl(vec, result); // move 32 bits
      } else if (ae != StrIntrinsicNode::UL && int_cnt2 == (4>>scale2)) { // Two chars
        movdl(vec, Address(str2, 0)); // move 32 bits
      } else if (ae != StrIntrinsicNode::UL && int_cnt2 == (8>>scale2)) { // Four chars
        movq(vec, Address(str2, 0));  // move 64 bits
      } else { // cnt2 = { 3, 5, 6, 7 } || (ae == StrIntrinsicNode::UL && cnt2 ={2, ..., 7})
        // Array header size is 12 bytes in 32-bit VM
        // + 6 bytes for 3 chars == 18 bytes,
        // enough space to load vec and shift.
        assert(HeapWordSize*TypeArrayKlass::header_size() >= 12,"sanity");
        if (ae == StrIntrinsicNode::UL) {
          int tail_off = int_cnt2-8;
          pmovzxbw(vec, Address(str2, tail_off));
          psrldq(vec, -2*tail_off);
        }
        else {
          int tail_off = int_cnt2*(1<<scale2);
          movdqu(vec, Address(str2, tail_off-16));
          psrldq(vec, 16-tail_off);
        }
      }
    } else { // not constant substring
      cmpl(cnt2, stride);
      jccb(Assembler::aboveEqual, BIG_STRINGS); // Both strings are big enough

      // We can read beyond string if srt+16 does not cross page boundary
      // since heaps are aligned and mapped by pages.
      assert(os::vm_page_size() < (int)G, "default page should be small");
      movl(result, str2); // We need only low 32 bits
      andl(result, (os::vm_page_size()-1));
      cmpl(result, (os::vm_page_size()-16));
      jccb(Assembler::belowEqual, CHECK_STR);

      // Move small strings to stack to allow load 16 bytes into vec.
      subptr(rsp, 16);
      int stk_offset = wordSize-(1<<scale2);
      push(cnt2);

      bind(COPY_SUBSTR);
      if (ae == StrIntrinsicNode::LL || ae == StrIntrinsicNode::UL) {
        load_unsigned_byte(result, Address(str2, cnt2, scale2, -1));
        movb(Address(rsp, cnt2, scale2, stk_offset), result);
      } else if (ae == StrIntrinsicNode::UU) {
        load_unsigned_short(result, Address(str2, cnt2, scale2, -2));
        movw(Address(rsp, cnt2, scale2, stk_offset), result);
      }
      decrement(cnt2);
      jccb(Assembler::notZero, COPY_SUBSTR);

      pop(cnt2);
      movptr(str2, rsp);  // New substring address
    } // non constant

    bind(CHECK_STR);
    cmpl(cnt1, stride);
    jccb(Assembler::aboveEqual, BIG_STRINGS);

    // Check cross page boundary.
    movl(result, str1); // We need only low 32 bits
    andl(result, (os::vm_page_size()-1));
    cmpl(result, (os::vm_page_size()-16));
    jccb(Assembler::belowEqual, BIG_STRINGS);

    subptr(rsp, 16);
    int stk_offset = -(1<<scale1);
    if (int_cnt2 < 0) { // not constant
      push(cnt2);
      stk_offset += wordSize;
    }
    movl(cnt2, cnt1);

    bind(COPY_STR);
    if (ae == StrIntrinsicNode::LL) {
      load_unsigned_byte(result, Address(str1, cnt2, scale1, -1));
      movb(Address(rsp, cnt2, scale1, stk_offset), result);
    } else {
      load_unsigned_short(result, Address(str1, cnt2, scale1, -2));
      movw(Address(rsp, cnt2, scale1, stk_offset), result);
    }
    decrement(cnt2);
    jccb(Assembler::notZero, COPY_STR);

    if (int_cnt2 < 0) { // not constant
      pop(cnt2);
    }
    movptr(str1, rsp);  // New string address

    bind(BIG_STRINGS);
    // Load substring.
    if (int_cnt2 < 0) { // -1
      if (ae == StrIntrinsicNode::UL) {
        pmovzxbw(vec, Address(str2, 0));
      } else {
        movdqu(vec, Address(str2, 0));
      }
      push(cnt2);       // substr count
      push(str2);       // substr addr
      push(str1);       // string addr
    } else {
      // Small (< 8 chars) constant substrings are loaded already.
      movl(cnt2, int_cnt2);
    }
    push(tmp);  // original SP

  } // Finished loading

  //========================================================
  // Start search
  //

  movptr(result, str1); // string addr

  if (int_cnt2  < 0) {  // Only for non constant substring
    jmpb(SCAN_TO_SUBSTR);

    // SP saved at sp+0
    // String saved at sp+1*wordSize
    // Substr saved at sp+2*wordSize
    // Substr count saved at sp+3*wordSize

    // Reload substr for rescan, this code
    // is executed only for large substrings (> 8 chars)
    bind(RELOAD_SUBSTR);
    movptr(str2, Address(rsp, 2*wordSize));
    movl(cnt2, Address(rsp, 3*wordSize));
    if (ae == StrIntrinsicNode::UL) {
      pmovzxbw(vec, Address(str2, 0));
    } else {
      movdqu(vec, Address(str2, 0));
    }
    // We came here after the beginning of the substring was
    // matched but the rest of it was not so we need to search
    // again. Start from the next element after the previous match.
    subptr(str1, result); // Restore counter
    if (ae == StrIntrinsicNode::UU || ae == StrIntrinsicNode::UL) {
      shrl(str1, 1);
    }
    addl(cnt1, str1);
    decrementl(cnt1);   // Shift to next element
    cmpl(cnt1, cnt2);
    jcc(Assembler::negative, RET_NOT_FOUND);  // Left less then substring

    addptr(result, (1<<scale1));
  } // non constant

  // Scan string for start of substr in 16-byte vectors
  bind(SCAN_TO_SUBSTR);
  assert(cnt1 == rdx && cnt2 == rax && tmp == rcx, "pcmpestri");
  pcmpestri(vec, Address(result, 0), mode);
  jccb(Assembler::below, FOUND_CANDIDATE);   // CF == 1
  subl(cnt1, stride);
  jccb(Assembler::lessEqual, RET_NOT_FOUND); // Scanned full string
  cmpl(cnt1, cnt2);
  jccb(Assembler::negative, RET_NOT_FOUND);  // Left less then substring
  addptr(result, 16);

  bind(ADJUST_STR);
  cmpl(cnt1, stride); // Do not read beyond string
  jccb(Assembler::greaterEqual, SCAN_TO_SUBSTR);
  // Back-up string to avoid reading beyond string.
  lea(result, Address(result, cnt1, scale1, -16));
  movl(cnt1, stride);
  jmpb(SCAN_TO_SUBSTR);

  // Found a potential substr
  bind(FOUND_CANDIDATE);
  // After pcmpestri tmp(rcx) contains matched element index

  // Make sure string is still long enough
  subl(cnt1, tmp);
  cmpl(cnt1, cnt2);
  jccb(Assembler::greaterEqual, FOUND_SUBSTR);
  // Left less then substring.

  bind(RET_NOT_FOUND);
  movl(result, -1);
  jmpb(CLEANUP);

  bind(FOUND_SUBSTR);
  // Compute start addr of substr
  lea(result, Address(result, tmp, scale1));
  if (int_cnt2 > 0) { // Constant substring
    // Repeat search for small substring (< 8 chars)
    // from new point without reloading substring.
    // Have to check that we don't read beyond string.
    cmpl(tmp, stride-int_cnt2);
    jccb(Assembler::greater, ADJUST_STR);
    // Fall through if matched whole substring.
  } else { // non constant
    assert(int_cnt2 == -1, "should be != 0");

    addl(tmp, cnt2);
    // Found result if we matched whole substring.
    cmpl(tmp, stride);
    jccb(Assembler::lessEqual, RET_FOUND);

    // Repeat search for small substring (<= 8 chars)
    // from new point 'str1' without reloading substring.
    cmpl(cnt2, stride);
    // Have to check that we don't read beyond string.
    jccb(Assembler::lessEqual, ADJUST_STR);

    Label CHECK_NEXT, CONT_SCAN_SUBSTR, RET_FOUND_LONG;
    // Compare the rest of substring (> 8 chars).
    movptr(str1, result);

    cmpl(tmp, cnt2);
    // First 8 chars are already matched.
    jccb(Assembler::equal, CHECK_NEXT);

    bind(SCAN_SUBSTR);
    pcmpestri(vec, Address(str1, 0), mode);
    // Need to reload strings pointers if not matched whole vector
    jcc(Assembler::noOverflow, RELOAD_SUBSTR); // OF == 0

    bind(CHECK_NEXT);
    subl(cnt2, stride);
    jccb(Assembler::lessEqual, RET_FOUND_LONG); // Found full substring
    addptr(str1, 16);
    if (ae == StrIntrinsicNode::UL) {
      addptr(str2, 8);
    } else {
      addptr(str2, 16);
    }
    subl(cnt1, stride);
    cmpl(cnt2, stride); // Do not read beyond substring
    jccb(Assembler::greaterEqual, CONT_SCAN_SUBSTR);
    // Back-up strings to avoid reading beyond substring.

    if (ae == StrIntrinsicNode::UL) {
      lea(str2, Address(str2, cnt2, scale2, -8));
      lea(str1, Address(str1, cnt2, scale1, -16));
    } else {
      lea(str2, Address(str2, cnt2, scale2, -16));
      lea(str1, Address(str1, cnt2, scale1, -16));
    }
    subl(cnt1, cnt2);
    movl(cnt2, stride);
    addl(cnt1, stride);
    bind(CONT_SCAN_SUBSTR);
    if (ae == StrIntrinsicNode::UL) {
      pmovzxbw(vec, Address(str2, 0));
    } else {
      movdqu(vec, Address(str2, 0));
    }
    jmp(SCAN_SUBSTR);

    bind(RET_FOUND_LONG);
    movptr(str1, Address(rsp, wordSize));
  } // non constant

  bind(RET_FOUND);
  // Compute substr offset
  subptr(result, str1);
  if (ae == StrIntrinsicNode::UU || ae == StrIntrinsicNode::UL) {
    shrl(result, 1); // index
  }
  bind(CLEANUP);
  pop(rsp); // restore SP

} // string_indexof

void MacroAssembler::string_indexof_char(Register str1, Register cnt1, Register ch, Register result,
                                         XMMRegister vec1, XMMRegister vec2, XMMRegister vec3, Register tmp) {
  ShortBranchVerifier sbv(this);
  assert(UseSSE42Intrinsics, "SSE4.2 intrinsics are required");

  int stride = 8;

  Label FOUND_CHAR, SCAN_TO_CHAR, SCAN_TO_CHAR_LOOP,
        SCAN_TO_8_CHAR, SCAN_TO_8_CHAR_LOOP, SCAN_TO_16_CHAR_LOOP,
        RET_NOT_FOUND, SCAN_TO_8_CHAR_INIT,
        FOUND_SEQ_CHAR, DONE_LABEL;

  movptr(result, str1);
  if (UseAVX >= 2) {
    cmpl(cnt1, stride);
    jcc(Assembler::less, SCAN_TO_CHAR_LOOP);
    cmpl(cnt1, 2*stride);
    jcc(Assembler::less, SCAN_TO_8_CHAR_INIT);
    movdl(vec1, ch);
    vpbroadcastw(vec1, vec1);
    vpxor(vec2, vec2);
    movl(tmp, cnt1);
    andl(tmp, 0xFFFFFFF0);  //vector count (in chars)
    andl(cnt1,0x0000000F);  //tail count (in chars)

    bind(SCAN_TO_16_CHAR_LOOP);
    vmovdqu(vec3, Address(result, 0));
    vpcmpeqw(vec3, vec3, vec1, 1);
    vptest(vec2, vec3);
    jcc(Assembler::carryClear, FOUND_CHAR);
    addptr(result, 32);
    subl(tmp, 2*stride);
    jccb(Assembler::notZero, SCAN_TO_16_CHAR_LOOP);
    jmp(SCAN_TO_8_CHAR);
    bind(SCAN_TO_8_CHAR_INIT);
    movdl(vec1, ch);
    pshuflw(vec1, vec1, 0x00);
    pshufd(vec1, vec1, 0);
    pxor(vec2, vec2);
  }
  bind(SCAN_TO_8_CHAR);
  cmpl(cnt1, stride);
  if (UseAVX >= 2) {
    jcc(Assembler::less, SCAN_TO_CHAR);
  } else {
    jcc(Assembler::less, SCAN_TO_CHAR_LOOP);
    movdl(vec1, ch);
    pshuflw(vec1, vec1, 0x00);
    pshufd(vec1, vec1, 0);
    pxor(vec2, vec2);
  }
  movl(tmp, cnt1);
  andl(tmp, 0xFFFFFFF8);  //vector count (in chars)
  andl(cnt1,0x00000007);  //tail count (in chars)

  bind(SCAN_TO_8_CHAR_LOOP);
  movdqu(vec3, Address(result, 0));
  pcmpeqw(vec3, vec1);
  ptest(vec2, vec3);
  jcc(Assembler::carryClear, FOUND_CHAR);
  addptr(result, 16);
  subl(tmp, stride);
  jccb(Assembler::notZero, SCAN_TO_8_CHAR_LOOP);
  bind(SCAN_TO_CHAR);
  testl(cnt1, cnt1);
  jcc(Assembler::zero, RET_NOT_FOUND);
  bind(SCAN_TO_CHAR_LOOP);
  load_unsigned_short(tmp, Address(result, 0));
  cmpl(ch, tmp);
  jccb(Assembler::equal, FOUND_SEQ_CHAR);
  addptr(result, 2);
  subl(cnt1, 1);
  jccb(Assembler::zero, RET_NOT_FOUND);
  jmp(SCAN_TO_CHAR_LOOP);

  bind(RET_NOT_FOUND);
  movl(result, -1);
  jmpb(DONE_LABEL);

  bind(FOUND_CHAR);
  if (UseAVX >= 2) {
    vpmovmskb(tmp, vec3);
  } else {
    pmovmskb(tmp, vec3);
  }
  bsfl(ch, tmp);
  addl(result, ch);

  bind(FOUND_SEQ_CHAR);
  subptr(result, str1);
  shrl(result, 1);

  bind(DONE_LABEL);
} // string_indexof_char

// helper function for string_compare
void MacroAssembler::load_next_elements(Register elem1, Register elem2, Register str1, Register str2,
                                        Address::ScaleFactor scale, Address::ScaleFactor scale1,
                                        Address::ScaleFactor scale2, Register index, int ae) {
  if (ae == StrIntrinsicNode::LL) {
    load_unsigned_byte(elem1, Address(str1, index, scale, 0));
    load_unsigned_byte(elem2, Address(str2, index, scale, 0));
  } else if (ae == StrIntrinsicNode::UU) {
    load_unsigned_short(elem1, Address(str1, index, scale, 0));
    load_unsigned_short(elem2, Address(str2, index, scale, 0));
  } else {
    load_unsigned_byte(elem1, Address(str1, index, scale1, 0));
    load_unsigned_short(elem2, Address(str2, index, scale2, 0));
  }
}

// Compare strings, used for char[] and byte[].
void MacroAssembler::string_compare(Register str1, Register str2,
                                    Register cnt1, Register cnt2, Register result,
                                    XMMRegister vec1, int ae) {
  ShortBranchVerifier sbv(this);
  Label LENGTH_DIFF_LABEL, POP_LABEL, DONE_LABEL, WHILE_HEAD_LABEL;
  Label COMPARE_WIDE_VECTORS_LOOP_FAILED;  // used only _LP64 && AVX3
  int stride, stride2, adr_stride, adr_stride1, adr_stride2;
  int stride2x2 = 0x40;
  Address::ScaleFactor scale = Address::no_scale;
  Address::ScaleFactor scale1 = Address::no_scale;
  Address::ScaleFactor scale2 = Address::no_scale;

  if (ae != StrIntrinsicNode::LL) {
    stride2x2 = 0x20;
  }

  if (ae == StrIntrinsicNode::LU || ae == StrIntrinsicNode::UL) {
    shrl(cnt2, 1);
  }
  // Compute the minimum of the string lengths and the
  // difference of the string lengths (stack).
  // Do the conditional move stuff
  movl(result, cnt1);
  subl(cnt1, cnt2);
  push(cnt1);
  cmov32(Assembler::lessEqual, cnt2, result);    // cnt2 = min(cnt1, cnt2)

  // Is the minimum length zero?
  testl(cnt2, cnt2);
  jcc(Assembler::zero, LENGTH_DIFF_LABEL);
  if (ae == StrIntrinsicNode::LL) {
    // Load first bytes
    load_unsigned_byte(result, Address(str1, 0));  // result = str1[0]
    load_unsigned_byte(cnt1, Address(str2, 0));    // cnt1   = str2[0]
  } else if (ae == StrIntrinsicNode::UU) {
    // Load first characters
    load_unsigned_short(result, Address(str1, 0));
    load_unsigned_short(cnt1, Address(str2, 0));
  } else {
    load_unsigned_byte(result, Address(str1, 0));
    load_unsigned_short(cnt1, Address(str2, 0));
  }
  subl(result, cnt1);
  jcc(Assembler::notZero,  POP_LABEL);

  if (ae == StrIntrinsicNode::UU) {
    // Divide length by 2 to get number of chars
    shrl(cnt2, 1);
  }
  cmpl(cnt2, 1);
  jcc(Assembler::equal, LENGTH_DIFF_LABEL);

  // Check if the strings start at the same location and setup scale and stride
  if (ae == StrIntrinsicNode::LL || ae == StrIntrinsicNode::UU) {
    cmpptr(str1, str2);
    jcc(Assembler::equal, LENGTH_DIFF_LABEL);
    if (ae == StrIntrinsicNode::LL) {
      scale = Address::times_1;
      stride = 16;
    } else {
      scale = Address::times_2;
      stride = 8;
    }
  } else {
    scale1 = Address::times_1;
    scale2 = Address::times_2;
    // scale not used
    stride = 8;
  }

  if (UseAVX >= 2 && UseSSE42Intrinsics) {
    Label COMPARE_WIDE_VECTORS, VECTOR_NOT_EQUAL, COMPARE_WIDE_TAIL, COMPARE_SMALL_STR;
    Label COMPARE_WIDE_VECTORS_LOOP, COMPARE_16_CHARS, COMPARE_INDEX_CHAR;
    Label COMPARE_WIDE_VECTORS_LOOP_AVX2;
    Label COMPARE_TAIL_LONG;
    Label COMPARE_WIDE_VECTORS_LOOP_AVX3;  // used only _LP64 && AVX3

    int pcmpmask = 0x19;
    if (ae == StrIntrinsicNode::LL) {
      pcmpmask &= ~0x01;
    }

    // Setup to compare 16-chars (32-bytes) vectors,
    // start from first character again because it has aligned address.
    if (ae == StrIntrinsicNode::LL) {
      stride2 = 32;
    } else {
      stride2 = 16;
    }
    if (ae == StrIntrinsicNode::LL || ae == StrIntrinsicNode::UU) {
      adr_stride = stride << scale;
    } else {
      adr_stride1 = 8;  //stride << scale1;
      adr_stride2 = 16; //stride << scale2;
    }

    assert(result == rax && cnt2 == rdx && cnt1 == rcx, "pcmpestri");
    // rax and rdx are used by pcmpestri as elements counters
    movl(result, cnt2);
    andl(cnt2, ~(stride2-1));   // cnt2 holds the vector count
    jcc(Assembler::zero, COMPARE_TAIL_LONG);

    // fast path : compare first 2 8-char vectors.
    bind(COMPARE_16_CHARS);
    if (ae == StrIntrinsicNode::LL || ae == StrIntrinsicNode::UU) {
      movdqu(vec1, Address(str1, 0));
    } else {
      pmovzxbw(vec1, Address(str1, 0));
    }
    pcmpestri(vec1, Address(str2, 0), pcmpmask);
    jccb(Assembler::below, COMPARE_INDEX_CHAR);

    if (ae == StrIntrinsicNode::LL || ae == StrIntrinsicNode::UU) {
      movdqu(vec1, Address(str1, adr_stride));
      pcmpestri(vec1, Address(str2, adr_stride), pcmpmask);
    } else {
      pmovzxbw(vec1, Address(str1, adr_stride1));
      pcmpestri(vec1, Address(str2, adr_stride2), pcmpmask);
    }
    jccb(Assembler::aboveEqual, COMPARE_WIDE_VECTORS);
    addl(cnt1, stride);

    // Compare the characters at index in cnt1
    bind(COMPARE_INDEX_CHAR); // cnt1 has the offset of the mismatching character
    load_next_elements(result, cnt2, str1, str2, scale, scale1, scale2, cnt1, ae);
    subl(result, cnt2);
    jmp(POP_LABEL);

    // Setup the registers to start vector comparison loop
    bind(COMPARE_WIDE_VECTORS);
    if (ae == StrIntrinsicNode::LL || ae == StrIntrinsicNode::UU) {
      lea(str1, Address(str1, result, scale));
      lea(str2, Address(str2, result, scale));
    } else {
      lea(str1, Address(str1, result, scale1));
      lea(str2, Address(str2, result, scale2));
    }
    subl(result, stride2);
    subl(cnt2, stride2);
    jcc(Assembler::zero, COMPARE_WIDE_TAIL);
    negptr(result);

    //  In a loop, compare 16-chars (32-bytes) at once using (vpxor+vptest)
    bind(COMPARE_WIDE_VECTORS_LOOP);

#ifdef _LP64
    if (VM_Version::supports_avx512vlbw()) { // trying 64 bytes fast loop
      cmpl(cnt2, stride2x2);
      jccb(Assembler::below, COMPARE_WIDE_VECTORS_LOOP_AVX2);
      testl(cnt2, stride2x2-1);   // cnt2 holds the vector count
      jccb(Assembler::notZero, COMPARE_WIDE_VECTORS_LOOP_AVX2);   // means we cannot subtract by 0x40

      bind(COMPARE_WIDE_VECTORS_LOOP_AVX3); // the hottest loop
      if (ae == StrIntrinsicNode::LL || ae == StrIntrinsicNode::UU) {
        evmovdquq(vec1, Address(str1, result, scale), Assembler::AVX_512bit);
        evpcmpeqb(k7, vec1, Address(str2, result, scale), Assembler::AVX_512bit); // k7 == 11..11, if operands equal, otherwise k7 has some 0
      } else {
        vpmovzxbw(vec1, Address(str1, result, scale1), Assembler::AVX_512bit);
        evpcmpeqb(k7, vec1, Address(str2, result, scale2), Assembler::AVX_512bit); // k7 == 11..11, if operands equal, otherwise k7 has some 0
      }
      kortestql(k7, k7);
      jcc(Assembler::aboveEqual, COMPARE_WIDE_VECTORS_LOOP_FAILED);     // miscompare
      addptr(result, stride2x2);  // update since we already compared at this addr
      subl(cnt2, stride2x2);      // and sub the size too
      jccb(Assembler::notZero, COMPARE_WIDE_VECTORS_LOOP_AVX3);

      vpxor(vec1, vec1);
      jmpb(COMPARE_WIDE_TAIL);
    }//if (VM_Version::supports_avx512vlbw())
#endif // _LP64


    bind(COMPARE_WIDE_VECTORS_LOOP_AVX2);
    if (ae == StrIntrinsicNode::LL || ae == StrIntrinsicNode::UU) {
      vmovdqu(vec1, Address(str1, result, scale));
      vpxor(vec1, Address(str2, result, scale));
    } else {
      vpmovzxbw(vec1, Address(str1, result, scale1), Assembler::AVX_256bit);
      vpxor(vec1, Address(str2, result, scale2));
    }
    vptest(vec1, vec1);
    jcc(Assembler::notZero, VECTOR_NOT_EQUAL);
    addptr(result, stride2);
    subl(cnt2, stride2);
    jcc(Assembler::notZero, COMPARE_WIDE_VECTORS_LOOP);
    // clean upper bits of YMM registers
    vpxor(vec1, vec1);

    // compare wide vectors tail
    bind(COMPARE_WIDE_TAIL);
    testptr(result, result);
    jcc(Assembler::zero, LENGTH_DIFF_LABEL);

    movl(result, stride2);
    movl(cnt2, result);
    negptr(result);
    jmp(COMPARE_WIDE_VECTORS_LOOP_AVX2);

    // Identifies the mismatching (higher or lower)16-bytes in the 32-byte vectors.
    bind(VECTOR_NOT_EQUAL);
    // clean upper bits of YMM registers
    vpxor(vec1, vec1);
    if (ae == StrIntrinsicNode::LL || ae == StrIntrinsicNode::UU) {
      lea(str1, Address(str1, result, scale));
      lea(str2, Address(str2, result, scale));
    } else {
      lea(str1, Address(str1, result, scale1));
      lea(str2, Address(str2, result, scale2));
    }
    jmp(COMPARE_16_CHARS);

    // Compare tail chars, length between 1 to 15 chars
    bind(COMPARE_TAIL_LONG);
    movl(cnt2, result);
    cmpl(cnt2, stride);
    jcc(Assembler::less, COMPARE_SMALL_STR);

    if (ae == StrIntrinsicNode::LL || ae == StrIntrinsicNode::UU) {
      movdqu(vec1, Address(str1, 0));
    } else {
      pmovzxbw(vec1, Address(str1, 0));
    }
    pcmpestri(vec1, Address(str2, 0), pcmpmask);
    jcc(Assembler::below, COMPARE_INDEX_CHAR);
    subptr(cnt2, stride);
    jcc(Assembler::zero, LENGTH_DIFF_LABEL);
    if (ae == StrIntrinsicNode::LL || ae == StrIntrinsicNode::UU) {
      lea(str1, Address(str1, result, scale));
      lea(str2, Address(str2, result, scale));
    } else {
      lea(str1, Address(str1, result, scale1));
      lea(str2, Address(str2, result, scale2));
    }
    negptr(cnt2);
    jmpb(WHILE_HEAD_LABEL);

    bind(COMPARE_SMALL_STR);
  } else if (UseSSE42Intrinsics) {
    Label COMPARE_WIDE_VECTORS, VECTOR_NOT_EQUAL, COMPARE_TAIL;
    int pcmpmask = 0x19;
    // Setup to compare 8-char (16-byte) vectors,
    // start from first character again because it has aligned address.
    movl(result, cnt2);
    andl(cnt2, ~(stride - 1));   // cnt2 holds the vector count
    if (ae == StrIntrinsicNode::LL) {
      pcmpmask &= ~0x01;
    }
    jcc(Assembler::zero, COMPARE_TAIL);
    if (ae == StrIntrinsicNode::LL || ae == StrIntrinsicNode::UU) {
      lea(str1, Address(str1, result, scale));
      lea(str2, Address(str2, result, scale));
    } else {
      lea(str1, Address(str1, result, scale1));
      lea(str2, Address(str2, result, scale2));
    }
    negptr(result);

    // pcmpestri
    //   inputs:
    //     vec1- substring
    //     rax - negative string length (elements count)
    //     mem - scanned string
    //     rdx - string length (elements count)
    //     pcmpmask - cmp mode: 11000 (string compare with negated result)
    //               + 00 (unsigned bytes) or  + 01 (unsigned shorts)
    //   outputs:
    //     rcx - first mismatched element index
    assert(result == rax && cnt2 == rdx && cnt1 == rcx, "pcmpestri");

    bind(COMPARE_WIDE_VECTORS);
    if (ae == StrIntrinsicNode::LL || ae == StrIntrinsicNode::UU) {
      movdqu(vec1, Address(str1, result, scale));
      pcmpestri(vec1, Address(str2, result, scale), pcmpmask);
    } else {
      pmovzxbw(vec1, Address(str1, result, scale1));
      pcmpestri(vec1, Address(str2, result, scale2), pcmpmask);
    }
    // After pcmpestri cnt1(rcx) contains mismatched element index

    jccb(Assembler::below, VECTOR_NOT_EQUAL);  // CF==1
    addptr(result, stride);
    subptr(cnt2, stride);
    jccb(Assembler::notZero, COMPARE_WIDE_VECTORS);

    // compare wide vectors tail
    testptr(result, result);
    jcc(Assembler::zero, LENGTH_DIFF_LABEL);

    movl(cnt2, stride);
    movl(result, stride);
    negptr(result);
    if (ae == StrIntrinsicNode::LL || ae == StrIntrinsicNode::UU) {
      movdqu(vec1, Address(str1, result, scale));
      pcmpestri(vec1, Address(str2, result, scale), pcmpmask);
    } else {
      pmovzxbw(vec1, Address(str1, result, scale1));
      pcmpestri(vec1, Address(str2, result, scale2), pcmpmask);
    }
    jccb(Assembler::aboveEqual, LENGTH_DIFF_LABEL);

    // Mismatched characters in the vectors
    bind(VECTOR_NOT_EQUAL);
    addptr(cnt1, result);
    load_next_elements(result, cnt2, str1, str2, scale, scale1, scale2, cnt1, ae);
    subl(result, cnt2);
    jmpb(POP_LABEL);

    bind(COMPARE_TAIL); // limit is zero
    movl(cnt2, result);
    // Fallthru to tail compare
  }
  // Shift str2 and str1 to the end of the arrays, negate min
  if (ae == StrIntrinsicNode::LL || ae == StrIntrinsicNode::UU) {
    lea(str1, Address(str1, cnt2, scale));
    lea(str2, Address(str2, cnt2, scale));
  } else {
    lea(str1, Address(str1, cnt2, scale1));
    lea(str2, Address(str2, cnt2, scale2));
  }
  decrementl(cnt2);  // first character was compared already
  negptr(cnt2);

  // Compare the rest of the elements
  bind(WHILE_HEAD_LABEL);
  load_next_elements(result, cnt1, str1, str2, scale, scale1, scale2, cnt2, ae);
  subl(result, cnt1);
  jccb(Assembler::notZero, POP_LABEL);
  increment(cnt2);
  jccb(Assembler::notZero, WHILE_HEAD_LABEL);

  // Strings are equal up to min length.  Return the length difference.
  bind(LENGTH_DIFF_LABEL);
  pop(result);
  if (ae == StrIntrinsicNode::UU) {
    // Divide diff by 2 to get number of chars
    sarl(result, 1);
  }
  jmpb(DONE_LABEL);

#ifdef _LP64
  if (VM_Version::supports_avx512vlbw()) {

    bind(COMPARE_WIDE_VECTORS_LOOP_FAILED);

    kmovql(cnt1, k7);
    notq(cnt1);
    bsfq(cnt2, cnt1);
    if (ae != StrIntrinsicNode::LL) {
      // Divide diff by 2 to get number of chars
      sarl(cnt2, 1);
    }
    addq(result, cnt2);
    if (ae == StrIntrinsicNode::LL) {
      load_unsigned_byte(cnt1, Address(str2, result));
      load_unsigned_byte(result, Address(str1, result));
    } else if (ae == StrIntrinsicNode::UU) {
      load_unsigned_short(cnt1, Address(str2, result, scale));
      load_unsigned_short(result, Address(str1, result, scale));
    } else {
      load_unsigned_short(cnt1, Address(str2, result, scale2));
      load_unsigned_byte(result, Address(str1, result, scale1));
    }
    subl(result, cnt1);
    jmpb(POP_LABEL);
  }//if (VM_Version::supports_avx512vlbw())
#endif // _LP64

  // Discard the stored length difference
  bind(POP_LABEL);
  pop(cnt1);

  // That's it
  bind(DONE_LABEL);
  if(ae == StrIntrinsicNode::UL) {
    negl(result);
  }

}

// Search for Non-ASCII character (Negative byte value) in a byte array,
// return true if it has any and false otherwise.
//   ..\jdk\src\java.base\share\classes\java\lang\StringCoding.java
//   @HotSpotIntrinsicCandidate
//   private static boolean hasNegatives(byte[] ba, int off, int len) {
//     for (int i = off; i < off + len; i++) {
//       if (ba[i] < 0) {
//         return true;
//       }
//     }
//     return false;
//   }
void MacroAssembler::has_negatives(Register ary1, Register len,
  Register result, Register tmp1,
  XMMRegister vec1, XMMRegister vec2) {
  // rsi: byte array
  // rcx: len
  // rax: result
  ShortBranchVerifier sbv(this);
  assert_different_registers(ary1, len, result, tmp1);
  assert_different_registers(vec1, vec2);
  Label TRUE_LABEL, FALSE_LABEL, DONE, COMPARE_CHAR, COMPARE_VECTORS, COMPARE_BYTE;

  // len == 0
  testl(len, len);
  jcc(Assembler::zero, FALSE_LABEL);

  if ((UseAVX > 2) && // AVX512
    VM_Version::supports_avx512vlbw() &&
    VM_Version::supports_bmi2()) {

    set_vector_masking();  // opening of the stub context for programming mask registers

    Label test_64_loop, test_tail;
    Register tmp3_aliased = len;

    movl(tmp1, len);
    vpxor(vec2, vec2, vec2, Assembler::AVX_512bit);

    andl(tmp1, 64 - 1);   // tail count (in chars) 0x3F
    andl(len, ~(64 - 1));    // vector count (in chars)
    jccb(Assembler::zero, test_tail);

    lea(ary1, Address(ary1, len, Address::times_1));
    negptr(len);

    bind(test_64_loop);
    // Check whether our 64 elements of size byte contain negatives
    evpcmpgtb(k2, vec2, Address(ary1, len, Address::times_1), Assembler::AVX_512bit);
    kortestql(k2, k2);
    jcc(Assembler::notZero, TRUE_LABEL);

    addptr(len, 64);
    jccb(Assembler::notZero, test_64_loop);


    bind(test_tail);
    // bail out when there is nothing to be done
    testl(tmp1, -1);
    jcc(Assembler::zero, FALSE_LABEL);

    // Save k1
    kmovql(k3, k1);

    // ~(~0 << len) applied up to two times (for 32-bit scenario)
#ifdef _LP64
    mov64(tmp3_aliased, 0xFFFFFFFFFFFFFFFF);
    shlxq(tmp3_aliased, tmp3_aliased, tmp1);
    notq(tmp3_aliased);
    kmovql(k1, tmp3_aliased);
#else
    Label k_init;
    jmp(k_init);

    // We could not read 64-bits from a general purpose register thus we move
    // data required to compose 64 1's to the instruction stream
    // We emit 64 byte wide series of elements from 0..63 which later on would
    // be used as a compare targets with tail count contained in tmp1 register.
    // Result would be a k1 register having tmp1 consecutive number or 1
    // counting from least significant bit.
    address tmp = pc();
    emit_int64(0x0706050403020100);
    emit_int64(0x0F0E0D0C0B0A0908);
    emit_int64(0x1716151413121110);
    emit_int64(0x1F1E1D1C1B1A1918);
    emit_int64(0x2726252423222120);
    emit_int64(0x2F2E2D2C2B2A2928);
    emit_int64(0x3736353433323130);
    emit_int64(0x3F3E3D3C3B3A3938);

    bind(k_init);
    lea(len, InternalAddress(tmp));
    // create mask to test for negative byte inside a vector
    evpbroadcastb(vec1, tmp1, Assembler::AVX_512bit);
    evpcmpgtb(k1, vec1, Address(len, 0), Assembler::AVX_512bit);

#endif
    evpcmpgtb(k2, k1, vec2, Address(ary1, 0), Assembler::AVX_512bit);
    ktestq(k2, k1);
    // Restore k1
    kmovql(k1, k3);
    jcc(Assembler::notZero, TRUE_LABEL);

    jmp(FALSE_LABEL);

    clear_vector_masking();   // closing of the stub context for programming mask registers
  } else {
    movl(result, len); // copy

    if (UseAVX == 2 && UseSSE >= 2) {
      // With AVX2, use 32-byte vector compare
      Label COMPARE_WIDE_VECTORS, COMPARE_TAIL;

      // Compare 32-byte vectors
      andl(result, 0x0000001f);  //   tail count (in bytes)
      andl(len, 0xffffffe0);   // vector count (in bytes)
      jccb(Assembler::zero, COMPARE_TAIL);

      lea(ary1, Address(ary1, len, Address::times_1));
      negptr(len);

      movl(tmp1, 0x80808080);   // create mask to test for Unicode chars in vector
      movdl(vec2, tmp1);
      vpbroadcastd(vec2, vec2);

      bind(COMPARE_WIDE_VECTORS);
      vmovdqu(vec1, Address(ary1, len, Address::times_1));
      vptest(vec1, vec2);
      jccb(Assembler::notZero, TRUE_LABEL);
      addptr(len, 32);
      jcc(Assembler::notZero, COMPARE_WIDE_VECTORS);

      testl(result, result);
      jccb(Assembler::zero, FALSE_LABEL);

      vmovdqu(vec1, Address(ary1, result, Address::times_1, -32));
      vptest(vec1, vec2);
      jccb(Assembler::notZero, TRUE_LABEL);
      jmpb(FALSE_LABEL);

      bind(COMPARE_TAIL); // len is zero
      movl(len, result);
      // Fallthru to tail compare
    } else if (UseSSE42Intrinsics) {
      // With SSE4.2, use double quad vector compare
      Label COMPARE_WIDE_VECTORS, COMPARE_TAIL;

      // Compare 16-byte vectors
      andl(result, 0x0000000f);  //   tail count (in bytes)
      andl(len, 0xfffffff0);   // vector count (in bytes)
      jccb(Assembler::zero, COMPARE_TAIL);

      lea(ary1, Address(ary1, len, Address::times_1));
      negptr(len);

      movl(tmp1, 0x80808080);
      movdl(vec2, tmp1);
      pshufd(vec2, vec2, 0);

      bind(COMPARE_WIDE_VECTORS);
      movdqu(vec1, Address(ary1, len, Address::times_1));
      ptest(vec1, vec2);
      jccb(Assembler::notZero, TRUE_LABEL);
      addptr(len, 16);
      jcc(Assembler::notZero, COMPARE_WIDE_VECTORS);

      testl(result, result);
      jccb(Assembler::zero, FALSE_LABEL);

      movdqu(vec1, Address(ary1, result, Address::times_1, -16));
      ptest(vec1, vec2);
      jccb(Assembler::notZero, TRUE_LABEL);
      jmpb(FALSE_LABEL);

      bind(COMPARE_TAIL); // len is zero
      movl(len, result);
      // Fallthru to tail compare
    }
  }
  // Compare 4-byte vectors
  andl(len, 0xfffffffc); // vector count (in bytes)
  jccb(Assembler::zero, COMPARE_CHAR);

  lea(ary1, Address(ary1, len, Address::times_1));
  negptr(len);

  bind(COMPARE_VECTORS);
  movl(tmp1, Address(ary1, len, Address::times_1));
  andl(tmp1, 0x80808080);
  jccb(Assembler::notZero, TRUE_LABEL);
  addptr(len, 4);
  jcc(Assembler::notZero, COMPARE_VECTORS);

  // Compare trailing char (final 2 bytes), if any
  bind(COMPARE_CHAR);
  testl(result, 0x2);   // tail  char
  jccb(Assembler::zero, COMPARE_BYTE);
  load_unsigned_short(tmp1, Address(ary1, 0));
  andl(tmp1, 0x00008080);
  jccb(Assembler::notZero, TRUE_LABEL);
  subptr(result, 2);
  lea(ary1, Address(ary1, 2));

  bind(COMPARE_BYTE);
  testl(result, 0x1);   // tail  byte
  jccb(Assembler::zero, FALSE_LABEL);
  load_unsigned_byte(tmp1, Address(ary1, 0));
  andl(tmp1, 0x00000080);
  jccb(Assembler::notEqual, TRUE_LABEL);
  jmpb(FALSE_LABEL);

  bind(TRUE_LABEL);
  movl(result, 1);   // return true
  jmpb(DONE);

  bind(FALSE_LABEL);
  xorl(result, result); // return false

  // That's it
  bind(DONE);
  if (UseAVX >= 2 && UseSSE >= 2) {
    // clean upper bits of YMM registers
    vpxor(vec1, vec1);
    vpxor(vec2, vec2);
  }
}
// Compare char[] or byte[] arrays aligned to 4 bytes or substrings.
void MacroAssembler::arrays_equals(bool is_array_equ, Register ary1, Register ary2,
                                   Register limit, Register result, Register chr,
                                   XMMRegister vec1, XMMRegister vec2, bool is_char) {
  ShortBranchVerifier sbv(this);
  Label TRUE_LABEL, FALSE_LABEL, DONE, COMPARE_VECTORS, COMPARE_CHAR, COMPARE_BYTE;

  int length_offset  = arrayOopDesc::length_offset_in_bytes();
  int base_offset    = arrayOopDesc::base_offset_in_bytes(is_char ? T_CHAR : T_BYTE);

  if (is_array_equ) {
    // Check the input args
    cmpoop(ary1, ary2);
    jcc(Assembler::equal, TRUE_LABEL);

    // Need additional checks for arrays_equals.
    testptr(ary1, ary1);
    jcc(Assembler::zero, FALSE_LABEL);
    testptr(ary2, ary2);
    jcc(Assembler::zero, FALSE_LABEL);

    // Check the lengths
    movl(limit, Address(ary1, length_offset));
    cmpl(limit, Address(ary2, length_offset));
    jcc(Assembler::notEqual, FALSE_LABEL);
  }

  // count == 0
  testl(limit, limit);
  jcc(Assembler::zero, TRUE_LABEL);

  if (is_array_equ) {
    // Load array address
    lea(ary1, Address(ary1, base_offset));
    lea(ary2, Address(ary2, base_offset));
  }

  if (is_array_equ && is_char) {
    // arrays_equals when used for char[].
    shll(limit, 1);      // byte count != 0
  }
  movl(result, limit); // copy

  if (UseAVX >= 2) {
    // With AVX2, use 32-byte vector compare
    Label COMPARE_WIDE_VECTORS, COMPARE_TAIL;

    // Compare 32-byte vectors
    andl(result, 0x0000001f);  //   tail count (in bytes)
    andl(limit, 0xffffffe0);   // vector count (in bytes)
    jcc(Assembler::zero, COMPARE_TAIL);

    lea(ary1, Address(ary1, limit, Address::times_1));
    lea(ary2, Address(ary2, limit, Address::times_1));
    negptr(limit);

    bind(COMPARE_WIDE_VECTORS);

#ifdef _LP64
    if (VM_Version::supports_avx512vlbw()) { // trying 64 bytes fast loop
      Label COMPARE_WIDE_VECTORS_LOOP_AVX2, COMPARE_WIDE_VECTORS_LOOP_AVX3;

      cmpl(limit, -64);
      jccb(Assembler::greater, COMPARE_WIDE_VECTORS_LOOP_AVX2);

      bind(COMPARE_WIDE_VECTORS_LOOP_AVX3); // the hottest loop

      evmovdquq(vec1, Address(ary1, limit, Address::times_1), Assembler::AVX_512bit);
      evpcmpeqb(k7, vec1, Address(ary2, limit, Address::times_1), Assembler::AVX_512bit);
      kortestql(k7, k7);
      jcc(Assembler::aboveEqual, FALSE_LABEL);     // miscompare
      addptr(limit, 64);  // update since we already compared at this addr
      cmpl(limit, -64);
      jccb(Assembler::lessEqual, COMPARE_WIDE_VECTORS_LOOP_AVX3);

      // At this point we may still need to compare -limit+result bytes.
      // We could execute the next two instruction and just continue via non-wide path:
      //  cmpl(limit, 0);
      //  jcc(Assembler::equal, COMPARE_TAIL);  // true
      // But since we stopped at the points ary{1,2}+limit which are
      // not farther than 64 bytes from the ends of arrays ary{1,2}+result
      // (|limit| <= 32 and result < 32),
      // we may just compare the last 64 bytes.
      //
      addptr(result, -64);   // it is safe, bc we just came from this area
      evmovdquq(vec1, Address(ary1, result, Address::times_1), Assembler::AVX_512bit);
      evpcmpeqb(k7, vec1, Address(ary2, result, Address::times_1), Assembler::AVX_512bit);
      kortestql(k7, k7);
      jcc(Assembler::aboveEqual, FALSE_LABEL);     // miscompare

      jmp(TRUE_LABEL);

      bind(COMPARE_WIDE_VECTORS_LOOP_AVX2);

    }//if (VM_Version::supports_avx512vlbw())
#endif //_LP64

    vmovdqu(vec1, Address(ary1, limit, Address::times_1));
    vmovdqu(vec2, Address(ary2, limit, Address::times_1));
    vpxor(vec1, vec2);

    vptest(vec1, vec1);
    jcc(Assembler::notZero, FALSE_LABEL);
    addptr(limit, 32);
    jcc(Assembler::notZero, COMPARE_WIDE_VECTORS);

    testl(result, result);
    jcc(Assembler::zero, TRUE_LABEL);

    vmovdqu(vec1, Address(ary1, result, Address::times_1, -32));
    vmovdqu(vec2, Address(ary2, result, Address::times_1, -32));
    vpxor(vec1, vec2);

    vptest(vec1, vec1);
    jccb(Assembler::notZero, FALSE_LABEL);
    jmpb(TRUE_LABEL);

    bind(COMPARE_TAIL); // limit is zero
    movl(limit, result);
    // Fallthru to tail compare
  } else if (UseSSE42Intrinsics) {
    // With SSE4.2, use double quad vector compare
    Label COMPARE_WIDE_VECTORS, COMPARE_TAIL;

    // Compare 16-byte vectors
    andl(result, 0x0000000f);  //   tail count (in bytes)
    andl(limit, 0xfffffff0);   // vector count (in bytes)
    jcc(Assembler::zero, COMPARE_TAIL);

    lea(ary1, Address(ary1, limit, Address::times_1));
    lea(ary2, Address(ary2, limit, Address::times_1));
    negptr(limit);

    bind(COMPARE_WIDE_VECTORS);
    movdqu(vec1, Address(ary1, limit, Address::times_1));
    movdqu(vec2, Address(ary2, limit, Address::times_1));
    pxor(vec1, vec2);

    ptest(vec1, vec1);
    jcc(Assembler::notZero, FALSE_LABEL);
    addptr(limit, 16);
    jcc(Assembler::notZero, COMPARE_WIDE_VECTORS);

    testl(result, result);
    jcc(Assembler::zero, TRUE_LABEL);

    movdqu(vec1, Address(ary1, result, Address::times_1, -16));
    movdqu(vec2, Address(ary2, result, Address::times_1, -16));
    pxor(vec1, vec2);

    ptest(vec1, vec1);
    jccb(Assembler::notZero, FALSE_LABEL);
    jmpb(TRUE_LABEL);

    bind(COMPARE_TAIL); // limit is zero
    movl(limit, result);
    // Fallthru to tail compare
  }

  // Compare 4-byte vectors
  andl(limit, 0xfffffffc); // vector count (in bytes)
  jccb(Assembler::zero, COMPARE_CHAR);

  lea(ary1, Address(ary1, limit, Address::times_1));
  lea(ary2, Address(ary2, limit, Address::times_1));
  negptr(limit);

  bind(COMPARE_VECTORS);
  movl(chr, Address(ary1, limit, Address::times_1));
  cmpl(chr, Address(ary2, limit, Address::times_1));
  jccb(Assembler::notEqual, FALSE_LABEL);
  addptr(limit, 4);
  jcc(Assembler::notZero, COMPARE_VECTORS);

  // Compare trailing char (final 2 bytes), if any
  bind(COMPARE_CHAR);
  testl(result, 0x2);   // tail  char
  jccb(Assembler::zero, COMPARE_BYTE);
  load_unsigned_short(chr, Address(ary1, 0));
  load_unsigned_short(limit, Address(ary2, 0));
  cmpl(chr, limit);
  jccb(Assembler::notEqual, FALSE_LABEL);

  if (is_array_equ && is_char) {
    bind(COMPARE_BYTE);
  } else {
    lea(ary1, Address(ary1, 2));
    lea(ary2, Address(ary2, 2));

    bind(COMPARE_BYTE);
    testl(result, 0x1);   // tail  byte
    jccb(Assembler::zero, TRUE_LABEL);
    load_unsigned_byte(chr, Address(ary1, 0));
    load_unsigned_byte(limit, Address(ary2, 0));
    cmpl(chr, limit);
    jccb(Assembler::notEqual, FALSE_LABEL);
  }
  bind(TRUE_LABEL);
  movl(result, 1);   // return true
  jmpb(DONE);

  bind(FALSE_LABEL);
  xorl(result, result); // return false

  // That's it
  bind(DONE);
  if (UseAVX >= 2) {
    // clean upper bits of YMM registers
    vpxor(vec1, vec1);
    vpxor(vec2, vec2);
  }
}

#endif

void MacroAssembler::generate_fill(BasicType t, bool aligned,
                                   Register to, Register value, Register count,
                                   Register rtmp, XMMRegister xtmp) {
  ShortBranchVerifier sbv(this);
  assert_different_registers(to, value, count, rtmp);
  Label L_exit, L_skip_align1, L_skip_align2, L_fill_byte;
  Label L_fill_2_bytes, L_fill_4_bytes;

  int shift = -1;
  switch (t) {
    case T_BYTE:
      shift = 2;
      break;
    case T_SHORT:
      shift = 1;
      break;
    case T_INT:
      shift = 0;
      break;
    default: ShouldNotReachHere();
  }

  if (t == T_BYTE) {
    andl(value, 0xff);
    movl(rtmp, value);
    shll(rtmp, 8);
    orl(value, rtmp);
  }
  if (t == T_SHORT) {
    andl(value, 0xffff);
  }
  if (t == T_BYTE || t == T_SHORT) {
    movl(rtmp, value);
    shll(rtmp, 16);
    orl(value, rtmp);
  }

  cmpl(count, 2<<shift); // Short arrays (< 8 bytes) fill by element
  jcc(Assembler::below, L_fill_4_bytes); // use unsigned cmp
  if (!UseUnalignedLoadStores && !aligned && (t == T_BYTE || t == T_SHORT)) {
    // align source address at 4 bytes address boundary
    if (t == T_BYTE) {
      // One byte misalignment happens only for byte arrays
      testptr(to, 1);
      jccb(Assembler::zero, L_skip_align1);
      movb(Address(to, 0), value);
      increment(to);
      decrement(count);
      BIND(L_skip_align1);
    }
    // Two bytes misalignment happens only for byte and short (char) arrays
    testptr(to, 2);
    jccb(Assembler::zero, L_skip_align2);
    movw(Address(to, 0), value);
    addptr(to, 2);
    subl(count, 1<<(shift-1));
    BIND(L_skip_align2);
  }
  if (UseSSE < 2) {
    Label L_fill_32_bytes_loop, L_check_fill_8_bytes, L_fill_8_bytes_loop, L_fill_8_bytes;
    // Fill 32-byte chunks
    subl(count, 8 << shift);
    jcc(Assembler::less, L_check_fill_8_bytes);
    align(16);

    BIND(L_fill_32_bytes_loop);

    for (int i = 0; i < 32; i += 4) {
      movl(Address(to, i), value);
    }

    addptr(to, 32);
    subl(count, 8 << shift);
    jcc(Assembler::greaterEqual, L_fill_32_bytes_loop);
    BIND(L_check_fill_8_bytes);
    addl(count, 8 << shift);
    jccb(Assembler::zero, L_exit);
    jmpb(L_fill_8_bytes);

    //
    // length is too short, just fill qwords
    //
    BIND(L_fill_8_bytes_loop);
    movl(Address(to, 0), value);
    movl(Address(to, 4), value);
    addptr(to, 8);
    BIND(L_fill_8_bytes);
    subl(count, 1 << (shift + 1));
    jcc(Assembler::greaterEqual, L_fill_8_bytes_loop);
    // fall through to fill 4 bytes
  } else {
    Label L_fill_32_bytes;
    if (!UseUnalignedLoadStores) {
      // align to 8 bytes, we know we are 4 byte aligned to start
      testptr(to, 4);
      jccb(Assembler::zero, L_fill_32_bytes);
      movl(Address(to, 0), value);
      addptr(to, 4);
      subl(count, 1<<shift);
    }
    BIND(L_fill_32_bytes);
    {
      assert( UseSSE >= 2, "supported cpu only" );
      Label L_fill_32_bytes_loop, L_check_fill_8_bytes, L_fill_8_bytes_loop, L_fill_8_bytes;
      if (UseAVX > 2) {
        movl(rtmp, 0xffff);
        kmovwl(k1, rtmp);
      }
      movdl(xtmp, value);
      if (UseAVX > 2 && UseUnalignedLoadStores) {
        // Fill 64-byte chunks
        Label L_fill_64_bytes_loop, L_check_fill_32_bytes;
        evpbroadcastd(xtmp, xtmp, Assembler::AVX_512bit);

        subl(count, 16 << shift);
        jcc(Assembler::less, L_check_fill_32_bytes);
        align(16);

        BIND(L_fill_64_bytes_loop);
        evmovdqul(Address(to, 0), xtmp, Assembler::AVX_512bit);
        addptr(to, 64);
        subl(count, 16 << shift);
        jcc(Assembler::greaterEqual, L_fill_64_bytes_loop);

        BIND(L_check_fill_32_bytes);
        addl(count, 8 << shift);
        jccb(Assembler::less, L_check_fill_8_bytes);
        vmovdqu(Address(to, 0), xtmp);
        addptr(to, 32);
        subl(count, 8 << shift);

        BIND(L_check_fill_8_bytes);
      } else if (UseAVX == 2 && UseUnalignedLoadStores) {
        // Fill 64-byte chunks
        Label L_fill_64_bytes_loop, L_check_fill_32_bytes;
        vpbroadcastd(xtmp, xtmp);

        subl(count, 16 << shift);
        jcc(Assembler::less, L_check_fill_32_bytes);
        align(16);

        BIND(L_fill_64_bytes_loop);
        vmovdqu(Address(to, 0), xtmp);
        vmovdqu(Address(to, 32), xtmp);
        addptr(to, 64);
        subl(count, 16 << shift);
        jcc(Assembler::greaterEqual, L_fill_64_bytes_loop);

        BIND(L_check_fill_32_bytes);
        addl(count, 8 << shift);
        jccb(Assembler::less, L_check_fill_8_bytes);
        vmovdqu(Address(to, 0), xtmp);
        addptr(to, 32);
        subl(count, 8 << shift);

        BIND(L_check_fill_8_bytes);
        // clean upper bits of YMM registers
        movdl(xtmp, value);
        pshufd(xtmp, xtmp, 0);
      } else {
        // Fill 32-byte chunks
        pshufd(xtmp, xtmp, 0);

        subl(count, 8 << shift);
        jcc(Assembler::less, L_check_fill_8_bytes);
        align(16);

        BIND(L_fill_32_bytes_loop);

        if (UseUnalignedLoadStores) {
          movdqu(Address(to, 0), xtmp);
          movdqu(Address(to, 16), xtmp);
        } else {
          movq(Address(to, 0), xtmp);
          movq(Address(to, 8), xtmp);
          movq(Address(to, 16), xtmp);
          movq(Address(to, 24), xtmp);
        }

        addptr(to, 32);
        subl(count, 8 << shift);
        jcc(Assembler::greaterEqual, L_fill_32_bytes_loop);

        BIND(L_check_fill_8_bytes);
      }
      addl(count, 8 << shift);
      jccb(Assembler::zero, L_exit);
      jmpb(L_fill_8_bytes);

      //
      // length is too short, just fill qwords
      //
      BIND(L_fill_8_bytes_loop);
      movq(Address(to, 0), xtmp);
      addptr(to, 8);
      BIND(L_fill_8_bytes);
      subl(count, 1 << (shift + 1));
      jcc(Assembler::greaterEqual, L_fill_8_bytes_loop);
    }
  }
  // fill trailing 4 bytes
  BIND(L_fill_4_bytes);
  testl(count, 1<<shift);
  jccb(Assembler::zero, L_fill_2_bytes);
  movl(Address(to, 0), value);
  if (t == T_BYTE || t == T_SHORT) {
    addptr(to, 4);
    BIND(L_fill_2_bytes);
    // fill trailing 2 bytes
    testl(count, 1<<(shift-1));
    jccb(Assembler::zero, L_fill_byte);
    movw(Address(to, 0), value);
    if (t == T_BYTE) {
      addptr(to, 2);
      BIND(L_fill_byte);
      // fill trailing byte
      testl(count, 1);
      jccb(Assembler::zero, L_exit);
      movb(Address(to, 0), value);
    } else {
      BIND(L_fill_byte);
    }
  } else {
    BIND(L_fill_2_bytes);
  }
  BIND(L_exit);
}

// encode char[] to byte[] in ISO_8859_1
   //@HotSpotIntrinsicCandidate
   //private static int implEncodeISOArray(byte[] sa, int sp,
   //byte[] da, int dp, int len) {
   //  int i = 0;
   //  for (; i < len; i++) {
   //    char c = StringUTF16.getChar(sa, sp++);
   //    if (c > '\u00FF')
   //      break;
   //    da[dp++] = (byte)c;
   //  }
   //  return i;
   //}
void MacroAssembler::encode_iso_array(Register src, Register dst, Register len,
  XMMRegister tmp1Reg, XMMRegister tmp2Reg,
  XMMRegister tmp3Reg, XMMRegister tmp4Reg,
  Register tmp5, Register result) {

  // rsi: src
  // rdi: dst
  // rdx: len
  // rcx: tmp5
  // rax: result
  ShortBranchVerifier sbv(this);
  assert_different_registers(src, dst, len, tmp5, result);
  Label L_done, L_copy_1_char, L_copy_1_char_exit;

  // set result
  xorl(result, result);
  // check for zero length
  testl(len, len);
  jcc(Assembler::zero, L_done);

  movl(result, len);

  // Setup pointers
  lea(src, Address(src, len, Address::times_2)); // char[]
  lea(dst, Address(dst, len, Address::times_1)); // byte[]
  negptr(len);

  if (UseSSE42Intrinsics || UseAVX >= 2) {
    Label L_chars_8_check, L_copy_8_chars, L_copy_8_chars_exit;
    Label L_chars_16_check, L_copy_16_chars, L_copy_16_chars_exit;

    if (UseAVX >= 2) {
      Label L_chars_32_check, L_copy_32_chars, L_copy_32_chars_exit;
      movl(tmp5, 0xff00ff00);   // create mask to test for Unicode chars in vector
      movdl(tmp1Reg, tmp5);
      vpbroadcastd(tmp1Reg, tmp1Reg);
      jmp(L_chars_32_check);

      bind(L_copy_32_chars);
      vmovdqu(tmp3Reg, Address(src, len, Address::times_2, -64));
      vmovdqu(tmp4Reg, Address(src, len, Address::times_2, -32));
      vpor(tmp2Reg, tmp3Reg, tmp4Reg, /* vector_len */ 1);
      vptest(tmp2Reg, tmp1Reg);       // check for Unicode chars in  vector
      jccb(Assembler::notZero, L_copy_32_chars_exit);
      vpackuswb(tmp3Reg, tmp3Reg, tmp4Reg, /* vector_len */ 1);
      vpermq(tmp4Reg, tmp3Reg, 0xD8, /* vector_len */ 1);
      vmovdqu(Address(dst, len, Address::times_1, -32), tmp4Reg);

      bind(L_chars_32_check);
      addptr(len, 32);
      jcc(Assembler::lessEqual, L_copy_32_chars);

      bind(L_copy_32_chars_exit);
      subptr(len, 16);
      jccb(Assembler::greater, L_copy_16_chars_exit);

    } else if (UseSSE42Intrinsics) {
      movl(tmp5, 0xff00ff00);   // create mask to test for Unicode chars in vector
      movdl(tmp1Reg, tmp5);
      pshufd(tmp1Reg, tmp1Reg, 0);
      jmpb(L_chars_16_check);
    }

    bind(L_copy_16_chars);
    if (UseAVX >= 2) {
      vmovdqu(tmp2Reg, Address(src, len, Address::times_2, -32));
      vptest(tmp2Reg, tmp1Reg);
      jcc(Assembler::notZero, L_copy_16_chars_exit);
      vpackuswb(tmp2Reg, tmp2Reg, tmp1Reg, /* vector_len */ 1);
      vpermq(tmp3Reg, tmp2Reg, 0xD8, /* vector_len */ 1);
    } else {
      if (UseAVX > 0) {
        movdqu(tmp3Reg, Address(src, len, Address::times_2, -32));
        movdqu(tmp4Reg, Address(src, len, Address::times_2, -16));
        vpor(tmp2Reg, tmp3Reg, tmp4Reg, /* vector_len */ 0);
      } else {
        movdqu(tmp3Reg, Address(src, len, Address::times_2, -32));
        por(tmp2Reg, tmp3Reg);
        movdqu(tmp4Reg, Address(src, len, Address::times_2, -16));
        por(tmp2Reg, tmp4Reg);
      }
      ptest(tmp2Reg, tmp1Reg);       // check for Unicode chars in  vector
      jccb(Assembler::notZero, L_copy_16_chars_exit);
      packuswb(tmp3Reg, tmp4Reg);
    }
    movdqu(Address(dst, len, Address::times_1, -16), tmp3Reg);

    bind(L_chars_16_check);
    addptr(len, 16);
    jcc(Assembler::lessEqual, L_copy_16_chars);

    bind(L_copy_16_chars_exit);
    if (UseAVX >= 2) {
      // clean upper bits of YMM registers
      vpxor(tmp2Reg, tmp2Reg);
      vpxor(tmp3Reg, tmp3Reg);
      vpxor(tmp4Reg, tmp4Reg);
      movdl(tmp1Reg, tmp5);
      pshufd(tmp1Reg, tmp1Reg, 0);
    }
    subptr(len, 8);
    jccb(Assembler::greater, L_copy_8_chars_exit);

    bind(L_copy_8_chars);
    movdqu(tmp3Reg, Address(src, len, Address::times_2, -16));
    ptest(tmp3Reg, tmp1Reg);
    jccb(Assembler::notZero, L_copy_8_chars_exit);
    packuswb(tmp3Reg, tmp1Reg);
    movq(Address(dst, len, Address::times_1, -8), tmp3Reg);
    addptr(len, 8);
    jccb(Assembler::lessEqual, L_copy_8_chars);

    bind(L_copy_8_chars_exit);
    subptr(len, 8);
    jccb(Assembler::zero, L_done);
  }

  bind(L_copy_1_char);
  load_unsigned_short(tmp5, Address(src, len, Address::times_2, 0));
  testl(tmp5, 0xff00);      // check if Unicode char
  jccb(Assembler::notZero, L_copy_1_char_exit);
  movb(Address(dst, len, Address::times_1, 0), tmp5);
  addptr(len, 1);
  jccb(Assembler::less, L_copy_1_char);

  bind(L_copy_1_char_exit);
  addptr(result, len); // len is negative count of not processed elements

  bind(L_done);
}

#ifdef _LP64
/**
 * Helper for multiply_to_len().
 */
void MacroAssembler::add2_with_carry(Register dest_hi, Register dest_lo, Register src1, Register src2) {
  addq(dest_lo, src1);
  adcq(dest_hi, 0);
  addq(dest_lo, src2);
  adcq(dest_hi, 0);
}

/**
 * Multiply 64 bit by 64 bit first loop.
 */
void MacroAssembler::multiply_64_x_64_loop(Register x, Register xstart, Register x_xstart,
                                           Register y, Register y_idx, Register z,
                                           Register carry, Register product,
                                           Register idx, Register kdx) {
  //
  //  jlong carry, x[], y[], z[];
  //  for (int idx=ystart, kdx=ystart+1+xstart; idx >= 0; idx-, kdx--) {
  //    huge_128 product = y[idx] * x[xstart] + carry;
  //    z[kdx] = (jlong)product;
  //    carry  = (jlong)(product >>> 64);
  //  }
  //  z[xstart] = carry;
  //

  Label L_first_loop, L_first_loop_exit;
  Label L_one_x, L_one_y, L_multiply;

  decrementl(xstart);
  jcc(Assembler::negative, L_one_x);

  movq(x_xstart, Address(x, xstart, Address::times_4,  0));
  rorq(x_xstart, 32); // convert big-endian to little-endian

  bind(L_first_loop);
  decrementl(idx);
  jcc(Assembler::negative, L_first_loop_exit);
  decrementl(idx);
  jcc(Assembler::negative, L_one_y);
  movq(y_idx, Address(y, idx, Address::times_4,  0));
  rorq(y_idx, 32); // convert big-endian to little-endian
  bind(L_multiply);
  movq(product, x_xstart);
  mulq(y_idx); // product(rax) * y_idx -> rdx:rax
  addq(product, carry);
  adcq(rdx, 0);
  subl(kdx, 2);
  movl(Address(z, kdx, Address::times_4,  4), product);
  shrq(product, 32);
  movl(Address(z, kdx, Address::times_4,  0), product);
  movq(carry, rdx);
  jmp(L_first_loop);

  bind(L_one_y);
  movl(y_idx, Address(y,  0));
  jmp(L_multiply);

  bind(L_one_x);
  movl(x_xstart, Address(x,  0));
  jmp(L_first_loop);

  bind(L_first_loop_exit);
}

/**
 * Multiply 64 bit by 64 bit and add 128 bit.
 */
void MacroAssembler::multiply_add_128_x_128(Register x_xstart, Register y, Register z,
                                            Register yz_idx, Register idx,
                                            Register carry, Register product, int offset) {
  //     huge_128 product = (y[idx] * x_xstart) + z[kdx] + carry;
  //     z[kdx] = (jlong)product;

  movq(yz_idx, Address(y, idx, Address::times_4,  offset));
  rorq(yz_idx, 32); // convert big-endian to little-endian
  movq(product, x_xstart);
  mulq(yz_idx);     // product(rax) * yz_idx -> rdx:product(rax)
  movq(yz_idx, Address(z, idx, Address::times_4,  offset));
  rorq(yz_idx, 32); // convert big-endian to little-endian

  add2_with_carry(rdx, product, carry, yz_idx);

  movl(Address(z, idx, Address::times_4,  offset+4), product);
  shrq(product, 32);
  movl(Address(z, idx, Address::times_4,  offset), product);

}

/**
 * Multiply 128 bit by 128 bit. Unrolled inner loop.
 */
void MacroAssembler::multiply_128_x_128_loop(Register x_xstart, Register y, Register z,
                                             Register yz_idx, Register idx, Register jdx,
                                             Register carry, Register product,
                                             Register carry2) {
  //   jlong carry, x[], y[], z[];
  //   int kdx = ystart+1;
  //   for (int idx=ystart-2; idx >= 0; idx -= 2) { // Third loop
  //     huge_128 product = (y[idx+1] * x_xstart) + z[kdx+idx+1] + carry;
  //     z[kdx+idx+1] = (jlong)product;
  //     jlong carry2  = (jlong)(product >>> 64);
  //     product = (y[idx] * x_xstart) + z[kdx+idx] + carry2;
  //     z[kdx+idx] = (jlong)product;
  //     carry  = (jlong)(product >>> 64);
  //   }
  //   idx += 2;
  //   if (idx > 0) {
  //     product = (y[idx] * x_xstart) + z[kdx+idx] + carry;
  //     z[kdx+idx] = (jlong)product;
  //     carry  = (jlong)(product >>> 64);
  //   }
  //

  Label L_third_loop, L_third_loop_exit, L_post_third_loop_done;

  movl(jdx, idx);
  andl(jdx, 0xFFFFFFFC);
  shrl(jdx, 2);

  bind(L_third_loop);
  subl(jdx, 1);
  jcc(Assembler::negative, L_third_loop_exit);
  subl(idx, 4);

  multiply_add_128_x_128(x_xstart, y, z, yz_idx, idx, carry, product, 8);
  movq(carry2, rdx);

  multiply_add_128_x_128(x_xstart, y, z, yz_idx, idx, carry2, product, 0);
  movq(carry, rdx);
  jmp(L_third_loop);

  bind (L_third_loop_exit);

  andl (idx, 0x3);
  jcc(Assembler::zero, L_post_third_loop_done);

  Label L_check_1;
  subl(idx, 2);
  jcc(Assembler::negative, L_check_1);

  multiply_add_128_x_128(x_xstart, y, z, yz_idx, idx, carry, product, 0);
  movq(carry, rdx);

  bind (L_check_1);
  addl (idx, 0x2);
  andl (idx, 0x1);
  subl(idx, 1);
  jcc(Assembler::negative, L_post_third_loop_done);

  movl(yz_idx, Address(y, idx, Address::times_4,  0));
  movq(product, x_xstart);
  mulq(yz_idx); // product(rax) * yz_idx -> rdx:product(rax)
  movl(yz_idx, Address(z, idx, Address::times_4,  0));

  add2_with_carry(rdx, product, yz_idx, carry);

  movl(Address(z, idx, Address::times_4,  0), product);
  shrq(product, 32);

  shlq(rdx, 32);
  orq(product, rdx);
  movq(carry, product);

  bind(L_post_third_loop_done);
}

/**
 * Multiply 128 bit by 128 bit using BMI2. Unrolled inner loop.
 *
 */
void MacroAssembler::multiply_128_x_128_bmi2_loop(Register y, Register z,
                                                  Register carry, Register carry2,
                                                  Register idx, Register jdx,
                                                  Register yz_idx1, Register yz_idx2,
                                                  Register tmp, Register tmp3, Register tmp4) {
  assert(UseBMI2Instructions, "should be used only when BMI2 is available");

  //   jlong carry, x[], y[], z[];
  //   int kdx = ystart+1;
  //   for (int idx=ystart-2; idx >= 0; idx -= 2) { // Third loop
  //     huge_128 tmp3 = (y[idx+1] * rdx) + z[kdx+idx+1] + carry;
  //     jlong carry2  = (jlong)(tmp3 >>> 64);
  //     huge_128 tmp4 = (y[idx]   * rdx) + z[kdx+idx] + carry2;
  //     carry  = (jlong)(tmp4 >>> 64);
  //     z[kdx+idx+1] = (jlong)tmp3;
  //     z[kdx+idx] = (jlong)tmp4;
  //   }
  //   idx += 2;
  //   if (idx > 0) {
  //     yz_idx1 = (y[idx] * rdx) + z[kdx+idx] + carry;
  //     z[kdx+idx] = (jlong)yz_idx1;
  //     carry  = (jlong)(yz_idx1 >>> 64);
  //   }
  //

  Label L_third_loop, L_third_loop_exit, L_post_third_loop_done;

  movl(jdx, idx);
  andl(jdx, 0xFFFFFFFC);
  shrl(jdx, 2);

  bind(L_third_loop);
  subl(jdx, 1);
  jcc(Assembler::negative, L_third_loop_exit);
  subl(idx, 4);

  movq(yz_idx1,  Address(y, idx, Address::times_4,  8));
  rorxq(yz_idx1, yz_idx1, 32); // convert big-endian to little-endian
  movq(yz_idx2, Address(y, idx, Address::times_4,  0));
  rorxq(yz_idx2, yz_idx2, 32);

  mulxq(tmp4, tmp3, yz_idx1);  //  yz_idx1 * rdx -> tmp4:tmp3
  mulxq(carry2, tmp, yz_idx2); //  yz_idx2 * rdx -> carry2:tmp

  movq(yz_idx1,  Address(z, idx, Address::times_4,  8));
  rorxq(yz_idx1, yz_idx1, 32);
  movq(yz_idx2, Address(z, idx, Address::times_4,  0));
  rorxq(yz_idx2, yz_idx2, 32);

  if (VM_Version::supports_adx()) {
    adcxq(tmp3, carry);
    adoxq(tmp3, yz_idx1);

    adcxq(tmp4, tmp);
    adoxq(tmp4, yz_idx2);

    movl(carry, 0); // does not affect flags
    adcxq(carry2, carry);
    adoxq(carry2, carry);
  } else {
    add2_with_carry(tmp4, tmp3, carry, yz_idx1);
    add2_with_carry(carry2, tmp4, tmp, yz_idx2);
  }
  movq(carry, carry2);

  movl(Address(z, idx, Address::times_4, 12), tmp3);
  shrq(tmp3, 32);
  movl(Address(z, idx, Address::times_4,  8), tmp3);

  movl(Address(z, idx, Address::times_4,  4), tmp4);
  shrq(tmp4, 32);
  movl(Address(z, idx, Address::times_4,  0), tmp4);

  jmp(L_third_loop);

  bind (L_third_loop_exit);

  andl (idx, 0x3);
  jcc(Assembler::zero, L_post_third_loop_done);

  Label L_check_1;
  subl(idx, 2);
  jcc(Assembler::negative, L_check_1);

  movq(yz_idx1, Address(y, idx, Address::times_4,  0));
  rorxq(yz_idx1, yz_idx1, 32);
  mulxq(tmp4, tmp3, yz_idx1); //  yz_idx1 * rdx -> tmp4:tmp3
  movq(yz_idx2, Address(z, idx, Address::times_4,  0));
  rorxq(yz_idx2, yz_idx2, 32);

  add2_with_carry(tmp4, tmp3, carry, yz_idx2);

  movl(Address(z, idx, Address::times_4,  4), tmp3);
  shrq(tmp3, 32);
  movl(Address(z, idx, Address::times_4,  0), tmp3);
  movq(carry, tmp4);

  bind (L_check_1);
  addl (idx, 0x2);
  andl (idx, 0x1);
  subl(idx, 1);
  jcc(Assembler::negative, L_post_third_loop_done);
  movl(tmp4, Address(y, idx, Address::times_4,  0));
  mulxq(carry2, tmp3, tmp4);  //  tmp4 * rdx -> carry2:tmp3
  movl(tmp4, Address(z, idx, Address::times_4,  0));

  add2_with_carry(carry2, tmp3, tmp4, carry);

  movl(Address(z, idx, Address::times_4,  0), tmp3);
  shrq(tmp3, 32);

  shlq(carry2, 32);
  orq(tmp3, carry2);
  movq(carry, tmp3);

  bind(L_post_third_loop_done);
}

/**
 * Code for BigInteger::multiplyToLen() instrinsic.
 *
 * rdi: x
 * rax: xlen
 * rsi: y
 * rcx: ylen
 * r8:  z
 * r11: zlen
 * r12: tmp1
 * r13: tmp2
 * r14: tmp3
 * r15: tmp4
 * rbx: tmp5
 *
 */
void MacroAssembler::multiply_to_len(Register x, Register xlen, Register y, Register ylen, Register z, Register zlen,
                                     Register tmp1, Register tmp2, Register tmp3, Register tmp4, Register tmp5) {
  ShortBranchVerifier sbv(this);
  assert_different_registers(x, xlen, y, ylen, z, zlen, tmp1, tmp2, tmp3, tmp4, tmp5, rdx);

  push(tmp1);
  push(tmp2);
  push(tmp3);
  push(tmp4);
  push(tmp5);

  push(xlen);
  push(zlen);

  const Register idx = tmp1;
  const Register kdx = tmp2;
  const Register xstart = tmp3;

  const Register y_idx = tmp4;
  const Register carry = tmp5;
  const Register product  = xlen;
  const Register x_xstart = zlen;  // reuse register

  // First Loop.
  //
  //  final static long LONG_MASK = 0xffffffffL;
  //  int xstart = xlen - 1;
  //  int ystart = ylen - 1;
  //  long carry = 0;
  //  for (int idx=ystart, kdx=ystart+1+xstart; idx >= 0; idx-, kdx--) {
  //    long product = (y[idx] & LONG_MASK) * (x[xstart] & LONG_MASK) + carry;
  //    z[kdx] = (int)product;
  //    carry = product >>> 32;
  //  }
  //  z[xstart] = (int)carry;
  //

  movl(idx, ylen);      // idx = ylen;
  movl(kdx, zlen);      // kdx = xlen+ylen;
  xorq(carry, carry);   // carry = 0;

  Label L_done;

  movl(xstart, xlen);
  decrementl(xstart);
  jcc(Assembler::negative, L_done);

  multiply_64_x_64_loop(x, xstart, x_xstart, y, y_idx, z, carry, product, idx, kdx);

  Label L_second_loop;
  testl(kdx, kdx);
  jcc(Assembler::zero, L_second_loop);

  Label L_carry;
  subl(kdx, 1);
  jcc(Assembler::zero, L_carry);

  movl(Address(z, kdx, Address::times_4,  0), carry);
  shrq(carry, 32);
  subl(kdx, 1);

  bind(L_carry);
  movl(Address(z, kdx, Address::times_4,  0), carry);

  // Second and third (nested) loops.
  //
  // for (int i = xstart-1; i >= 0; i--) { // Second loop
  //   carry = 0;
  //   for (int jdx=ystart, k=ystart+1+i; jdx >= 0; jdx--, k--) { // Third loop
  //     long product = (y[jdx] & LONG_MASK) * (x[i] & LONG_MASK) +
  //                    (z[k] & LONG_MASK) + carry;
  //     z[k] = (int)product;
  //     carry = product >>> 32;
  //   }
  //   z[i] = (int)carry;
  // }
  //
  // i = xlen, j = tmp1, k = tmp2, carry = tmp5, x[i] = rdx

  const Register jdx = tmp1;

  bind(L_second_loop);
  xorl(carry, carry);    // carry = 0;
  movl(jdx, ylen);       // j = ystart+1

  subl(xstart, 1);       // i = xstart-1;
  jcc(Assembler::negative, L_done);

  push (z);

  Label L_last_x;
  lea(z, Address(z, xstart, Address::times_4, 4)); // z = z + k - j
  subl(xstart, 1);       // i = xstart-1;
  jcc(Assembler::negative, L_last_x);

  if (UseBMI2Instructions) {
    movq(rdx,  Address(x, xstart, Address::times_4,  0));
    rorxq(rdx, rdx, 32); // convert big-endian to little-endian
  } else {
    movq(x_xstart, Address(x, xstart, Address::times_4,  0));
    rorq(x_xstart, 32);  // convert big-endian to little-endian
  }

  Label L_third_loop_prologue;
  bind(L_third_loop_prologue);

  push (x);
  push (xstart);
  push (ylen);


  if (UseBMI2Instructions) {
    multiply_128_x_128_bmi2_loop(y, z, carry, x, jdx, ylen, product, tmp2, x_xstart, tmp3, tmp4);
  } else { // !UseBMI2Instructions
    multiply_128_x_128_loop(x_xstart, y, z, y_idx, jdx, ylen, carry, product, x);
  }

  pop(ylen);
  pop(xlen);
  pop(x);
  pop(z);

  movl(tmp3, xlen);
  addl(tmp3, 1);
  movl(Address(z, tmp3, Address::times_4,  0), carry);
  subl(tmp3, 1);
  jccb(Assembler::negative, L_done);

  shrq(carry, 32);
  movl(Address(z, tmp3, Address::times_4,  0), carry);
  jmp(L_second_loop);

  // Next infrequent code is moved outside loops.
  bind(L_last_x);
  if (UseBMI2Instructions) {
    movl(rdx, Address(x,  0));
  } else {
    movl(x_xstart, Address(x,  0));
  }
  jmp(L_third_loop_prologue);

  bind(L_done);

  pop(zlen);
  pop(xlen);

  pop(tmp5);
  pop(tmp4);
  pop(tmp3);
  pop(tmp2);
  pop(tmp1);
}

void MacroAssembler::vectorized_mismatch(Register obja, Register objb, Register length, Register log2_array_indxscale,
  Register result, Register tmp1, Register tmp2, XMMRegister rymm0, XMMRegister rymm1, XMMRegister rymm2){
  assert(UseSSE42Intrinsics, "SSE4.2 must be enabled.");
  Label VECTOR64_LOOP, VECTOR64_TAIL, VECTOR64_NOT_EQUAL, VECTOR32_TAIL;
  Label VECTOR32_LOOP, VECTOR16_LOOP, VECTOR8_LOOP, VECTOR4_LOOP;
  Label VECTOR16_TAIL, VECTOR8_TAIL, VECTOR4_TAIL;
  Label VECTOR32_NOT_EQUAL, VECTOR16_NOT_EQUAL, VECTOR8_NOT_EQUAL, VECTOR4_NOT_EQUAL;
  Label SAME_TILL_END, DONE;
  Label BYTES_LOOP, BYTES_TAIL, BYTES_NOT_EQUAL;

  //scale is in rcx in both Win64 and Unix
  ShortBranchVerifier sbv(this);

  shlq(length);
  xorq(result, result);

  if ((UseAVX > 2) &&
      VM_Version::supports_avx512vlbw()) {
    set_vector_masking();  // opening of the stub context for programming mask registers
    cmpq(length, 64);
    jcc(Assembler::less, VECTOR32_TAIL);
    movq(tmp1, length);
    andq(tmp1, 0x3F);      // tail count
    andq(length, ~(0x3F)); //vector count

    bind(VECTOR64_LOOP);
    // AVX512 code to compare 64 byte vectors.
    evmovdqub(rymm0, Address(obja, result), false, Assembler::AVX_512bit);
    evpcmpeqb(k7, rymm0, Address(objb, result), Assembler::AVX_512bit);
    kortestql(k7, k7);
    jcc(Assembler::aboveEqual, VECTOR64_NOT_EQUAL);     // mismatch
    addq(result, 64);
    subq(length, 64);
    jccb(Assembler::notZero, VECTOR64_LOOP);

    //bind(VECTOR64_TAIL);
    testq(tmp1, tmp1);
    jcc(Assembler::zero, SAME_TILL_END);

    bind(VECTOR64_TAIL);
    // AVX512 code to compare upto 63 byte vectors.
    // Save k1
    kmovql(k3, k1);
    mov64(tmp2, 0xFFFFFFFFFFFFFFFF);
    shlxq(tmp2, tmp2, tmp1);
    notq(tmp2);
    kmovql(k1, tmp2);

    evmovdqub(rymm0, k1, Address(obja, result), false, Assembler::AVX_512bit);
    evpcmpeqb(k7, k1, rymm0, Address(objb, result), Assembler::AVX_512bit);

    ktestql(k7, k1);
    // Restore k1
    kmovql(k1, k3);
    jcc(Assembler::below, SAME_TILL_END);     // not mismatch

    bind(VECTOR64_NOT_EQUAL);
    kmovql(tmp1, k7);
    notq(tmp1);
    tzcntq(tmp1, tmp1);
    addq(result, tmp1);
    shrq(result);
    jmp(DONE);
    bind(VECTOR32_TAIL);
    clear_vector_masking();   // closing of the stub context for programming mask registers
  }

  cmpq(length, 8);
  jcc(Assembler::equal, VECTOR8_LOOP);
  jcc(Assembler::less, VECTOR4_TAIL);

  if (UseAVX >= 2) {

    cmpq(length, 16);
    jcc(Assembler::equal, VECTOR16_LOOP);
    jcc(Assembler::less, VECTOR8_LOOP);

    cmpq(length, 32);
    jccb(Assembler::less, VECTOR16_TAIL);

    subq(length, 32);
    bind(VECTOR32_LOOP);
    vmovdqu(rymm0, Address(obja, result));
    vmovdqu(rymm1, Address(objb, result));
    vpxor(rymm2, rymm0, rymm1, Assembler::AVX_256bit);
    vptest(rymm2, rymm2);
    jcc(Assembler::notZero, VECTOR32_NOT_EQUAL);//mismatch found
    addq(result, 32);
    subq(length, 32);
    jccb(Assembler::greaterEqual, VECTOR32_LOOP);
    addq(length, 32);
    jcc(Assembler::equal, SAME_TILL_END);
    //falling through if less than 32 bytes left //close the branch here.

    bind(VECTOR16_TAIL);
    cmpq(length, 16);
    jccb(Assembler::less, VECTOR8_TAIL);
    bind(VECTOR16_LOOP);
    movdqu(rymm0, Address(obja, result));
    movdqu(rymm1, Address(objb, result));
    vpxor(rymm2, rymm0, rymm1, Assembler::AVX_128bit);
    ptest(rymm2, rymm2);
    jcc(Assembler::notZero, VECTOR16_NOT_EQUAL);//mismatch found
    addq(result, 16);
    subq(length, 16);
    jcc(Assembler::equal, SAME_TILL_END);
    //falling through if less than 16 bytes left
  } else {//regular intrinsics

    cmpq(length, 16);
    jccb(Assembler::less, VECTOR8_TAIL);

    subq(length, 16);
    bind(VECTOR16_LOOP);
    movdqu(rymm0, Address(obja, result));
    movdqu(rymm1, Address(objb, result));
    pxor(rymm0, rymm1);
    ptest(rymm0, rymm0);
    jcc(Assembler::notZero, VECTOR16_NOT_EQUAL);//mismatch found
    addq(result, 16);
    subq(length, 16);
    jccb(Assembler::greaterEqual, VECTOR16_LOOP);
    addq(length, 16);
    jcc(Assembler::equal, SAME_TILL_END);
    //falling through if less than 16 bytes left
  }

  bind(VECTOR8_TAIL);
  cmpq(length, 8);
  jccb(Assembler::less, VECTOR4_TAIL);
  bind(VECTOR8_LOOP);
  movq(tmp1, Address(obja, result));
  movq(tmp2, Address(objb, result));
  xorq(tmp1, tmp2);
  testq(tmp1, tmp1);
  jcc(Assembler::notZero, VECTOR8_NOT_EQUAL);//mismatch found
  addq(result, 8);
  subq(length, 8);
  jcc(Assembler::equal, SAME_TILL_END);
  //falling through if less than 8 bytes left

  bind(VECTOR4_TAIL);
  cmpq(length, 4);
  jccb(Assembler::less, BYTES_TAIL);
  bind(VECTOR4_LOOP);
  movl(tmp1, Address(obja, result));
  xorl(tmp1, Address(objb, result));
  testl(tmp1, tmp1);
  jcc(Assembler::notZero, VECTOR4_NOT_EQUAL);//mismatch found
  addq(result, 4);
  subq(length, 4);
  jcc(Assembler::equal, SAME_TILL_END);
  //falling through if less than 4 bytes left

  bind(BYTES_TAIL);
  bind(BYTES_LOOP);
  load_unsigned_byte(tmp1, Address(obja, result));
  load_unsigned_byte(tmp2, Address(objb, result));
  xorl(tmp1, tmp2);
  testl(tmp1, tmp1);
  jccb(Assembler::notZero, BYTES_NOT_EQUAL);//mismatch found
  decq(length);
  jccb(Assembler::zero, SAME_TILL_END);
  incq(result);
  load_unsigned_byte(tmp1, Address(obja, result));
  load_unsigned_byte(tmp2, Address(objb, result));
  xorl(tmp1, tmp2);
  testl(tmp1, tmp1);
  jccb(Assembler::notZero, BYTES_NOT_EQUAL);//mismatch found
  decq(length);
  jccb(Assembler::zero, SAME_TILL_END);
  incq(result);
  load_unsigned_byte(tmp1, Address(obja, result));
  load_unsigned_byte(tmp2, Address(objb, result));
  xorl(tmp1, tmp2);
  testl(tmp1, tmp1);
  jccb(Assembler::notZero, BYTES_NOT_EQUAL);//mismatch found
  jmpb(SAME_TILL_END);

  if (UseAVX >= 2) {
    bind(VECTOR32_NOT_EQUAL);
    vpcmpeqb(rymm2, rymm2, rymm2, Assembler::AVX_256bit);
    vpcmpeqb(rymm0, rymm0, rymm1, Assembler::AVX_256bit);
    vpxor(rymm0, rymm0, rymm2, Assembler::AVX_256bit);
    vpmovmskb(tmp1, rymm0);
    bsfq(tmp1, tmp1);
    addq(result, tmp1);
    shrq(result);
    jmpb(DONE);
  }

  bind(VECTOR16_NOT_EQUAL);
  if (UseAVX >= 2) {
    vpcmpeqb(rymm2, rymm2, rymm2, Assembler::AVX_128bit);
    vpcmpeqb(rymm0, rymm0, rymm1, Assembler::AVX_128bit);
    pxor(rymm0, rymm2);
  } else {
    pcmpeqb(rymm2, rymm2);
    pxor(rymm0, rymm1);
    pcmpeqb(rymm0, rymm1);
    pxor(rymm0, rymm2);
  }
  pmovmskb(tmp1, rymm0);
  bsfq(tmp1, tmp1);
  addq(result, tmp1);
  shrq(result);
  jmpb(DONE);

  bind(VECTOR8_NOT_EQUAL);
  bind(VECTOR4_NOT_EQUAL);
  bsfq(tmp1, tmp1);
  shrq(tmp1, 3);
  addq(result, tmp1);
  bind(BYTES_NOT_EQUAL);
  shrq(result);
  jmpb(DONE);

  bind(SAME_TILL_END);
  mov64(result, -1);

  bind(DONE);
}

//Helper functions for square_to_len()

/**
 * Store the squares of x[], right shifted one bit (divided by 2) into z[]
 * Preserves x and z and modifies rest of the registers.
 */
void MacroAssembler::square_rshift(Register x, Register xlen, Register z, Register tmp1, Register tmp3, Register tmp4, Register tmp5, Register rdxReg, Register raxReg) {
  // Perform square and right shift by 1
  // Handle odd xlen case first, then for even xlen do the following
  // jlong carry = 0;
  // for (int j=0, i=0; j < xlen; j+=2, i+=4) {
  //     huge_128 product = x[j:j+1] * x[j:j+1];
  //     z[i:i+1] = (carry << 63) | (jlong)(product >>> 65);
  //     z[i+2:i+3] = (jlong)(product >>> 1);
  //     carry = (jlong)product;
  // }

  xorq(tmp5, tmp5);     // carry
  xorq(rdxReg, rdxReg);
  xorl(tmp1, tmp1);     // index for x
  xorl(tmp4, tmp4);     // index for z

  Label L_first_loop, L_first_loop_exit;

  testl(xlen, 1);
  jccb(Assembler::zero, L_first_loop); //jump if xlen is even

  // Square and right shift by 1 the odd element using 32 bit multiply
  movl(raxReg, Address(x, tmp1, Address::times_4, 0));
  imulq(raxReg, raxReg);
  shrq(raxReg, 1);
  adcq(tmp5, 0);
  movq(Address(z, tmp4, Address::times_4, 0), raxReg);
  incrementl(tmp1);
  addl(tmp4, 2);

  // Square and  right shift by 1 the rest using 64 bit multiply
  bind(L_first_loop);
  cmpptr(tmp1, xlen);
  jccb(Assembler::equal, L_first_loop_exit);

  // Square
  movq(raxReg, Address(x, tmp1, Address::times_4,  0));
  rorq(raxReg, 32);    // convert big-endian to little-endian
  mulq(raxReg);        // 64-bit multiply rax * rax -> rdx:rax

  // Right shift by 1 and save carry
  shrq(tmp5, 1);       // rdx:rax:tmp5 = (tmp5:rdx:rax) >>> 1
  rcrq(rdxReg, 1);
  rcrq(raxReg, 1);
  adcq(tmp5, 0);

  // Store result in z
  movq(Address(z, tmp4, Address::times_4, 0), rdxReg);
  movq(Address(z, tmp4, Address::times_4, 8), raxReg);

  // Update indices for x and z
  addl(tmp1, 2);
  addl(tmp4, 4);
  jmp(L_first_loop);

  bind(L_first_loop_exit);
}


/**
 * Perform the following multiply add operation using BMI2 instructions
 * carry:sum = sum + op1*op2 + carry
 * op2 should be in rdx
 * op2 is preserved, all other registers are modified
 */
void MacroAssembler::multiply_add_64_bmi2(Register sum, Register op1, Register op2, Register carry, Register tmp2) {
  // assert op2 is rdx
  mulxq(tmp2, op1, op1);  //  op1 * op2 -> tmp2:op1
  addq(sum, carry);
  adcq(tmp2, 0);
  addq(sum, op1);
  adcq(tmp2, 0);
  movq(carry, tmp2);
}

/**
 * Perform the following multiply add operation:
 * carry:sum = sum + op1*op2 + carry
 * Preserves op1, op2 and modifies rest of registers
 */
void MacroAssembler::multiply_add_64(Register sum, Register op1, Register op2, Register carry, Register rdxReg, Register raxReg) {
  // rdx:rax = op1 * op2
  movq(raxReg, op2);
  mulq(op1);

  //  rdx:rax = sum + carry + rdx:rax
  addq(sum, carry);
  adcq(rdxReg, 0);
  addq(sum, raxReg);
  adcq(rdxReg, 0);

  // carry:sum = rdx:sum
  movq(carry, rdxReg);
}

/**
 * Add 64 bit long carry into z[] with carry propogation.
 * Preserves z and carry register values and modifies rest of registers.
 *
 */
void MacroAssembler::add_one_64(Register z, Register zlen, Register carry, Register tmp1) {
  Label L_fourth_loop, L_fourth_loop_exit;

  movl(tmp1, 1);
  subl(zlen, 2);
  addq(Address(z, zlen, Address::times_4, 0), carry);

  bind(L_fourth_loop);
  jccb(Assembler::carryClear, L_fourth_loop_exit);
  subl(zlen, 2);
  jccb(Assembler::negative, L_fourth_loop_exit);
  addq(Address(z, zlen, Address::times_4, 0), tmp1);
  jmp(L_fourth_loop);
  bind(L_fourth_loop_exit);
}

/**
 * Shift z[] left by 1 bit.
 * Preserves x, len, z and zlen registers and modifies rest of the registers.
 *
 */
void MacroAssembler::lshift_by_1(Register x, Register len, Register z, Register zlen, Register tmp1, Register tmp2, Register tmp3, Register tmp4) {

  Label L_fifth_loop, L_fifth_loop_exit;

  // Fifth loop
  // Perform primitiveLeftShift(z, zlen, 1)

  const Register prev_carry = tmp1;
  const Register new_carry = tmp4;
  const Register value = tmp2;
  const Register zidx = tmp3;

  // int zidx, carry;
  // long value;
  // carry = 0;
  // for (zidx = zlen-2; zidx >=0; zidx -= 2) {
  //    (carry:value)  = (z[i] << 1) | carry ;
  //    z[i] = value;
  // }

  movl(zidx, zlen);
  xorl(prev_carry, prev_carry); // clear carry flag and prev_carry register

  bind(L_fifth_loop);
  decl(zidx);  // Use decl to preserve carry flag
  decl(zidx);
  jccb(Assembler::negative, L_fifth_loop_exit);

  if (UseBMI2Instructions) {
     movq(value, Address(z, zidx, Address::times_4, 0));
     rclq(value, 1);
     rorxq(value, value, 32);
     movq(Address(z, zidx, Address::times_4,  0), value);  // Store back in big endian form
  }
  else {
    // clear new_carry
    xorl(new_carry, new_carry);

    // Shift z[i] by 1, or in previous carry and save new carry
    movq(value, Address(z, zidx, Address::times_4, 0));
    shlq(value, 1);
    adcl(new_carry, 0);

    orq(value, prev_carry);
    rorq(value, 0x20);
    movq(Address(z, zidx, Address::times_4,  0), value);  // Store back in big endian form

    // Set previous carry = new carry
    movl(prev_carry, new_carry);
  }
  jmp(L_fifth_loop);

  bind(L_fifth_loop_exit);
}


/**
 * Code for BigInteger::squareToLen() intrinsic
 *
 * rdi: x
 * rsi: len
 * r8:  z
 * rcx: zlen
 * r12: tmp1
 * r13: tmp2
 * r14: tmp3
 * r15: tmp4
 * rbx: tmp5
 *
 */
void MacroAssembler::square_to_len(Register x, Register len, Register z, Register zlen, Register tmp1, Register tmp2, Register tmp3, Register tmp4, Register tmp5, Register rdxReg, Register raxReg) {

  Label L_second_loop, L_second_loop_exit, L_third_loop, L_third_loop_exit, fifth_loop, fifth_loop_exit, L_last_x, L_multiply;
  push(tmp1);
  push(tmp2);
  push(tmp3);
  push(tmp4);
  push(tmp5);

  // First loop
  // Store the squares, right shifted one bit (i.e., divided by 2).
  square_rshift(x, len, z, tmp1, tmp3, tmp4, tmp5, rdxReg, raxReg);

  // Add in off-diagonal sums.
  //
  // Second, third (nested) and fourth loops.
  // zlen +=2;
  // for (int xidx=len-2,zidx=zlen-4; xidx > 0; xidx-=2,zidx-=4) {
  //    carry = 0;
  //    long op2 = x[xidx:xidx+1];
  //    for (int j=xidx-2,k=zidx; j >= 0; j-=2) {
  //       k -= 2;
  //       long op1 = x[j:j+1];
  //       long sum = z[k:k+1];
  //       carry:sum = multiply_add_64(sum, op1, op2, carry, tmp_regs);
  //       z[k:k+1] = sum;
  //    }
  //    add_one_64(z, k, carry, tmp_regs);
  // }

  const Register carry = tmp5;
  const Register sum = tmp3;
  const Register op1 = tmp4;
  Register op2 = tmp2;

  push(zlen);
  push(len);
  addl(zlen,2);
  bind(L_second_loop);
  xorq(carry, carry);
  subl(zlen, 4);
  subl(len, 2);
  push(zlen);
  push(len);
  cmpl(len, 0);
  jccb(Assembler::lessEqual, L_second_loop_exit);

  // Multiply an array by one 64 bit long.
  if (UseBMI2Instructions) {
    op2 = rdxReg;
    movq(op2, Address(x, len, Address::times_4,  0));
    rorxq(op2, op2, 32);
  }
  else {
    movq(op2, Address(x, len, Address::times_4,  0));
    rorq(op2, 32);
  }

  bind(L_third_loop);
  decrementl(len);
  jccb(Assembler::negative, L_third_loop_exit);
  decrementl(len);
  jccb(Assembler::negative, L_last_x);

  movq(op1, Address(x, len, Address::times_4,  0));
  rorq(op1, 32);

  bind(L_multiply);
  subl(zlen, 2);
  movq(sum, Address(z, zlen, Address::times_4,  0));

  // Multiply 64 bit by 64 bit and add 64 bits lower half and upper 64 bits as carry.
  if (UseBMI2Instructions) {
    multiply_add_64_bmi2(sum, op1, op2, carry, tmp2);
  }
  else {
    multiply_add_64(sum, op1, op2, carry, rdxReg, raxReg);
  }

  movq(Address(z, zlen, Address::times_4, 0), sum);

  jmp(L_third_loop);
  bind(L_third_loop_exit);

  // Fourth loop
  // Add 64 bit long carry into z with carry propogation.
  // Uses offsetted zlen.
  add_one_64(z, zlen, carry, tmp1);

  pop(len);
  pop(zlen);
  jmp(L_second_loop);

  // Next infrequent code is moved outside loops.
  bind(L_last_x);
  movl(op1, Address(x, 0));
  jmp(L_multiply);

  bind(L_second_loop_exit);
  pop(len);
  pop(zlen);
  pop(len);
  pop(zlen);

  // Fifth loop
  // Shift z left 1 bit.
  lshift_by_1(x, len, z, zlen, tmp1, tmp2, tmp3, tmp4);

  // z[zlen-1] |= x[len-1] & 1;
  movl(tmp3, Address(x, len, Address::times_4, -4));
  andl(tmp3, 1);
  orl(Address(z, zlen, Address::times_4,  -4), tmp3);

  pop(tmp5);
  pop(tmp4);
  pop(tmp3);
  pop(tmp2);
  pop(tmp1);
}

/**
 * Helper function for mul_add()
 * Multiply the in[] by int k and add to out[] starting at offset offs using
 * 128 bit by 32 bit multiply and return the carry in tmp5.
 * Only quad int aligned length of in[] is operated on in this function.
 * k is in rdxReg for BMI2Instructions, for others it is in tmp2.
 * This function preserves out, in and k registers.
 * len and offset point to the appropriate index in "in" & "out" correspondingly
 * tmp5 has the carry.
 * other registers are temporary and are modified.
 *
 */
void MacroAssembler::mul_add_128_x_32_loop(Register out, Register in,
  Register offset, Register len, Register tmp1, Register tmp2, Register tmp3,
  Register tmp4, Register tmp5, Register rdxReg, Register raxReg) {

  Label L_first_loop, L_first_loop_exit;

  movl(tmp1, len);
  shrl(tmp1, 2);

  bind(L_first_loop);
  subl(tmp1, 1);
  jccb(Assembler::negative, L_first_loop_exit);

  subl(len, 4);
  subl(offset, 4);

  Register op2 = tmp2;
  const Register sum = tmp3;
  const Register op1 = tmp4;
  const Register carry = tmp5;

  if (UseBMI2Instructions) {
    op2 = rdxReg;
  }

  movq(op1, Address(in, len, Address::times_4,  8));
  rorq(op1, 32);
  movq(sum, Address(out, offset, Address::times_4,  8));
  rorq(sum, 32);
  if (UseBMI2Instructions) {
    multiply_add_64_bmi2(sum, op1, op2, carry, raxReg);
  }
  else {
    multiply_add_64(sum, op1, op2, carry, rdxReg, raxReg);
  }
  // Store back in big endian from little endian
  rorq(sum, 0x20);
  movq(Address(out, offset, Address::times_4,  8), sum);

  movq(op1, Address(in, len, Address::times_4,  0));
  rorq(op1, 32);
  movq(sum, Address(out, offset, Address::times_4,  0));
  rorq(sum, 32);
  if (UseBMI2Instructions) {
    multiply_add_64_bmi2(sum, op1, op2, carry, raxReg);
  }
  else {
    multiply_add_64(sum, op1, op2, carry, rdxReg, raxReg);
  }
  // Store back in big endian from little endian
  rorq(sum, 0x20);
  movq(Address(out, offset, Address::times_4,  0), sum);

  jmp(L_first_loop);
  bind(L_first_loop_exit);
}

/**
 * Code for BigInteger::mulAdd() intrinsic
 *
 * rdi: out
 * rsi: in
 * r11: offs (out.length - offset)
 * rcx: len
 * r8:  k
 * r12: tmp1
 * r13: tmp2
 * r14: tmp3
 * r15: tmp4
 * rbx: tmp5
 * Multiply the in[] by word k and add to out[], return the carry in rax
 */
void MacroAssembler::mul_add(Register out, Register in, Register offs,
   Register len, Register k, Register tmp1, Register tmp2, Register tmp3,
   Register tmp4, Register tmp5, Register rdxReg, Register raxReg) {

  Label L_carry, L_last_in, L_done;

// carry = 0;
// for (int j=len-1; j >= 0; j--) {
//    long product = (in[j] & LONG_MASK) * kLong +
//                   (out[offs] & LONG_MASK) + carry;
//    out[offs--] = (int)product;
//    carry = product >>> 32;
// }
//
  push(tmp1);
  push(tmp2);
  push(tmp3);
  push(tmp4);
  push(tmp5);

  Register op2 = tmp2;
  const Register sum = tmp3;
  const Register op1 = tmp4;
  const Register carry =  tmp5;

  if (UseBMI2Instructions) {
    op2 = rdxReg;
    movl(op2, k);
  }
  else {
    movl(op2, k);
  }

  xorq(carry, carry);

  //First loop

  //Multiply in[] by k in a 4 way unrolled loop using 128 bit by 32 bit multiply
  //The carry is in tmp5
  mul_add_128_x_32_loop(out, in, offs, len, tmp1, tmp2, tmp3, tmp4, tmp5, rdxReg, raxReg);

  //Multiply the trailing in[] entry using 64 bit by 32 bit, if any
  decrementl(len);
  jccb(Assembler::negative, L_carry);
  decrementl(len);
  jccb(Assembler::negative, L_last_in);

  movq(op1, Address(in, len, Address::times_4,  0));
  rorq(op1, 32);

  subl(offs, 2);
  movq(sum, Address(out, offs, Address::times_4,  0));
  rorq(sum, 32);

  if (UseBMI2Instructions) {
    multiply_add_64_bmi2(sum, op1, op2, carry, raxReg);
  }
  else {
    multiply_add_64(sum, op1, op2, carry, rdxReg, raxReg);
  }

  // Store back in big endian from little endian
  rorq(sum, 0x20);
  movq(Address(out, offs, Address::times_4,  0), sum);

  testl(len, len);
  jccb(Assembler::zero, L_carry);

  //Multiply the last in[] entry, if any
  bind(L_last_in);
  movl(op1, Address(in, 0));
  movl(sum, Address(out, offs, Address::times_4,  -4));

  movl(raxReg, k);
  mull(op1); //tmp4 * eax -> edx:eax
  addl(sum, carry);
  adcl(rdxReg, 0);
  addl(sum, raxReg);
  adcl(rdxReg, 0);
  movl(carry, rdxReg);

  movl(Address(out, offs, Address::times_4,  -4), sum);

  bind(L_carry);
  //return tmp5/carry as carry in rax
  movl(rax, carry);

  bind(L_done);
  pop(tmp5);
  pop(tmp4);
  pop(tmp3);
  pop(tmp2);
  pop(tmp1);
}
#endif

/**
 * Emits code to update CRC-32 with a byte value according to constants in table
 *
 * @param [in,out]crc   Register containing the crc.
 * @param [in]val       Register containing the byte to fold into the CRC.
 * @param [in]table     Register containing the table of crc constants.
 *
 * uint32_t crc;
 * val = crc_table[(val ^ crc) & 0xFF];
 * crc = val ^ (crc >> 8);
 *
 */
void MacroAssembler::update_byte_crc32(Register crc, Register val, Register table) {
  xorl(val, crc);
  andl(val, 0xFF);
  shrl(crc, 8); // unsigned shift
  xorl(crc, Address(table, val, Address::times_4, 0));
}

/**
* Fold four 128-bit data chunks
*/
void MacroAssembler::fold_128bit_crc32_avx512(XMMRegister xcrc, XMMRegister xK, XMMRegister xtmp, Register buf, int offset) {
  evpclmulhdq(xtmp, xK, xcrc, Assembler::AVX_512bit); // [123:64]
  evpclmulldq(xcrc, xK, xcrc, Assembler::AVX_512bit); // [63:0]
  evpxorq(xcrc, xcrc, Address(buf, offset), Assembler::AVX_512bit /* vector_len */);
  evpxorq(xcrc, xcrc, xtmp, Assembler::AVX_512bit /* vector_len */);
}

/**
 * Fold 128-bit data chunk
 */
void MacroAssembler::fold_128bit_crc32(XMMRegister xcrc, XMMRegister xK, XMMRegister xtmp, Register buf, int offset) {
  if (UseAVX > 0) {
    vpclmulhdq(xtmp, xK, xcrc); // [123:64]
    vpclmulldq(xcrc, xK, xcrc); // [63:0]
    vpxor(xcrc, xcrc, Address(buf, offset), 0 /* vector_len */);
    pxor(xcrc, xtmp);
  } else {
    movdqa(xtmp, xcrc);
    pclmulhdq(xtmp, xK);   // [123:64]
    pclmulldq(xcrc, xK);   // [63:0]
    pxor(xcrc, xtmp);
    movdqu(xtmp, Address(buf, offset));
    pxor(xcrc, xtmp);
  }
}

void MacroAssembler::fold_128bit_crc32(XMMRegister xcrc, XMMRegister xK, XMMRegister xtmp, XMMRegister xbuf) {
  if (UseAVX > 0) {
    vpclmulhdq(xtmp, xK, xcrc);
    vpclmulldq(xcrc, xK, xcrc);
    pxor(xcrc, xbuf);
    pxor(xcrc, xtmp);
  } else {
    movdqa(xtmp, xcrc);
    pclmulhdq(xtmp, xK);
    pclmulldq(xcrc, xK);
    pxor(xcrc, xbuf);
    pxor(xcrc, xtmp);
  }
}

/**
 * 8-bit folds to compute 32-bit CRC
 *
 * uint64_t xcrc;
 * timesXtoThe32[xcrc & 0xFF] ^ (xcrc >> 8);
 */
void MacroAssembler::fold_8bit_crc32(XMMRegister xcrc, Register table, XMMRegister xtmp, Register tmp) {
  movdl(tmp, xcrc);
  andl(tmp, 0xFF);
  movdl(xtmp, Address(table, tmp, Address::times_4, 0));
  psrldq(xcrc, 1); // unsigned shift one byte
  pxor(xcrc, xtmp);
}

/**
 * uint32_t crc;
 * timesXtoThe32[crc & 0xFF] ^ (crc >> 8);
 */
void MacroAssembler::fold_8bit_crc32(Register crc, Register table, Register tmp) {
  movl(tmp, crc);
  andl(tmp, 0xFF);
  shrl(crc, 8);
  xorl(crc, Address(table, tmp, Address::times_4, 0));
}

/**
 * @param crc   register containing existing CRC (32-bit)
 * @param buf   register pointing to input byte buffer (byte*)
 * @param len   register containing number of bytes
 * @param table register that will contain address of CRC table
 * @param tmp   scratch register
 */
void MacroAssembler::kernel_crc32(Register crc, Register buf, Register len, Register table, Register tmp) {
  assert_different_registers(crc, buf, len, table, tmp, rax);

  Label L_tail, L_tail_restore, L_tail_loop, L_exit, L_align_loop, L_aligned;
  Label L_fold_tail, L_fold_128b, L_fold_512b, L_fold_512b_loop, L_fold_tail_loop;

  // For EVEX with VL and BW, provide a standard mask, VL = 128 will guide the merge
  // context for the registers used, where all instructions below are using 128-bit mode
  // On EVEX without VL and BW, these instructions will all be AVX.
  if (VM_Version::supports_avx512vlbw()) {
    movl(tmp, 0xffff);
    kmovwl(k1, tmp);
  }

  lea(table, ExternalAddress(StubRoutines::crc_table_addr()));
  notl(crc); // ~crc
  cmpl(len, 16);
  jcc(Assembler::less, L_tail);

  // Align buffer to 16 bytes
  movl(tmp, buf);
  andl(tmp, 0xF);
  jccb(Assembler::zero, L_aligned);
  subl(tmp,  16);
  addl(len, tmp);

  align(4);
  BIND(L_align_loop);
  movsbl(rax, Address(buf, 0)); // load byte with sign extension
  update_byte_crc32(crc, rax, table);
  increment(buf);
  incrementl(tmp);
  jccb(Assembler::less, L_align_loop);

  BIND(L_aligned);
  movl(tmp, len); // save
  shrl(len, 4);
  jcc(Assembler::zero, L_tail_restore);

  // Fold total 512 bits of polynomial on each iteration
  if (VM_Version::supports_vpclmulqdq()) {
    Label Parallel_loop, L_No_Parallel;

    cmpl(len, 8);
    jccb(Assembler::less, L_No_Parallel);

    movdqu(xmm0, ExternalAddress(StubRoutines::x86::crc_by128_masks_addr() + 32));
    evmovdquq(xmm1, Address(buf, 0), Assembler::AVX_512bit);
    movdl(xmm5, crc);
    evpxorq(xmm1, xmm1, xmm5, Assembler::AVX_512bit);
    addptr(buf, 64);
    subl(len, 7);
    evshufi64x2(xmm0, xmm0, xmm0, 0x00, Assembler::AVX_512bit); //propagate the mask from 128 bits to 512 bits

    BIND(Parallel_loop);
    fold_128bit_crc32_avx512(xmm1, xmm0, xmm5, buf, 0);
    addptr(buf, 64);
    subl(len, 4);
    jcc(Assembler::greater, Parallel_loop);

    vextracti64x2(xmm2, xmm1, 0x01);
    vextracti64x2(xmm3, xmm1, 0x02);
    vextracti64x2(xmm4, xmm1, 0x03);
    jmp(L_fold_512b);

    BIND(L_No_Parallel);
  }
  // Fold crc into first bytes of vector
  movdqa(xmm1, Address(buf, 0));
  movdl(rax, xmm1);
  xorl(crc, rax);
  if (VM_Version::supports_sse4_1()) {
    pinsrd(xmm1, crc, 0);
  } else {
    pinsrw(xmm1, crc, 0);
    shrl(crc, 16);
    pinsrw(xmm1, crc, 1);
  }
  addptr(buf, 16);
  subl(len, 4); // len > 0
  jcc(Assembler::less, L_fold_tail);

  movdqa(xmm2, Address(buf,  0));
  movdqa(xmm3, Address(buf, 16));
  movdqa(xmm4, Address(buf, 32));
  addptr(buf, 48);
  subl(len, 3);
  jcc(Assembler::lessEqual, L_fold_512b);

  // Fold total 512 bits of polynomial on each iteration,
  // 128 bits per each of 4 parallel streams.
  movdqu(xmm0, ExternalAddress(StubRoutines::x86::crc_by128_masks_addr() + 32));

  align(32);
  BIND(L_fold_512b_loop);
  fold_128bit_crc32(xmm1, xmm0, xmm5, buf,  0);
  fold_128bit_crc32(xmm2, xmm0, xmm5, buf, 16);
  fold_128bit_crc32(xmm3, xmm0, xmm5, buf, 32);
  fold_128bit_crc32(xmm4, xmm0, xmm5, buf, 48);
  addptr(buf, 64);
  subl(len, 4);
  jcc(Assembler::greater, L_fold_512b_loop);

  // Fold 512 bits to 128 bits.
  BIND(L_fold_512b);
  movdqu(xmm0, ExternalAddress(StubRoutines::x86::crc_by128_masks_addr() + 16));
  fold_128bit_crc32(xmm1, xmm0, xmm5, xmm2);
  fold_128bit_crc32(xmm1, xmm0, xmm5, xmm3);
  fold_128bit_crc32(xmm1, xmm0, xmm5, xmm4);

  // Fold the rest of 128 bits data chunks
  BIND(L_fold_tail);
  addl(len, 3);
  jccb(Assembler::lessEqual, L_fold_128b);
  movdqu(xmm0, ExternalAddress(StubRoutines::x86::crc_by128_masks_addr() + 16));

  BIND(L_fold_tail_loop);
  fold_128bit_crc32(xmm1, xmm0, xmm5, buf,  0);
  addptr(buf, 16);
  decrementl(len);
  jccb(Assembler::greater, L_fold_tail_loop);

  // Fold 128 bits in xmm1 down into 32 bits in crc register.
  BIND(L_fold_128b);
  movdqu(xmm0, ExternalAddress(StubRoutines::x86::crc_by128_masks_addr()));
  if (UseAVX > 0) {
    vpclmulqdq(xmm2, xmm0, xmm1, 0x1);
    vpand(xmm3, xmm0, xmm2, 0 /* vector_len */);
    vpclmulqdq(xmm0, xmm0, xmm3, 0x1);
  } else {
    movdqa(xmm2, xmm0);
    pclmulqdq(xmm2, xmm1, 0x1);
    movdqa(xmm3, xmm0);
    pand(xmm3, xmm2);
    pclmulqdq(xmm0, xmm3, 0x1);
  }
  psrldq(xmm1, 8);
  psrldq(xmm2, 4);
  pxor(xmm0, xmm1);
  pxor(xmm0, xmm2);

  // 8 8-bit folds to compute 32-bit CRC.
  for (int j = 0; j < 4; j++) {
    fold_8bit_crc32(xmm0, table, xmm1, rax);
  }
  movdl(crc, xmm0); // mov 32 bits to general register
  for (int j = 0; j < 4; j++) {
    fold_8bit_crc32(crc, table, rax);
  }

  BIND(L_tail_restore);
  movl(len, tmp); // restore
  BIND(L_tail);
  andl(len, 0xf);
  jccb(Assembler::zero, L_exit);

  // Fold the rest of bytes
  align(4);
  BIND(L_tail_loop);
  movsbl(rax, Address(buf, 0)); // load byte with sign extension
  update_byte_crc32(crc, rax, table);
  increment(buf);
  decrementl(len);
  jccb(Assembler::greater, L_tail_loop);

  BIND(L_exit);
  notl(crc); // ~c
}

#ifdef _LP64
// S. Gueron / Information Processing Letters 112 (2012) 184
// Algorithm 4: Computing carry-less multiplication using a precomputed lookup table.
// Input: A 32 bit value B = [byte3, byte2, byte1, byte0].
// Output: the 64-bit carry-less product of B * CONST
void MacroAssembler::crc32c_ipl_alg4(Register in, uint32_t n,
                                     Register tmp1, Register tmp2, Register tmp3) {
  lea(tmp3, ExternalAddress(StubRoutines::crc32c_table_addr()));
  if (n > 0) {
    addq(tmp3, n * 256 * 8);
  }
  //    Q1 = TABLEExt[n][B & 0xFF];
  movl(tmp1, in);
  andl(tmp1, 0x000000FF);
  shll(tmp1, 3);
  addq(tmp1, tmp3);
  movq(tmp1, Address(tmp1, 0));

  //    Q2 = TABLEExt[n][B >> 8 & 0xFF];
  movl(tmp2, in);
  shrl(tmp2, 8);
  andl(tmp2, 0x000000FF);
  shll(tmp2, 3);
  addq(tmp2, tmp3);
  movq(tmp2, Address(tmp2, 0));

  shlq(tmp2, 8);
  xorq(tmp1, tmp2);

  //    Q3 = TABLEExt[n][B >> 16 & 0xFF];
  movl(tmp2, in);
  shrl(tmp2, 16);
  andl(tmp2, 0x000000FF);
  shll(tmp2, 3);
  addq(tmp2, tmp3);
  movq(tmp2, Address(tmp2, 0));

  shlq(tmp2, 16);
  xorq(tmp1, tmp2);

  //    Q4 = TABLEExt[n][B >> 24 & 0xFF];
  shrl(in, 24);
  andl(in, 0x000000FF);
  shll(in, 3);
  addq(in, tmp3);
  movq(in, Address(in, 0));

  shlq(in, 24);
  xorq(in, tmp1);
  //    return Q1 ^ Q2 << 8 ^ Q3 << 16 ^ Q4 << 24;
}

void MacroAssembler::crc32c_pclmulqdq(XMMRegister w_xtmp1,
                                      Register in_out,
                                      uint32_t const_or_pre_comp_const_index, bool is_pclmulqdq_supported,
                                      XMMRegister w_xtmp2,
                                      Register tmp1,
                                      Register n_tmp2, Register n_tmp3) {
  if (is_pclmulqdq_supported) {
    movdl(w_xtmp1, in_out); // modified blindly

    movl(tmp1, const_or_pre_comp_const_index);
    movdl(w_xtmp2, tmp1);
    pclmulqdq(w_xtmp1, w_xtmp2, 0);

    movdq(in_out, w_xtmp1);
  } else {
    crc32c_ipl_alg4(in_out, const_or_pre_comp_const_index, tmp1, n_tmp2, n_tmp3);
  }
}

// Recombination Alternative 2: No bit-reflections
// T1 = (CRC_A * U1) << 1
// T2 = (CRC_B * U2) << 1
// C1 = T1 >> 32
// C2 = T2 >> 32
// T1 = T1 & 0xFFFFFFFF
// T2 = T2 & 0xFFFFFFFF
// T1 = CRC32(0, T1)
// T2 = CRC32(0, T2)
// C1 = C1 ^ T1
// C2 = C2 ^ T2
// CRC = C1 ^ C2 ^ CRC_C
void MacroAssembler::crc32c_rec_alt2(uint32_t const_or_pre_comp_const_index_u1, uint32_t const_or_pre_comp_const_index_u2, bool is_pclmulqdq_supported, Register in_out, Register in1, Register in2,
                                     XMMRegister w_xtmp1, XMMRegister w_xtmp2, XMMRegister w_xtmp3,
                                     Register tmp1, Register tmp2,
                                     Register n_tmp3) {
  crc32c_pclmulqdq(w_xtmp1, in_out, const_or_pre_comp_const_index_u1, is_pclmulqdq_supported, w_xtmp3, tmp1, tmp2, n_tmp3);
  crc32c_pclmulqdq(w_xtmp2, in1, const_or_pre_comp_const_index_u2, is_pclmulqdq_supported, w_xtmp3, tmp1, tmp2, n_tmp3);
  shlq(in_out, 1);
  movl(tmp1, in_out);
  shrq(in_out, 32);
  xorl(tmp2, tmp2);
  crc32(tmp2, tmp1, 4);
  xorl(in_out, tmp2); // we don't care about upper 32 bit contents here
  shlq(in1, 1);
  movl(tmp1, in1);
  shrq(in1, 32);
  xorl(tmp2, tmp2);
  crc32(tmp2, tmp1, 4);
  xorl(in1, tmp2);
  xorl(in_out, in1);
  xorl(in_out, in2);
}

// Set N to predefined value
// Subtract from a lenght of a buffer
// execute in a loop:
// CRC_A = 0xFFFFFFFF, CRC_B = 0, CRC_C = 0
// for i = 1 to N do
//  CRC_A = CRC32(CRC_A, A[i])
//  CRC_B = CRC32(CRC_B, B[i])
//  CRC_C = CRC32(CRC_C, C[i])
// end for
// Recombine
void MacroAssembler::crc32c_proc_chunk(uint32_t size, uint32_t const_or_pre_comp_const_index_u1, uint32_t const_or_pre_comp_const_index_u2, bool is_pclmulqdq_supported,
                                       Register in_out1, Register in_out2, Register in_out3,
                                       Register tmp1, Register tmp2, Register tmp3,
                                       XMMRegister w_xtmp1, XMMRegister w_xtmp2, XMMRegister w_xtmp3,
                                       Register tmp4, Register tmp5,
                                       Register n_tmp6) {
  Label L_processPartitions;
  Label L_processPartition;
  Label L_exit;

  bind(L_processPartitions);
  cmpl(in_out1, 3 * size);
  jcc(Assembler::less, L_exit);
    xorl(tmp1, tmp1);
    xorl(tmp2, tmp2);
    movq(tmp3, in_out2);
    addq(tmp3, size);

    bind(L_processPartition);
      crc32(in_out3, Address(in_out2, 0), 8);
      crc32(tmp1, Address(in_out2, size), 8);
      crc32(tmp2, Address(in_out2, size * 2), 8);
      addq(in_out2, 8);
      cmpq(in_out2, tmp3);
      jcc(Assembler::less, L_processPartition);
    crc32c_rec_alt2(const_or_pre_comp_const_index_u1, const_or_pre_comp_const_index_u2, is_pclmulqdq_supported, in_out3, tmp1, tmp2,
            w_xtmp1, w_xtmp2, w_xtmp3,
            tmp4, tmp5,
            n_tmp6);
    addq(in_out2, 2 * size);
    subl(in_out1, 3 * size);
    jmp(L_processPartitions);

  bind(L_exit);
}
#else
void MacroAssembler::crc32c_ipl_alg4(Register in_out, uint32_t n,
                                     Register tmp1, Register tmp2, Register tmp3,
                                     XMMRegister xtmp1, XMMRegister xtmp2) {
  lea(tmp3, ExternalAddress(StubRoutines::crc32c_table_addr()));
  if (n > 0) {
    addl(tmp3, n * 256 * 8);
  }
  //    Q1 = TABLEExt[n][B & 0xFF];
  movl(tmp1, in_out);
  andl(tmp1, 0x000000FF);
  shll(tmp1, 3);
  addl(tmp1, tmp3);
  movq(xtmp1, Address(tmp1, 0));

  //    Q2 = TABLEExt[n][B >> 8 & 0xFF];
  movl(tmp2, in_out);
  shrl(tmp2, 8);
  andl(tmp2, 0x000000FF);
  shll(tmp2, 3);
  addl(tmp2, tmp3);
  movq(xtmp2, Address(tmp2, 0));

  psllq(xtmp2, 8);
  pxor(xtmp1, xtmp2);

  //    Q3 = TABLEExt[n][B >> 16 & 0xFF];
  movl(tmp2, in_out);
  shrl(tmp2, 16);
  andl(tmp2, 0x000000FF);
  shll(tmp2, 3);
  addl(tmp2, tmp3);
  movq(xtmp2, Address(tmp2, 0));

  psllq(xtmp2, 16);
  pxor(xtmp1, xtmp2);

  //    Q4 = TABLEExt[n][B >> 24 & 0xFF];
  shrl(in_out, 24);
  andl(in_out, 0x000000FF);
  shll(in_out, 3);
  addl(in_out, tmp3);
  movq(xtmp2, Address(in_out, 0));

  psllq(xtmp2, 24);
  pxor(xtmp1, xtmp2); // Result in CXMM
  //    return Q1 ^ Q2 << 8 ^ Q3 << 16 ^ Q4 << 24;
}

void MacroAssembler::crc32c_pclmulqdq(XMMRegister w_xtmp1,
                                      Register in_out,
                                      uint32_t const_or_pre_comp_const_index, bool is_pclmulqdq_supported,
                                      XMMRegister w_xtmp2,
                                      Register tmp1,
                                      Register n_tmp2, Register n_tmp3) {
  if (is_pclmulqdq_supported) {
    movdl(w_xtmp1, in_out);

    movl(tmp1, const_or_pre_comp_const_index);
    movdl(w_xtmp2, tmp1);
    pclmulqdq(w_xtmp1, w_xtmp2, 0);
    // Keep result in XMM since GPR is 32 bit in length
  } else {
    crc32c_ipl_alg4(in_out, const_or_pre_comp_const_index, tmp1, n_tmp2, n_tmp3, w_xtmp1, w_xtmp2);
  }
}

void MacroAssembler::crc32c_rec_alt2(uint32_t const_or_pre_comp_const_index_u1, uint32_t const_or_pre_comp_const_index_u2, bool is_pclmulqdq_supported, Register in_out, Register in1, Register in2,
                                     XMMRegister w_xtmp1, XMMRegister w_xtmp2, XMMRegister w_xtmp3,
                                     Register tmp1, Register tmp2,
                                     Register n_tmp3) {
  crc32c_pclmulqdq(w_xtmp1, in_out, const_or_pre_comp_const_index_u1, is_pclmulqdq_supported, w_xtmp3, tmp1, tmp2, n_tmp3);
  crc32c_pclmulqdq(w_xtmp2, in1, const_or_pre_comp_const_index_u2, is_pclmulqdq_supported, w_xtmp3, tmp1, tmp2, n_tmp3);

  psllq(w_xtmp1, 1);
  movdl(tmp1, w_xtmp1);
  psrlq(w_xtmp1, 32);
  movdl(in_out, w_xtmp1);

  xorl(tmp2, tmp2);
  crc32(tmp2, tmp1, 4);
  xorl(in_out, tmp2);

  psllq(w_xtmp2, 1);
  movdl(tmp1, w_xtmp2);
  psrlq(w_xtmp2, 32);
  movdl(in1, w_xtmp2);

  xorl(tmp2, tmp2);
  crc32(tmp2, tmp1, 4);
  xorl(in1, tmp2);
  xorl(in_out, in1);
  xorl(in_out, in2);
}

void MacroAssembler::crc32c_proc_chunk(uint32_t size, uint32_t const_or_pre_comp_const_index_u1, uint32_t const_or_pre_comp_const_index_u2, bool is_pclmulqdq_supported,
                                       Register in_out1, Register in_out2, Register in_out3,
                                       Register tmp1, Register tmp2, Register tmp3,
                                       XMMRegister w_xtmp1, XMMRegister w_xtmp2, XMMRegister w_xtmp3,
                                       Register tmp4, Register tmp5,
                                       Register n_tmp6) {
  Label L_processPartitions;
  Label L_processPartition;
  Label L_exit;

  bind(L_processPartitions);
  cmpl(in_out1, 3 * size);
  jcc(Assembler::less, L_exit);
    xorl(tmp1, tmp1);
    xorl(tmp2, tmp2);
    movl(tmp3, in_out2);
    addl(tmp3, size);

    bind(L_processPartition);
      crc32(in_out3, Address(in_out2, 0), 4);
      crc32(tmp1, Address(in_out2, size), 4);
      crc32(tmp2, Address(in_out2, size*2), 4);
      crc32(in_out3, Address(in_out2, 0+4), 4);
      crc32(tmp1, Address(in_out2, size+4), 4);
      crc32(tmp2, Address(in_out2, size*2+4), 4);
      addl(in_out2, 8);
      cmpl(in_out2, tmp3);
      jcc(Assembler::less, L_processPartition);

        push(tmp3);
        push(in_out1);
        push(in_out2);
        tmp4 = tmp3;
        tmp5 = in_out1;
        n_tmp6 = in_out2;

      crc32c_rec_alt2(const_or_pre_comp_const_index_u1, const_or_pre_comp_const_index_u2, is_pclmulqdq_supported, in_out3, tmp1, tmp2,
            w_xtmp1, w_xtmp2, w_xtmp3,
            tmp4, tmp5,
            n_tmp6);

        pop(in_out2);
        pop(in_out1);
        pop(tmp3);

    addl(in_out2, 2 * size);
    subl(in_out1, 3 * size);
    jmp(L_processPartitions);

  bind(L_exit);
}
#endif //LP64

#ifdef _LP64
// Algorithm 2: Pipelined usage of the CRC32 instruction.
// Input: A buffer I of L bytes.
// Output: the CRC32C value of the buffer.
// Notations:
// Write L = 24N + r, with N = floor (L/24).
// r = L mod 24 (0 <= r < 24).
// Consider I as the concatenation of A|B|C|R, where A, B, C, each,
// N quadwords, and R consists of r bytes.
// A[j] = I [8j+7:8j], j= 0, 1, ..., N-1
// B[j] = I [N + 8j+7:N + 8j], j= 0, 1, ..., N-1
// C[j] = I [2N + 8j+7:2N + 8j], j= 0, 1, ..., N-1
// if r > 0 R[j] = I [3N +j], j= 0, 1, ...,r-1
void MacroAssembler::crc32c_ipl_alg2_alt2(Register in_out, Register in1, Register in2,
                                          Register tmp1, Register tmp2, Register tmp3,
                                          Register tmp4, Register tmp5, Register tmp6,
                                          XMMRegister w_xtmp1, XMMRegister w_xtmp2, XMMRegister w_xtmp3,
                                          bool is_pclmulqdq_supported) {
  uint32_t const_or_pre_comp_const_index[CRC32C_NUM_PRECOMPUTED_CONSTANTS];
  Label L_wordByWord;
  Label L_byteByByteProlog;
  Label L_byteByByte;
  Label L_exit;

  if (is_pclmulqdq_supported ) {
    const_or_pre_comp_const_index[1] = *(uint32_t *)StubRoutines::_crc32c_table_addr;
    const_or_pre_comp_const_index[0] = *((uint32_t *)StubRoutines::_crc32c_table_addr+1);

    const_or_pre_comp_const_index[3] = *((uint32_t *)StubRoutines::_crc32c_table_addr + 2);
    const_or_pre_comp_const_index[2] = *((uint32_t *)StubRoutines::_crc32c_table_addr + 3);

    const_or_pre_comp_const_index[5] = *((uint32_t *)StubRoutines::_crc32c_table_addr + 4);
    const_or_pre_comp_const_index[4] = *((uint32_t *)StubRoutines::_crc32c_table_addr + 5);
    assert((CRC32C_NUM_PRECOMPUTED_CONSTANTS - 1 ) == 5, "Checking whether you declared all of the constants based on the number of \"chunks\"");
  } else {
    const_or_pre_comp_const_index[0] = 1;
    const_or_pre_comp_const_index[1] = 0;

    const_or_pre_comp_const_index[2] = 3;
    const_or_pre_comp_const_index[3] = 2;

    const_or_pre_comp_const_index[4] = 5;
    const_or_pre_comp_const_index[5] = 4;
   }
  crc32c_proc_chunk(CRC32C_HIGH, const_or_pre_comp_const_index[0], const_or_pre_comp_const_index[1], is_pclmulqdq_supported,
                    in2, in1, in_out,
                    tmp1, tmp2, tmp3,
                    w_xtmp1, w_xtmp2, w_xtmp3,
                    tmp4, tmp5,
                    tmp6);
  crc32c_proc_chunk(CRC32C_MIDDLE, const_or_pre_comp_const_index[2], const_or_pre_comp_const_index[3], is_pclmulqdq_supported,
                    in2, in1, in_out,
                    tmp1, tmp2, tmp3,
                    w_xtmp1, w_xtmp2, w_xtmp3,
                    tmp4, tmp5,
                    tmp6);
  crc32c_proc_chunk(CRC32C_LOW, const_or_pre_comp_const_index[4], const_or_pre_comp_const_index[5], is_pclmulqdq_supported,
                    in2, in1, in_out,
                    tmp1, tmp2, tmp3,
                    w_xtmp1, w_xtmp2, w_xtmp3,
                    tmp4, tmp5,
                    tmp6);
  movl(tmp1, in2);
  andl(tmp1, 0x00000007);
  negl(tmp1);
  addl(tmp1, in2);
  addq(tmp1, in1);

  BIND(L_wordByWord);
  cmpq(in1, tmp1);
  jcc(Assembler::greaterEqual, L_byteByByteProlog);
    crc32(in_out, Address(in1, 0), 4);
    addq(in1, 4);
    jmp(L_wordByWord);

  BIND(L_byteByByteProlog);
  andl(in2, 0x00000007);
  movl(tmp2, 1);

  BIND(L_byteByByte);
  cmpl(tmp2, in2);
  jccb(Assembler::greater, L_exit);
    crc32(in_out, Address(in1, 0), 1);
    incq(in1);
    incl(tmp2);
    jmp(L_byteByByte);

  BIND(L_exit);
}
#else
void MacroAssembler::crc32c_ipl_alg2_alt2(Register in_out, Register in1, Register in2,
                                          Register tmp1, Register  tmp2, Register tmp3,
                                          Register tmp4, Register  tmp5, Register tmp6,
                                          XMMRegister w_xtmp1, XMMRegister w_xtmp2, XMMRegister w_xtmp3,
                                          bool is_pclmulqdq_supported) {
  uint32_t const_or_pre_comp_const_index[CRC32C_NUM_PRECOMPUTED_CONSTANTS];
  Label L_wordByWord;
  Label L_byteByByteProlog;
  Label L_byteByByte;
  Label L_exit;

  if (is_pclmulqdq_supported) {
    const_or_pre_comp_const_index[1] = *(uint32_t *)StubRoutines::_crc32c_table_addr;
    const_or_pre_comp_const_index[0] = *((uint32_t *)StubRoutines::_crc32c_table_addr + 1);

    const_or_pre_comp_const_index[3] = *((uint32_t *)StubRoutines::_crc32c_table_addr + 2);
    const_or_pre_comp_const_index[2] = *((uint32_t *)StubRoutines::_crc32c_table_addr + 3);

    const_or_pre_comp_const_index[5] = *((uint32_t *)StubRoutines::_crc32c_table_addr + 4);
    const_or_pre_comp_const_index[4] = *((uint32_t *)StubRoutines::_crc32c_table_addr + 5);
  } else {
    const_or_pre_comp_const_index[0] = 1;
    const_or_pre_comp_const_index[1] = 0;

    const_or_pre_comp_const_index[2] = 3;
    const_or_pre_comp_const_index[3] = 2;

    const_or_pre_comp_const_index[4] = 5;
    const_or_pre_comp_const_index[5] = 4;
  }
  crc32c_proc_chunk(CRC32C_HIGH, const_or_pre_comp_const_index[0], const_or_pre_comp_const_index[1], is_pclmulqdq_supported,
                    in2, in1, in_out,
                    tmp1, tmp2, tmp3,
                    w_xtmp1, w_xtmp2, w_xtmp3,
                    tmp4, tmp5,
                    tmp6);
  crc32c_proc_chunk(CRC32C_MIDDLE, const_or_pre_comp_const_index[2], const_or_pre_comp_const_index[3], is_pclmulqdq_supported,
                    in2, in1, in_out,
                    tmp1, tmp2, tmp3,
                    w_xtmp1, w_xtmp2, w_xtmp3,
                    tmp4, tmp5,
                    tmp6);
  crc32c_proc_chunk(CRC32C_LOW, const_or_pre_comp_const_index[4], const_or_pre_comp_const_index[5], is_pclmulqdq_supported,
                    in2, in1, in_out,
                    tmp1, tmp2, tmp3,
                    w_xtmp1, w_xtmp2, w_xtmp3,
                    tmp4, tmp5,
                    tmp6);
  movl(tmp1, in2);
  andl(tmp1, 0x00000007);
  negl(tmp1);
  addl(tmp1, in2);
  addl(tmp1, in1);

  BIND(L_wordByWord);
  cmpl(in1, tmp1);
  jcc(Assembler::greaterEqual, L_byteByByteProlog);
    crc32(in_out, Address(in1,0), 4);
    addl(in1, 4);
    jmp(L_wordByWord);

  BIND(L_byteByByteProlog);
  andl(in2, 0x00000007);
  movl(tmp2, 1);

  BIND(L_byteByByte);
  cmpl(tmp2, in2);
  jccb(Assembler::greater, L_exit);
    movb(tmp1, Address(in1, 0));
    crc32(in_out, tmp1, 1);
    incl(in1);
    incl(tmp2);
    jmp(L_byteByByte);

  BIND(L_exit);
}
#endif // LP64
#undef BIND
#undef BLOCK_COMMENT

// Compress char[] array to byte[].
//   ..\jdk\src\java.base\share\classes\java\lang\StringUTF16.java
//   @HotSpotIntrinsicCandidate
//   private static int compress(char[] src, int srcOff, byte[] dst, int dstOff, int len) {
//     for (int i = 0; i < len; i++) {
//       int c = src[srcOff++];
//       if (c >>> 8 != 0) {
//         return 0;
//       }
//       dst[dstOff++] = (byte)c;
//     }
//     return len;
//   }
void MacroAssembler::char_array_compress(Register src, Register dst, Register len,
  XMMRegister tmp1Reg, XMMRegister tmp2Reg,
  XMMRegister tmp3Reg, XMMRegister tmp4Reg,
  Register tmp5, Register result) {
  Label copy_chars_loop, return_length, return_zero, done, below_threshold;

  // rsi: src
  // rdi: dst
  // rdx: len
  // rcx: tmp5
  // rax: result

  // rsi holds start addr of source char[] to be compressed
  // rdi holds start addr of destination byte[]
  // rdx holds length

  assert(len != result, "");

  // save length for return
  push(len);

  if ((UseAVX > 2) && // AVX512
    VM_Version::supports_avx512vlbw() &&
    VM_Version::supports_bmi2()) {

    set_vector_masking();  // opening of the stub context for programming mask registers

    Label copy_32_loop, copy_loop_tail, restore_k1_return_zero;

    // alignement
    Label post_alignement;

    // if length of the string is less than 16, handle it in an old fashioned
    // way
    testl(len, -32);
    jcc(Assembler::zero, below_threshold);

    // First check whether a character is compressable ( <= 0xFF).
    // Create mask to test for Unicode chars inside zmm vector
    movl(result, 0x00FF);
    evpbroadcastw(tmp2Reg, result, Assembler::AVX_512bit);

    // Save k1
    kmovql(k3, k1);

    testl(len, -64);
    jcc(Assembler::zero, post_alignement);

    movl(tmp5, dst);
    andl(tmp5, (32 - 1));
    negl(tmp5);
    andl(tmp5, (32 - 1));

    // bail out when there is nothing to be done
    testl(tmp5, 0xFFFFFFFF);
    jcc(Assembler::zero, post_alignement);

    // ~(~0 << len), where len is the # of remaining elements to process
    movl(result, 0xFFFFFFFF);
    shlxl(result, result, tmp5);
    notl(result);
    kmovdl(k1, result);

    evmovdquw(tmp1Reg, k1, Address(src, 0), /*merge*/ false, Assembler::AVX_512bit);
    evpcmpuw(k2, k1, tmp1Reg, tmp2Reg, Assembler::le, Assembler::AVX_512bit);
    ktestd(k2, k1);
    jcc(Assembler::carryClear, restore_k1_return_zero);

    evpmovwb(Address(dst, 0), k1, tmp1Reg, Assembler::AVX_512bit);

    addptr(src, tmp5);
    addptr(src, tmp5);
    addptr(dst, tmp5);
    subl(len, tmp5);

    bind(post_alignement);
    // end of alignement

    movl(tmp5, len);
    andl(tmp5, (32 - 1));    // tail count (in chars)
    andl(len, ~(32 - 1));    // vector count (in chars)
    jcc(Assembler::zero, copy_loop_tail);

    lea(src, Address(src, len, Address::times_2));
    lea(dst, Address(dst, len, Address::times_1));
    negptr(len);

    bind(copy_32_loop);
    evmovdquw(tmp1Reg, Address(src, len, Address::times_2), /*merge*/ false, Assembler::AVX_512bit);
    evpcmpuw(k2, tmp1Reg, tmp2Reg, Assembler::le, Assembler::AVX_512bit);
    kortestdl(k2, k2);
    jcc(Assembler::carryClear, restore_k1_return_zero);

    // All elements in current processed chunk are valid candidates for
    // compression. Write a truncated byte elements to the memory.
    evpmovwb(Address(dst, len, Address::times_1), tmp1Reg, Assembler::AVX_512bit);
    addptr(len, 32);
    jcc(Assembler::notZero, copy_32_loop);

    bind(copy_loop_tail);
    // bail out when there is nothing to be done
    testl(tmp5, 0xFFFFFFFF);
    // Restore k1
    kmovql(k1, k3);
    jcc(Assembler::zero, return_length);

    movl(len, tmp5);

    // ~(~0 << len), where len is the # of remaining elements to process
    movl(result, 0xFFFFFFFF);
    shlxl(result, result, len);
    notl(result);

    kmovdl(k1, result);

    evmovdquw(tmp1Reg, k1, Address(src, 0), /*merge*/ false, Assembler::AVX_512bit);
    evpcmpuw(k2, k1, tmp1Reg, tmp2Reg, Assembler::le, Assembler::AVX_512bit);
    ktestd(k2, k1);
    jcc(Assembler::carryClear, restore_k1_return_zero);

    evpmovwb(Address(dst, 0), k1, tmp1Reg, Assembler::AVX_512bit);
    // Restore k1
    kmovql(k1, k3);
    jmp(return_length);

    bind(restore_k1_return_zero);
    // Restore k1
    kmovql(k1, k3);
    jmp(return_zero);

    clear_vector_masking();   // closing of the stub context for programming mask registers
  }
  if (UseSSE42Intrinsics) {
    Label copy_32_loop, copy_16, copy_tail;

    bind(below_threshold);

    movl(result, len);

    movl(tmp5, 0xff00ff00);   // create mask to test for Unicode chars in vectors

    // vectored compression
    andl(len, 0xfffffff0);    // vector count (in chars)
    andl(result, 0x0000000f);    // tail count (in chars)
    testl(len, len);
    jccb(Assembler::zero, copy_16);

    // compress 16 chars per iter
    movdl(tmp1Reg, tmp5);
    pshufd(tmp1Reg, tmp1Reg, 0);   // store Unicode mask in tmp1Reg
    pxor(tmp4Reg, tmp4Reg);

    lea(src, Address(src, len, Address::times_2));
    lea(dst, Address(dst, len, Address::times_1));
    negptr(len);

    bind(copy_32_loop);
    movdqu(tmp2Reg, Address(src, len, Address::times_2));     // load 1st 8 characters
    por(tmp4Reg, tmp2Reg);
    movdqu(tmp3Reg, Address(src, len, Address::times_2, 16)); // load next 8 characters
    por(tmp4Reg, tmp3Reg);
    ptest(tmp4Reg, tmp1Reg);       // check for Unicode chars in next vector
    jcc(Assembler::notZero, return_zero);
    packuswb(tmp2Reg, tmp3Reg);    // only ASCII chars; compress each to 1 byte
    movdqu(Address(dst, len, Address::times_1), tmp2Reg);
    addptr(len, 16);
    jcc(Assembler::notZero, copy_32_loop);

    // compress next vector of 8 chars (if any)
    bind(copy_16);
    movl(len, result);
    andl(len, 0xfffffff8);    // vector count (in chars)
    andl(result, 0x00000007);    // tail count (in chars)
    testl(len, len);
    jccb(Assembler::zero, copy_tail);

    movdl(tmp1Reg, tmp5);
    pshufd(tmp1Reg, tmp1Reg, 0);   // store Unicode mask in tmp1Reg
    pxor(tmp3Reg, tmp3Reg);

    movdqu(tmp2Reg, Address(src, 0));
    ptest(tmp2Reg, tmp1Reg);       // check for Unicode chars in vector
    jccb(Assembler::notZero, return_zero);
    packuswb(tmp2Reg, tmp3Reg);    // only LATIN1 chars; compress each to 1 byte
    movq(Address(dst, 0), tmp2Reg);
    addptr(src, 16);
    addptr(dst, 8);

    bind(copy_tail);
    movl(len, result);
  }
  // compress 1 char per iter
  testl(len, len);
  jccb(Assembler::zero, return_length);
  lea(src, Address(src, len, Address::times_2));
  lea(dst, Address(dst, len, Address::times_1));
  negptr(len);

  bind(copy_chars_loop);
  load_unsigned_short(result, Address(src, len, Address::times_2));
  testl(result, 0xff00);      // check if Unicode char
  jccb(Assembler::notZero, return_zero);
  movb(Address(dst, len, Address::times_1), result);  // ASCII char; compress to 1 byte
  increment(len);
  jcc(Assembler::notZero, copy_chars_loop);

  // if compression succeeded, return length
  bind(return_length);
  pop(result);
  jmpb(done);

  // if compression failed, return 0
  bind(return_zero);
  xorl(result, result);
  addptr(rsp, wordSize);

  bind(done);
}

// Inflate byte[] array to char[].
//   ..\jdk\src\java.base\share\classes\java\lang\StringLatin1.java
//   @HotSpotIntrinsicCandidate
//   private static void inflate(byte[] src, int srcOff, char[] dst, int dstOff, int len) {
//     for (int i = 0; i < len; i++) {
//       dst[dstOff++] = (char)(src[srcOff++] & 0xff);
//     }
//   }
void MacroAssembler::byte_array_inflate(Register src, Register dst, Register len,
  XMMRegister tmp1, Register tmp2) {
  Label copy_chars_loop, done, below_threshold;
  // rsi: src
  // rdi: dst
  // rdx: len
  // rcx: tmp2

  // rsi holds start addr of source byte[] to be inflated
  // rdi holds start addr of destination char[]
  // rdx holds length
  assert_different_registers(src, dst, len, tmp2);

  if ((UseAVX > 2) && // AVX512
    VM_Version::supports_avx512vlbw() &&
    VM_Version::supports_bmi2()) {

    set_vector_masking();  // opening of the stub context for programming mask registers

    Label copy_32_loop, copy_tail;
    Register tmp3_aliased = len;

    // if length of the string is less than 16, handle it in an old fashioned
    // way
    testl(len, -16);
    jcc(Assembler::zero, below_threshold);

    // In order to use only one arithmetic operation for the main loop we use
    // this pre-calculation
    movl(tmp2, len);
    andl(tmp2, (32 - 1)); // tail count (in chars), 32 element wide loop
    andl(len, -32);     // vector count
    jccb(Assembler::zero, copy_tail);

    lea(src, Address(src, len, Address::times_1));
    lea(dst, Address(dst, len, Address::times_2));
    negptr(len);


    // inflate 32 chars per iter
    bind(copy_32_loop);
    vpmovzxbw(tmp1, Address(src, len, Address::times_1), Assembler::AVX_512bit);
    evmovdquw(Address(dst, len, Address::times_2), tmp1, /*merge*/ false, Assembler::AVX_512bit);
    addptr(len, 32);
    jcc(Assembler::notZero, copy_32_loop);

    bind(copy_tail);
    // bail out when there is nothing to be done
    testl(tmp2, -1); // we don't destroy the contents of tmp2 here
    jcc(Assembler::zero, done);

    // Save k1
    kmovql(k2, k1);

    // ~(~0 << length), where length is the # of remaining elements to process
    movl(tmp3_aliased, -1);
    shlxl(tmp3_aliased, tmp3_aliased, tmp2);
    notl(tmp3_aliased);
    kmovdl(k1, tmp3_aliased);
    evpmovzxbw(tmp1, k1, Address(src, 0), Assembler::AVX_512bit);
    evmovdquw(Address(dst, 0), k1, tmp1, /*merge*/ true, Assembler::AVX_512bit);

    // Restore k1
    kmovql(k1, k2);
    jmp(done);

    clear_vector_masking();   // closing of the stub context for programming mask registers
  }
  if (UseSSE42Intrinsics) {
    Label copy_16_loop, copy_8_loop, copy_bytes, copy_new_tail, copy_tail;

    movl(tmp2, len);

    if (UseAVX > 1) {
      andl(tmp2, (16 - 1));
      andl(len, -16);
      jccb(Assembler::zero, copy_new_tail);
    } else {
      andl(tmp2, 0x00000007);   // tail count (in chars)
      andl(len, 0xfffffff8);    // vector count (in chars)
      jccb(Assembler::zero, copy_tail);
    }

    // vectored inflation
    lea(src, Address(src, len, Address::times_1));
    lea(dst, Address(dst, len, Address::times_2));
    negptr(len);

    if (UseAVX > 1) {
      bind(copy_16_loop);
      vpmovzxbw(tmp1, Address(src, len, Address::times_1), Assembler::AVX_256bit);
      vmovdqu(Address(dst, len, Address::times_2), tmp1);
      addptr(len, 16);
      jcc(Assembler::notZero, copy_16_loop);

      bind(below_threshold);
      bind(copy_new_tail);
      if ((UseAVX > 2) &&
        VM_Version::supports_avx512vlbw() &&
        VM_Version::supports_bmi2()) {
        movl(tmp2, len);
      } else {
        movl(len, tmp2);
      }
      andl(tmp2, 0x00000007);
      andl(len, 0xFFFFFFF8);
      jccb(Assembler::zero, copy_tail);

      pmovzxbw(tmp1, Address(src, 0));
      movdqu(Address(dst, 0), tmp1);
      addptr(src, 8);
      addptr(dst, 2 * 8);

      jmp(copy_tail, true);
    }

    // inflate 8 chars per iter
    bind(copy_8_loop);
    pmovzxbw(tmp1, Address(src, len, Address::times_1));  // unpack to 8 words
    movdqu(Address(dst, len, Address::times_2), tmp1);
    addptr(len, 8);
    jcc(Assembler::notZero, copy_8_loop);

    bind(copy_tail);
    movl(len, tmp2);

    cmpl(len, 4);
    jccb(Assembler::less, copy_bytes);

    movdl(tmp1, Address(src, 0));  // load 4 byte chars
    pmovzxbw(tmp1, tmp1);
    movq(Address(dst, 0), tmp1);
    subptr(len, 4);
    addptr(src, 4);
    addptr(dst, 8);

    bind(copy_bytes);
  }
  testl(len, len);
  jccb(Assembler::zero, done);
  lea(src, Address(src, len, Address::times_1));
  lea(dst, Address(dst, len, Address::times_2));
  negptr(len);

  // inflate 1 char per iter
  bind(copy_chars_loop);
  load_unsigned_byte(tmp2, Address(src, len, Address::times_1));  // load byte char
  movw(Address(dst, len, Address::times_2), tmp2);  // inflate byte char to word
  increment(len);
  jcc(Assembler::notZero, copy_chars_loop);

  bind(done);
}

Assembler::Condition MacroAssembler::negate_condition(Assembler::Condition cond) {
  switch (cond) {
    // Note some conditions are synonyms for others
    case Assembler::zero:         return Assembler::notZero;
    case Assembler::notZero:      return Assembler::zero;
    case Assembler::less:         return Assembler::greaterEqual;
    case Assembler::lessEqual:    return Assembler::greater;
    case Assembler::greater:      return Assembler::lessEqual;
    case Assembler::greaterEqual: return Assembler::less;
    case Assembler::below:        return Assembler::aboveEqual;
    case Assembler::belowEqual:   return Assembler::above;
    case Assembler::above:        return Assembler::belowEqual;
    case Assembler::aboveEqual:   return Assembler::below;
    case Assembler::overflow:     return Assembler::noOverflow;
    case Assembler::noOverflow:   return Assembler::overflow;
    case Assembler::negative:     return Assembler::positive;
    case Assembler::positive:     return Assembler::negative;
    case Assembler::parity:       return Assembler::noParity;
    case Assembler::noParity:     return Assembler::parity;
  }
  ShouldNotReachHere(); return Assembler::overflow;
}

SkipIfEqual::SkipIfEqual(
    MacroAssembler* masm, const bool* flag_addr, bool value) {
  _masm = masm;
  _masm->cmp8(ExternalAddress((address)flag_addr), value);
  _masm->jcc(Assembler::equal, _label);
}

SkipIfEqual::~SkipIfEqual() {
  _masm->bind(_label);
}

// 32-bit Windows has its own fast-path implementation
// of get_thread
#if !defined(WIN32) || defined(_LP64)

// This is simply a call to Thread::current()
void MacroAssembler::get_thread(Register thread) {
  if (thread != rax) {
    push(rax);
  }
  LP64_ONLY(push(rdi);)
  LP64_ONLY(push(rsi);)
  push(rdx);
  push(rcx);
#ifdef _LP64
  push(r8);
  push(r9);
  push(r10);
  push(r11);
#endif

  MacroAssembler::call_VM_leaf_base(CAST_FROM_FN_PTR(address, Thread::current), 0);

#ifdef _LP64
  pop(r11);
  pop(r10);
  pop(r9);
  pop(r8);
#endif
  pop(rcx);
  pop(rdx);
  LP64_ONLY(pop(rsi);)
  LP64_ONLY(pop(rdi);)
  if (thread != rax) {
    mov(thread, rax);
    pop(rax);
  }
}

#endif<|MERGE_RESOLUTION|>--- conflicted
+++ resolved
@@ -5345,7 +5345,6 @@
   }
 }
 
-<<<<<<< HEAD
 void MacroAssembler::vpxor(XMMRegister dst, XMMRegister nds, AddressLiteral src, int vector_len, Register scratch_reg) {
   if (UseAVX > 1 || (vector_len < 1)) {
     if (reachable(src)) {
@@ -5369,14 +5368,12 @@
   }
 }
 
-=======
 void MacroAssembler::clear_jweak_tag(Register possibly_jweak) {
   const int32_t inverted_jweak_mask = ~static_cast<int32_t>(JNIHandles::weak_tag_mask);
   STATIC_ASSERT(inverted_jweak_mask == -2); // otherwise check this code
   // The inverted mask is sign-extended
   andptr(possibly_jweak, inverted_jweak_mask);
 }
->>>>>>> 8b1470f8
 
 void MacroAssembler::resolve_jobject(Register value,
                                      Register thread,
