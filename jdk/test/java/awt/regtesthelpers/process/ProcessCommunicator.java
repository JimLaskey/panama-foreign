/*
 * Copyright 2007 Sun Microsystems, Inc.  All Rights Reserved.
 * DO NOT ALTER OR REMOVE COPYRIGHT NOTICES OR THIS FILE HEADER.
 *
 * This code is free software; you can redistribute it and/or modify it
 * under the terms of the GNU General Public License version 2 only, as
 * published by the Free Software Foundation.
 *
 * This code is distributed in the hope that it will be useful, but WITHOUT
 * ANY WARRANTY; without even the implied warranty of MERCHANTABILITY or
 * FITNESS FOR A PARTICULAR PURPOSE.  See the GNU General Public License
 * version 2 for more details (a copy is included in the LICENSE file that
 * accompanied this code).
 *
 * You should have received a copy of the GNU General Public License version
 * 2 along with this work; if not, write to the Free Software Foundation,
 * Inc., 51 Franklin St, Fifth Floor, Boston, MA 02110-1301 USA.
 *
 * Please contact Sun Microsystems, Inc., 4150 Network Circle, Santa Clara,
 * CA 95054 USA or visit www.sun.com if you need additional information or
 * have any questions.
 */

package test.java.awt.regtesthelpers.process;

import java.io.*;

/** This class is created to solve interprocess communication problems.
 *  When you need to write a regression test which should verify inter jvm
 *  behavior such as DnD data transfer, Clipboard data transfer, focus
 *  transfer etc., you could use the next scenario:
 *
 *  1. Write an implementation for the parent JVM, using applet test.
 *  2. Write an implimentation for the child JVM or native application, using
 *     main() function.
 *  3. Execute child process using  ProcessCommunicator.executeChildProcess()
 *     method.
 *  4. You can decide whetherthe test is passed on the basis of
 *     ProcessResults class data.
 *
 *  Note: The class is not thread safe. You should access its methods only from the same
 *        thread.
 */

public class ProcessCommunicator {

    private static final String javaHome = System.getProperty("java.home", "");
    private static final String javaPath = javaHome + File.separator + "bin" +
            File.separator + "java ";
    private static String command = "";

    private ProcessCommunicator() {}

    /** The same as {#link #executeChildProcess(Class,String)} except
     *  the {@code classPathArgument} parameter. The class path
     *  parameter is for the debug purposes
     *
     *  @param classToExecute is passed to the child JVM
     *  @param classPathArguments class path for the child JVM
     *  @param args arguments that will be passed to the executed class
     *  @return results of the executed {@code Process}
     */
    public static ProcessResults executeChildProcess(final Class classToExecute,
                           final String classPathArguments, final String [] args)
    {
        try {
            String command = buildCommand(classToExecute, classPathArguments, args);
            Process process = Runtime.getRuntime().exec(command);
            return doWaitFor(process);
        } catch (IOException e) {
            throw new RuntimeException(e);
        }
    }

    /** Executes child {code Process}
     *
     * @param classToExecute class to be executed as a child java process
     * @param args args to be passed in to the child process
     * @return results of the executed {@code Process}
     */
    public static ProcessResults executeChildProcess(final Class classToExecute,
                           final String [] args)
    {
        return executeChildProcess(classToExecute, " ", args);
    }

    /**
     * Waits for a process and return its results.
     * This is a workaround for <code>Process.waitFor()</code> never returning.
     *
     * @return results of the executed {@code Process}
     */
    private static ProcessResults doWaitFor(final Process p) {
        ProcessResults pres = new ProcessResults();

        final InputStream in;
        final InputStream err;

        try {
            in = p.getInputStream();
            err = p.getErrorStream();

            boolean finished = false;

            while (!finished) {
                try {
                    while (in.available() > 0) {
                        pres.appendToStdOut((char)in.read());
                    }
                    while (err.available() > 0) {
                        pres.appendToStdErr((char)err.read());
                    }
                    // Ask the process for its exitValue. If the process
                    // is not finished, an IllegalThreadStateException
                    // is thrown. If it is finished, we fall through and
                    // the variable finished is set to true.
                    pres.setExitValue(p.exitValue());
                    finished  = true;
                }
                catch (IllegalThreadStateException e) {
                    // Process is not finished yet;
                    // Sleep a little to save on CPU cycles
                    Thread.currentThread().sleep(500);
                }
            }
            if (in != null) in.close();
            if (err != null) err.close();
        }
        catch (Throwable e) {
            System.err.println("doWaitFor(): unexpected exception");
            e.printStackTrace();
        }
        return pres;
    }

    /** Builds command on the basis of the passed class name,
     *  class path and arguments.
     *
     * @param classToExecute with class will be executed in the new JVM
     * @param classPathArguments java class path (only for test purposes)
     * @param args arguments for the new application. This could be used
     *             to pass some information from the parnent to child JVM.
     * @return command to execute the {@code Process}
     */
    private static String buildCommand(final Class classToExecute,
                         final String classPathArguments, final String [] args)
    {
        StringBuilder commandBuilder = new StringBuilder();
        commandBuilder.append(javaPath).append(" ");
        commandBuilder.append("-cp ").append(System.getProperty("test.classes", ".")).append(File.pathSeparatorChar);

        if (classPathArguments.trim().length() > 0) {
            commandBuilder.append(classPathArguments).append(" ");
        }

        commandBuilder.append(" ");
        commandBuilder.append(classToExecute.getName());
<<<<<<< HEAD

=======
>>>>>>> 67639e07
        for (String argument:args) {
            commandBuilder.append(" ").append(argument);
        }
        command = commandBuilder.toString();
        return command;
    }

    /** Could be used for the debug purposes.
     *
      * @return command that was build to execute the child process
     */
    public static String getExecutionCommand () {
        return command;
    }
}<|MERGE_RESOLUTION|>--- conflicted
+++ resolved
@@ -155,10 +155,6 @@
 
         commandBuilder.append(" ");
         commandBuilder.append(classToExecute.getName());
-<<<<<<< HEAD
-
-=======
->>>>>>> 67639e07
         for (String argument:args) {
             commandBuilder.append(" ").append(argument);
         }
